name: mac-test

on:
  workflow_call:
    inputs:
      build-environment:
        required: true
        type: string
        description: Top-level label for what's being built/tested.
      test-matrix:
        required: true
        type: string
        description: JSON description of what test configs to run.

    secrets:
      AWS_OSSCI_METRICS_V2_ACCESS_KEY_ID:
        required: true
        description: access key id for test stats upload
      AWS_OSSCI_METRICS_V2_SECRET_ACCESS_KEY:
        required: true
        description: secret acess key for test stats upload

<<<<<<< HEAD
=======
env:
  IN_CI: 1 # TODO delete in favor of GITHUB_ACTIONS

>>>>>>> 49c41b87
# For setup-miniconda, see https://github.com/conda-incubator/setup-miniconda/issues/179
defaults:
  run:
    shell: bash -e -l {0}

jobs:
  test:
    # Don't run on forked repos.
    if: github.repository_owner == 'pytorch'
    strategy:
      matrix: ${{ fromJSON(inputs.test-matrix) }}
      fail-fast: false
    runs-on: ${{ matrix.runner }}
    timeout-minutes: 240
    env:
      GIT_DEFAULT_BRANCH: ${{ github.event.repository.default_branch }}
      BUILD_ENVIRONMENT: ${{ inputs.build-environment }}
      JOB_BASE_NAME: ${{ inputs.build-environment }}-test
      TEST_CONFIG: ${{ matrix.config }}
      SHARD_NUMBER: ${{ matrix.shard }}
      NUM_TEST_SHARDS: ${{ matrix.num_shards }}
      PR_BODY: ${{ github.event.pull_request.body }}
      PYTORCH_RETRY_TEST_CASES: 1
      PYTORCH_OVERRIDE_FLAKY_SIGNAL: 1
    steps:
      # [see note: pytorch repo ref]
      - name: Checkout PyTorch
        uses: pytorch/pytorch/.github/actions/checkout-pytorch@master

      - name: Download build artifacts
        uses: ./.github/actions/download-build-artifacts
        with:
          name: ${{ inputs.build-environment }}
          use-gha: true

      - name: Setup miniconda
        uses: conda-incubator/setup-miniconda@v2
        with:
          auto-update-conda: true
          python-version: 3.8
          activate-environment: build
          miniconda-version: 4.7.12

      - name: Install macOS homebrew dependencies
        run: |
          # Install dependencies
          brew install libomp

      - name: Parse ref
        id: parse-ref
        run: .github/scripts/parse_ref.py

      - name: Test
        id: test
        run: |
          COMMIT_MESSAGES=$(git cherry -v "origin/${GIT_DEFAULT_BRANCH:-master}")
          export COMMIT_MESSAGES
          python3 -mpip install dist/*.whl
          .jenkins/pytorch/macos-test.sh

      - name: Get workflow job id
        id: get-job-id
        uses: pytorch/pytorch/.github/actions/get-workflow-job-id@master
        if: always()
        with:
          github-token: ${{ secrets.GITHUB_TOKEN }}

      - name: Upload test artifacts
        uses: ./.github/actions/upload-test-artifacts
        if: always() && (steps.test.conclusion == 'success' || steps.test.conclusion == 'failure')
        with:
          use-gha: true
          file-suffix: ${{ github.job }}-${{ matrix.config }}-${{ matrix.shard }}-${{ matrix.num_shards }}-${{ matrix.runner }}_${{ steps.get-job-id.outputs.job-id }}

      - name: Upload test statistics
        if: always()
        env:
          AWS_DEFAULT_REGION: us-east-1
          GIT_DEFAULT_BRANCH: ${{ github.event.repository.default_branch }}
          BRANCH: ${{ steps.parse-ref.outputs.branch }}
          JOB_BASE_NAME: ${{ inputs.build-environment }}-test
          TEST_CONFIG: ${{ matrix.config }}
          SHARD_NUMBER: ${{ matrix.shard }}
          BUILD_ENVIRONMENT: ${{ inputs.build-environment }}
          PR_NUMBER: ${{ github.event.pull_request.number }}
          PYTORCH_RETRY_TEST_CASES: 1
          PYTORCH_OVERRIDE_FLAKY_SIGNAL: 1
          SHA1: ${{ github.event.pull_request.head.sha || github.sha }}
          TAG: ${{ steps.parse-ref.outputs.tag }}
          WORKFLOW_ID: ${{ github.run_id }}
          GITHUB_TOKEN: ${{ secrets.GITHUB_TOKEN }}
          AWS_ACCESS_KEY_ID: ${{ secrets.AWS_OSSCI_METRICS_V2_ACCESS_KEY_ID }}
          AWS_SECRET_ACCESS_KEY: ${{ secrets.AWS_OSSCI_METRICS_V2_SECRET_ACCESS_KEY }}
          GHA_WORKFLOW_JOB_ID: ${{ steps.get-job-id.outputs.job-id }}
        shell: bash
        run: |
          set -x
          python3 -m pip install -r requirements.txt
          python3 -m pip install boto3==1.19.12
          python3 -m tools.stats.print_test_stats --upload-to-s3 --compare-with-s3 test<|MERGE_RESOLUTION|>--- conflicted
+++ resolved
@@ -20,12 +20,6 @@
         required: true
         description: secret acess key for test stats upload
 
-<<<<<<< HEAD
-=======
-env:
-  IN_CI: 1 # TODO delete in favor of GITHUB_ACTIONS
-
->>>>>>> 49c41b87
 # For setup-miniconda, see https://github.com/conda-incubator/setup-miniconda/issues/179
 defaults:
   run:
