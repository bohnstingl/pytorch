#include <ATen/Tensor.h>
#include <ATen/native/mkldnn/ConvPrepack.h>
#include <ATen/native/mkldnn/OpContext.h>
#include <torch/custom_class.h>
#include <torch/library.h>

#if AT_MKLDNN_ENABLED()

#include <ATen/native/mkldnn/Utils.h>
namespace at {
namespace native {
namespace mkldnn {

using namespace internal::convolution;

static bool is_mkldnn_bf16_supported() {
#if defined(__aarch64__)
  return mkldnn_bf16_device_check_arm();
#else
  return mkldnn_bf16_device_check();
#endif
}

TORCH_LIBRARY(mkldnn, m) {
  m.class_<ConvOpContext>(TORCH_SELECTIVE_CLASS("ConvOpContext"))
      .def_pickle(
          [](const c10::intrusive_ptr<ConvOpContext>& op_context)
              -> SerializationTypeConvPrePack { // __getstate__
            return op_context->unpack();
          },
          [](SerializationTypeConvPrePack state)
              -> c10::intrusive_ptr<ConvOpContext> { // __setstate__
            return createConvPrePackOpContext(
                std::move(std::get<0>(state)),
                std::move(std::get<1>(state)),
                std::move(std::get<2>(state)),
                std::move(std::get<3>(state)),
                std::move(std::get<4>(state)),
                std::move(std::get<5>(state)),
                std::move(std::get<6>(state)),
                std::move(std::get<7>(state)));
          });

  m.def(TORCH_SELECTIVE_SCHEMA(
      "mkldnn::_linear_pointwise(Tensor X, Tensor W, Tensor? B, str attr, Scalar?[] scalars, str? algorithm) -> Tensor Y"));
  m.def(TORCH_SELECTIVE_SCHEMA(
      "mkldnn::_linear_pointwise.binary(Tensor X, Tensor other, Tensor W, Tensor? B, str attr) -> Tensor Y"));
  m.def(TORCH_SELECTIVE_SCHEMA(
      "mkldnn::_convolution_pointwise(Tensor X, Tensor W, Tensor? B, int[] padding, int[] stride, int[] dilation, int groups, str attr, Scalar?[] scalars, str? algorithm) -> Tensor Y"));
  m.def(TORCH_SELECTIVE_SCHEMA(
      "mkldnn::_convolution_pointwise.binary(Tensor X, Tensor other, Tensor W, Tensor? B, int[] padding, int[] stride, int[] dilation, int groups, str binary_attr, Scalar? alpha, str? unary_attr, Scalar?[] unary_scalars, str? unary_algorithm) -> Tensor Y"));
  m.def(TORCH_SELECTIVE_SCHEMA(
      "mkldnn::_convolution_pointwise_.binary(Tensor(a!) other, Tensor X, Tensor W, Tensor? B, int[] padding, int[] stride, int[] dilation, int groups, str binary_attr, Scalar? alpha, str? unary_attr, Scalar?[] unary_scalars, str? unary_algorithm) -> Tensor(a!) Y"));
  m.def(TORCH_SELECTIVE_SCHEMA(
      "mkldnn::_convolution_transpose_pointwise(Tensor X, Tensor W, Tensor? B, int[] padding, int[] output_padding, int[] stride, int[] dilation, int groups, str attr, Scalar?[] scalars, str? algorithm) -> Tensor Y"));
  m.def(TORCH_SELECTIVE_SCHEMA(
      "mkldnn::_lstm(Tensor input, Tensor[] hx, Tensor[] params, bool has_biases, int num_layers, float dropout, bool train, bool bidirectional, bool batch_first) -> (Tensor Y, Tensor hy, Tensor cy)"));
  m.def(TORCH_SELECTIVE_SCHEMA(
      "mkldnn::_reorder_convolution_transpose_weight(Tensor self, int[2] padding=0, int[2] output_padding=0, int[2] stride=1, int[2] dilation=1, int groups=1, int[]? input_size=None) -> Tensor Y"));
  m.def(TORCH_SELECTIVE_SCHEMA(
      "mkldnn::_reorder_linear_weight(Tensor self, int? batch_size=None) -> Tensor Y"));
  m.def(TORCH_SELECTIVE_SCHEMA(
<<<<<<< HEAD
      "mkldnn::_reorder_lstm_weight(Tensor[] params, int input_feature_size, int hidden_size, bool has_biases, int num_layers, bool bidirectional, bool batch_first, int[]? input_size=None) -> Tensor[] Y"));
=======
      "mkldnn::_reorder_convolution_weight(Tensor self, int[2] padding=0, int[2] stride=1, int[2] dilation=1, int groups=1, int[]? input_size=None) -> Tensor Y"));
>>>>>>> c78dd6ee
  m.def("_is_mkldnn_bf16_supported", &is_mkldnn_bf16_supported);
}

TORCH_LIBRARY(mkldnn_prepacked, m) {
  m.def(TORCH_SELECTIVE_SCHEMA(
      "mkldnn_prepacked::conv2d_prepack(Tensor W, Tensor? B, int[2] stride, int[2] padding, int[2] dilation, int groups, int[4] input_size, str attr) -> __torch__.torch.classes.mkldnn.ConvOpContext"));

  m.def(TORCH_SELECTIVE_SCHEMA(
      "mkldnn_prepacked::conv2d_run(Tensor X, __torch__.torch.classes.mkldnn.ConvOpContext W_prepack) -> Tensor Y"));
}

TORCH_LIBRARY_IMPL(mkldnn_prepacked, CPU, m) {
  m.impl(
      TORCH_SELECTIVE_NAME("mkldnn_prepacked::conv2d_prepack"),
      TORCH_FN(createConvPrePackOpContext));

  m.impl(
      TORCH_SELECTIVE_NAME("mkldnn_prepacked::conv2d_run"), TORCH_FN(conv_run));
}

} // namespace mkldnn
} // namespace native
} // namespace at

#endif // AT_MKLDNN_ENABLED()

#if AT_MKL_ENABLED() && AT_MKLDNN_ENABLED()

namespace at {
namespace native {
namespace mkl {

TORCH_LIBRARY(mkl, m) {
  m.def(TORCH_SELECTIVE_SCHEMA(
      "mkl::_mkl_reorder_linear_weight(Tensor X, int batch_size) -> Tensor"));
  m.def(TORCH_SELECTIVE_SCHEMA(
      "mkl::_mkl_linear(Tensor X, Tensor MKL_W, Tensor ORI_W, Tensor? B, int batch_size) -> Tensor"));
}

} // namespace mkl
} // namespace native
} // namespace at

#endif // AT_MKL_ENABLED && AT_MKLDNN_ENABLED<|MERGE_RESOLUTION|>--- conflicted
+++ resolved
@@ -60,11 +60,9 @@
   m.def(TORCH_SELECTIVE_SCHEMA(
       "mkldnn::_reorder_linear_weight(Tensor self, int? batch_size=None) -> Tensor Y"));
   m.def(TORCH_SELECTIVE_SCHEMA(
-<<<<<<< HEAD
+      "mkldnn::_reorder_convolution_weight(Tensor self, int[2] padding=0, int[2] stride=1, int[2] dilation=1, int groups=1, int[]? input_size=None) -> Tensor Y"));
+  m.def(TORCH_SELECTIVE_SCHEMA(
       "mkldnn::_reorder_lstm_weight(Tensor[] params, int input_feature_size, int hidden_size, bool has_biases, int num_layers, bool bidirectional, bool batch_first, int[]? input_size=None) -> Tensor[] Y"));
-=======
-      "mkldnn::_reorder_convolution_weight(Tensor self, int[2] padding=0, int[2] stride=1, int[2] dilation=1, int groups=1, int[]? input_size=None) -> Tensor Y"));
->>>>>>> c78dd6ee
   m.def("_is_mkldnn_bf16_supported", &is_mkldnn_bf16_supported);
 }
 
