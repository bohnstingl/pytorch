# ---[ Generate and install header and cpp files
include(../cmake/Codegen.cmake)

# ---[ Vulkan code gen
if(USE_VULKAN)
  include(../cmake/VulkanCodegen.cmake)
endif()

# ---[ MSVC OpenMP modification
if(MSVC)
  include(../cmake/public/utils.cmake)
endif()

# Debug messages - if you want to get a list of source files and examine
# target information, enable the following by -DPRINT_CMAKE_DEBUG_INFO=ON.
set(PRINT_CMAKE_DEBUG_INFO FALSE CACHE BOOL "print cmake debug information")
if(PRINT_CMAKE_DEBUG_INFO)
  include(../cmake/DebugHelper.cmake)
endif()

# ATen parallelism settings
#  OMP - OpenMP for intra-op, native thread pool for inter-op parallelism
#  NATIVE - using native thread pool for intra- and inter-op parallelism
#  TBB - using TBB for intra- and native thread pool for inter-op parallelism
if(INTERN_BUILD_MOBILE AND NOT BUILD_CAFFE2_MOBILE)
  set(ATEN_THREADING "NATIVE" CACHE STRING "ATen parallel backend")
else()
  if(USE_OPENMP)
    set(ATEN_THREADING "OMP" CACHE STRING "ATen parallel backend")
  elseif(USE_TBB)
    set(ATEN_THREADING "TBB" CACHE STRING "ATen parallel backend")
  else()
    set(ATEN_THREADING "NATIVE" CACHE STRING "ATen parallel backend")
  endif()
endif()

set(AT_PARALLEL_OPENMP 0)
set(AT_PARALLEL_NATIVE 0)
set(AT_PARALLEL_NATIVE_TBB 0)

message(STATUS "Using ATen parallel backend: ${ATEN_THREADING}")
if("${ATEN_THREADING}" STREQUAL "OMP")
  set(AT_PARALLEL_OPENMP 1)
elseif("${ATEN_THREADING}" STREQUAL "NATIVE")
  set(AT_PARALLEL_NATIVE 1)
elseif("${ATEN_THREADING}" STREQUAL "TBB")
  if(NOT USE_TBB)
    message(FATAL_ERROR "Using TBB backend but USE_TBB is off")
  endif()
  message(WARNING "ATEN TBB Threading is deprectated.")
  set(AT_PARALLEL_NATIVE_TBB 1)
else()
  message(FATAL_ERROR "Unknown ATen parallel backend: ${ATEN_THREADING}")
endif()

# ---[ Declare source file lists

# ---[ ATen build
if(INTERN_BUILD_ATEN_OPS)
  set(__caffe2_CMAKE_POSITION_INDEPENDENT_CODE ${CMAKE_POSITION_INDEPENDENT_CODE})
  set(CMAKE_POSITION_INDEPENDENT_CODE ON)
  add_subdirectory(../aten aten)
  set(CMAKE_POSITION_INDEPENDENT_CODE ${__caffe2_CMAKE_POSITION_INDEPENDENT_CODE})

  # Generate the headers wrapped by our operator
  add_custom_command(OUTPUT ${CMAKE_CURRENT_BINARY_DIR}/contrib/aten/aten_op.h
  COMMAND
  "${PYTHON_EXECUTABLE}" ${CMAKE_CURRENT_SOURCE_DIR}/contrib/aten/gen_op.py
    --aten_root=${CMAKE_CURRENT_SOURCE_DIR}/../aten
    --template_dir=${CMAKE_CURRENT_SOURCE_DIR}/contrib/aten
    --yaml_dir=${CMAKE_CURRENT_BINARY_DIR}/../aten/src/ATen
    --install_dir=${CMAKE_CURRENT_BINARY_DIR}/contrib/aten
  DEPENDS
  ATEN_CPU_FILES_GEN_TARGET
  ${CMAKE_BINARY_DIR}/aten/src/ATen/Declarations.yaml
  ${CMAKE_CURRENT_SOURCE_DIR}/contrib/aten/gen_op.py
  ${CMAKE_CURRENT_SOURCE_DIR}/contrib/aten/aten_op_template.h)

  add_custom_target(__aten_op_header_gen
    DEPENDS ${CMAKE_CURRENT_BINARY_DIR}/contrib/aten/aten_op.h)
  add_library(aten_op_header_gen INTERFACE)
  add_dependencies(aten_op_header_gen __aten_op_header_gen)

  # Add source, includes, and libs to lists
  list(APPEND Caffe2_CPU_SRCS ${ATen_CPU_SRCS})
  list(APPEND Caffe2_GPU_SRCS ${ATen_CUDA_SRCS})
  list(APPEND Caffe2_GPU_SRCS_W_SORT_BY_KEY ${ATen_CUDA_SRCS_W_SORT_BY_KEY})
  list(APPEND Caffe2_HIP_SRCS ${ATen_HIP_SRCS})
  list(APPEND Caffe2_HIP_SRCS ${ATen_HIP_SRCS_W_SORT_BY_KEY})
  list(APPEND Caffe2_CPU_TEST_SRCS ${ATen_CPU_TEST_SRCS})
  list(APPEND Caffe2_GPU_TEST_SRCS ${ATen_CUDA_TEST_SRCS})
  list(APPEND Caffe2_HIP_TEST_SRCS ${ATen_HIP_TEST_SRCS})
  list(APPEND Caffe2_CPU_TEST_SRCS ${ATen_CORE_TEST_SRCS})
  list(APPEND Caffe2_VULKAN_TEST_SRCS ${ATen_VULKAN_TEST_SRCS})
  list(APPEND Caffe2_CPU_INCLUDE ${ATen_CPU_INCLUDE})
  list(APPEND Caffe2_GPU_INCLUDE ${ATen_CUDA_INCLUDE})
  list(APPEND Caffe2_HIP_INCLUDE ${ATen_HIP_INCLUDE})
  list(APPEND Caffe2_VULKAN_INCLUDE ${ATen_VULKAN_INCLUDE})
  list(APPEND Caffe2_DEPENDENCY_LIBS ${ATen_CPU_DEPENDENCY_LIBS})
  list(APPEND Caffe2_CUDA_DEPENDENCY_LIBS ${ATen_CUDA_DEPENDENCY_LIBS})
  list(APPEND Caffe2_HIP_DEPENDENCY_LIBS ${ATen_HIP_DEPENDENCY_LIBS})
  list(APPEND Caffe2_DEPENDENCY_INCLUDE ${ATen_THIRD_PARTY_INCLUDE})
endif()

# ---[ Caffe2 build
# Note: the folders that are being commented out have not been properly
# addressed yet.

if(NOT MSVC AND USE_XNNPACK)
  if(NOT TARGET fxdiv)
    set(FXDIV_BUILD_TESTS OFF CACHE BOOL "")
    set(FXDIV_BUILD_BENCHMARKS OFF CACHE BOOL "")
    add_subdirectory(
      "${FXDIV_SOURCE_DIR}"
      "${CMAKE_BINARY_DIR}/FXdiv")
  endif()
endif()

add_subdirectory(core)
add_subdirectory(serialize)
add_subdirectory(utils)
if(BUILD_CAFFE2 OR (NOT USE_FBGEMM))
  add_subdirectory(perfkernels)
endif()

# Skip modules that are not used by libtorch mobile yet.
if(BUILD_CAFFE2 AND (NOT INTERN_BUILD_MOBILE OR BUILD_CAFFE2_MOBILE))
  add_subdirectory(contrib)
  add_subdirectory(predictor)
  add_subdirectory(predictor/emulator)
  add_subdirectory(core/nomnigraph)
  if(USE_NVRTC)
    add_subdirectory(cuda_rtc)
  endif()
  add_subdirectory(db)
  add_subdirectory(distributed)
  # add_subdirectory(experiments) # note, we may remove this folder at some point
  add_subdirectory(ideep)
  add_subdirectory(image)
  add_subdirectory(video)
  add_subdirectory(mobile)
  add_subdirectory(mpi)
  add_subdirectory(observers)
  add_subdirectory(onnx)
  if(BUILD_CAFFE2_OPS)
    add_subdirectory(operators)
    add_subdirectory(operators/rnn)
    if(USE_FBGEMM)
      add_subdirectory(quantization/server)
    endif()
    if(USE_QNNPACK)
      add_subdirectory(operators/quantized)
    endif()
  endif()
  add_subdirectory(opt)
  add_subdirectory(proto)
  add_subdirectory(python)
  add_subdirectory(queue)
  add_subdirectory(sgd)
  add_subdirectory(share)
  # add_subdirectory(test) # todo: use caffe2_gtest_main instead of gtest_main because we will need to call GlobalInit
  add_subdirectory(transforms)
endif()
if(NOT BUILD_CAFFE2 AND (NOT INTERN_BUILD_MOBILE OR BUILD_CAFFE2_MOBILE))
  add_subdirectory(proto)
endif()

# Advanced: if we have allow list specified, we will do intersections for all
# main lib srcs.
if(CAFFE2_ALLOWLISTED_FILES)
  caffe2_do_allowlist(Caffe2_CPU_SRCS CAFFE2_ALLOWLISTED_FILES)
  caffe2_do_allowlist(Caffe2_GPU_SRCS CAFFE2_ALLOWLISTED_FILES)
  caffe2_do_allowlist(Caffe2_HIP_SRCS CAFFE2_ALLOWLISTED_FILES)
endif()

if(BUILD_SPLIT_CUDA)
  # Splitting the source files that'll be in torch_cuda between torch_cuda_cu and torch_cuda_cpp
  set(Caffe2_GPU_SRCS_CU
      "${PROJECT_SOURCE_DIR}/aten/src/ATen/cuda/CUDABlas.cpp"
      "${PROJECT_SOURCE_DIR}/aten/src/ATen/cuda/CUDASolver.cpp"
      "${PROJECT_SOURCE_DIR}/aten/src/ATen/cuda/CUDASparseBlas.cpp"
      "${PROJECT_SOURCE_DIR}/aten/src/ATen/cuda/CublasHandlePool.cpp"
      "${PROJECT_SOURCE_DIR}/aten/src/ATen/cuda/CusolverDnHandlePool.cpp"
      "${PROJECT_SOURCE_DIR}/aten/src/ATen/native/cuda/Activation.cpp"
      "${PROJECT_SOURCE_DIR}/aten/src/ATen/native/cuda/BatchLinearAlgebra.cpp"
      "${PROJECT_SOURCE_DIR}/aten/src/ATen/native/cuda/BatchLinearAlgebraLib.cpp"
      "${PROJECT_SOURCE_DIR}/aten/src/ATen/native/cuda/Blas.cpp"
      "${PROJECT_SOURCE_DIR}/aten/src/ATen/native/cuda/Equal.cpp"
      "${PROJECT_SOURCE_DIR}/aten/src/ATen/native/cuda/IndexKernel.cpp"
      "${PROJECT_SOURCE_DIR}/aten/src/ATen/native/cuda/ReduceOps.cpp"
      "${PROJECT_SOURCE_DIR}/aten/src/ATen/native/cuda/ScanKernels.cpp"
      "${PROJECT_SOURCE_DIR}/aten/src/ATen/native/cuda/Sort.cpp"
      "${PROJECT_SOURCE_DIR}/aten/src/ATen/native/cuda/Sorting.cpp"
      "${PROJECT_SOURCE_DIR}/aten/src/ATen/native/cuda/TensorModeKernel.cpp"
      "${PROJECT_SOURCE_DIR}/aten/src/ATen/native/cuda/TensorShapeCUDA.cpp"
      "${PROJECT_SOURCE_DIR}/aten/src/ATen/native/cuda/TensorTopK.cpp"
      "${PROJECT_SOURCE_DIR}/aten/src/ATen/native/sparse/cuda/SparseBlas.cpp"
      "${PROJECT_SOURCE_DIR}/aten/src/ATen/native/sparse/cuda/SparseBlasImpl.cpp"
      "${PROJECT_SOURCE_DIR}/aten/src/ATen/native/sparse/cuda/SparseBlasLegacy.cpp"
      "${PROJECT_SOURCE_DIR}/aten/src/ATen/native/sparse/cuda/SparseCUDABlas.cpp"
      "${PROJECT_SOURCE_DIR}/aten/src/THC/THCStorage.cpp"
      "${PROJECT_SOURCE_DIR}/aten/src/THC/THCStorageCopy.cpp"
      "${PROJECT_SOURCE_DIR}/aten/src/THC/THCTensor.cpp"

      "${PROJECT_BINARY_DIR}/aten/src/ATen/RegisterCUDA.cpp"
      "${PROJECT_BINARY_DIR}/aten/src/ATen/RegisterQuantizedCUDA.cpp"
      "${PROJECT_BINARY_DIR}/aten/src/ATen/RegisterSparseCUDA.cpp"
      "${PROJECT_BINARY_DIR}/aten/src/ATen/RegisterSparseCsrCUDA.cpp"
   )

  foreach(tmp ${Caffe2_GPU_SRCS})
<<<<<<< HEAD
    if("${tmp}" MATCHES "(.*aten.*\\.cu|.*(b|B)las.*|.*((s|S)olver|Register.*CUDA|Legacy|THC|TensorShapeCUDA|BatchLinearAlgebra|ReduceOps|Equal|Activation|ScanKernels|Sort|TensorTopK|TensorModeKernel|IndexKernel|GridSample).*\\.cpp)" AND NOT "${tmp}" MATCHES ".*(THC((CachingHost)?Allocator|General)).*")
=======
    if("${tmp}" MATCHES ".*aten.*\\.cu")
>>>>>>> b330d8b9
      # Currently, torch_cuda_cu will have all the .cu files in aten, as well as some others that depend on those files
      list(APPEND Caffe2_GPU_SRCS_CU "${tmp}")
    else()
      # Exclude special cases listed above that need to link to torch_cuda_cu
      if(NOT "${tmp}" IN_LIST Caffe2_GPU_SRCS_CU)
        list(APPEND Caffe2_GPU_SRCS_CPP "${tmp}")
      endif()
    endif()
  endforeach()

  foreach(tmp ${Caffe2_GPU_SRCS_W_SORT_BY_KEY})
    if("${tmp}" MATCHES ".*aten.*\\.cu" AND NOT "${tmp}" MATCHES ".*TensorFactories.*")
      list(APPEND Caffe2_GPU_SRCS_W_SORT_BY_KEY_CU ${tmp})
    else()
      list(APPEND Caffe2_GPU_SRCS_W_SORT_BY_KEY_CPP ${tmp})
    endif()
  endforeach()
endif()

if(PRINT_CMAKE_DEBUG_INFO)
  message(STATUS "CPU sources: ")
  foreach(tmp ${Caffe2_CPU_SRCS})
    message(STATUS "  " ${tmp})
  endforeach()

  message(STATUS "GPU sources: ")
  foreach(tmp ${Caffe2_GPU_SRCS})
    message(STATUS "  " ${tmp})
  endforeach()

  if(BUILD_SPLIT_CUDA)
    message(STATUS "GPU sources: (for torch_cuda_cpp)")
    foreach(tmp ${Caffe2_GPU_SRCS_CPP})
      message(STATUS "  " ${tmp})
    endforeach()

    message(STATUS "GPU sources: (for torch_cuda_cu)")
    foreach(tmp ${Caffe2_GPU_SRCS_CU})
      message(STATUS "  " ${tmp})
    endforeach()
  endif()

  message(STATUS "GPU sources (w/ sort by key): ")
  foreach(tmp ${Caffe2_GPU_SRCS_W_SORT_BY_KEY})
    message(STATUS "  " ${tmp})
  endforeach()

  if(BUILD_SPLIT_CUDA)
    message(STATUS "torch_cuda_cu GPU sources (w/ sort by key): ")
    foreach(tmp ${Caffe2_GPU_SRCS_W_SORT_BY_KEY_CU})
      message(STATUS "  " ${tmp})
    endforeach()

    message(STATUS "torch_cuda_cpp GPU sources (w/ sort by key): ")
    foreach(tmp ${Caffe2_GPU_SRCS_W_SORT_BY_KEY_CPP})
      message(STATUS "  " ${tmp})
    endforeach()
  endif()

  message(STATUS "CPU include: ")
  foreach(tmp ${Caffe2_CPU_INCLUDE})
    message(STATUS "  " ${tmp})
  endforeach()

  message(STATUS "GPU include: ")
  foreach(tmp ${Caffe2_GPU_INCLUDE})
    message(STATUS "  " ${tmp})
  endforeach()

  message(STATUS "CPU test sources: ")
  foreach(tmp ${Caffe2_CPU_TEST_SRCS})
    message(STATUS "  " ${tmp})
  endforeach()

  message(STATUS "GPU test sources: ")
  foreach(tmp ${Caffe2_GPU_TEST_SRCS})
    message(STATUS "  " ${tmp})
  endforeach()

  message(STATUS "HIP sources: ")
  foreach(tmp ${Caffe2_HIP_SRCS})
    message(STATUS "  " ${tmp})
  endforeach()

  message(STATUS "HIP test sources: ")
  foreach(tmp ${Caffe2_HIP_TEST_SRCS})
    message(STATUS "  " ${tmp})
  endforeach()

  message(STATUS "ATen CPU test sources: ")
  foreach(tmp ${ATen_CPU_TEST_SRCS})
    message(STATUS "  " ${tmp})
  endforeach()

  message(STATUS "ATen CUDA test sources: ")
  foreach(tmp ${ATen_CUDA_TEST_SRCS})
    message(STATUS "  " ${tmp})
  endforeach()

  message(STATUS "ATen HIP test sources: ")
  foreach(tmp ${ATen_HIP_TEST_SRCS})
    message(STATUS "  " ${tmp})
  endforeach()

  message(STATUS "ATen Vulkan test sources: ")
  foreach(tmp ${ATen_VULKAN_TEST_SRCS})
    message(STATUS "  " ${tmp})
  endforeach()

endif()

if(NOT INTERN_BUILD_MOBILE OR BUILD_CAFFE2_MOBILE)
  # ---[ List of libraries to link with
  add_library(caffe2_protos STATIC $<TARGET_OBJECTS:Caffe2_PROTO>)
  add_dependencies(caffe2_protos Caffe2_PROTO)
  # If we are going to link protobuf locally inside caffe2 libraries, what we will do is
  # to create a helper static library that always contains libprotobuf source files, and
  # link the caffe2 related dependent libraries to it.
  target_include_directories(caffe2_protos INTERFACE $<INSTALL_INTERFACE:include>)
  # Reason for this public dependency is as follows:
  # (1) Strictly speaking, we should not expose any Protobuf related functions. We should
  #     only use function interfaces wrapped with our own public API, and link protobuf
  #     locally.
  # (2) However, currently across the Caffe2 codebase, we have extensive use of protobuf
  #     functionalities. For example, not only libcaffe2.so uses it, but also other
  #     binaries such as python extensions etc. As a result, we will have to have a
  #     transitive dependency to libprotobuf.
  #
  # Good thing is that, if we specify CAFFE2_LINK_LOCAL_PROTOBUF, then we do not need to
  # separately deploy protobuf binaries - libcaffe2.so will contain all functionalities
  # one needs. One can verify this via ldd.
  #
  # TODO item in the future includes:
  # (1) Enable using lite protobuf
  # (2) Properly define public API that do not directly depend on protobuf itself.
  # (3) Expose the libprotobuf.a file for dependent libraries to link to.
  #
  # What it means for users/developers?
  # (1) Users: nothing affecting the users, other than the fact that CAFFE2_LINK_LOCAL_PROTOBUF
  #     avoids the need to deploy protobuf.
  # (2) Developers: if one simply uses core caffe2 functionality without using protobuf,
  #     nothing changes. If one has a dependent library that uses protobuf, then one needs to
  #     have the right protobuf version as well as linking to libprotobuf.a.
  target_link_libraries(caffe2_protos PUBLIC protobuf::libprotobuf)
  if(NOT BUILD_SHARED_LIBS)
    install(TARGETS caffe2_protos ARCHIVE DESTINATION "${CMAKE_INSTALL_LIBDIR}")
  endif()
endif()

# ==========================================================
# formerly-libtorch
# ==========================================================

set(TORCH_SRC_DIR "${PROJECT_SOURCE_DIR}/torch")
set(TORCH_ROOT "${PROJECT_SOURCE_DIR}")

if(NOT TORCH_INSTALL_BIN_DIR)
  set(TORCH_INSTALL_BIN_DIR bin)
endif()

if(NOT TORCH_INSTALL_INCLUDE_DIR)
  set(TORCH_INSTALL_INCLUDE_DIR include)
endif()

if(NOT TORCH_INSTALL_LIB_DIR)
  set(TORCH_INSTALL_LIB_DIR lib)
endif()



if(NOT INTERN_BUILD_MOBILE OR NOT BUILD_CAFFE2_MOBILE)
  set(CMAKE_POSITION_INDEPENDENT_CODE TRUE)

  # Generate files
  set(TOOLS_PATH "${TORCH_ROOT}/tools")

  configure_file("${TORCH_SRC_DIR}/_utils_internal.py"
    "${TOOLS_PATH}/shared/_utils_internal.py"
    COPYONLY)

  # Generate header with version info
  configure_file("${TORCH_SRC_DIR}/csrc/api/include/torch/version.h.in"
    "${TORCH_SRC_DIR}/csrc/api/include/torch/version.h"
    @ONLY)

  set(GENERATED_CXX_TORCH
    "${TORCH_SRC_DIR}/csrc/autograd/generated/Functions.cpp"
    )

  if(NOT INTERN_DISABLE_AUTOGRAD AND NOT BUILD_LITE_INTERPRETER)
    list(APPEND GENERATED_CXX_TORCH
      "${TORCH_SRC_DIR}/csrc/autograd/generated/VariableType_0.cpp"
      "${TORCH_SRC_DIR}/csrc/autograd/generated/VariableType_1.cpp"
      "${TORCH_SRC_DIR}/csrc/autograd/generated/VariableType_2.cpp"
      "${TORCH_SRC_DIR}/csrc/autograd/generated/VariableType_3.cpp"
      "${TORCH_SRC_DIR}/csrc/autograd/generated/VariableType_4.cpp"
      "${TORCH_SRC_DIR}/csrc/autograd/generated/TraceType_0.cpp"
      "${TORCH_SRC_DIR}/csrc/autograd/generated/TraceType_1.cpp"
      "${TORCH_SRC_DIR}/csrc/autograd/generated/TraceType_2.cpp"
      "${TORCH_SRC_DIR}/csrc/autograd/generated/TraceType_3.cpp"
      "${TORCH_SRC_DIR}/csrc/autograd/generated/TraceType_4.cpp"
      "${TORCH_SRC_DIR}/csrc/autograd/generated/ADInplaceOrViewType_0.cpp"
      "${TORCH_SRC_DIR}/csrc/autograd/generated/ADInplaceOrViewType_1.cpp"
    )
  endif()

  set(GENERATED_H_TORCH
    "${TORCH_SRC_DIR}/csrc/autograd/generated/Functions.h"
    "${TORCH_SRC_DIR}/csrc/autograd/generated/variable_factories.h"
    )

  if(NOT INTERN_DISABLE_AUTOGRAD)
    list(APPEND GENERATED_H_TORCH
      "${TORCH_SRC_DIR}/csrc/autograd/generated/VariableType.h"
    )
  endif()

  set(GENERATED_CXX_PYTHON
    "${TORCH_SRC_DIR}/csrc/autograd/generated/python_functions_0.cpp"
    "${TORCH_SRC_DIR}/csrc/autograd/generated/python_functions_1.cpp"
    "${TORCH_SRC_DIR}/csrc/autograd/generated/python_functions_2.cpp"
    "${TORCH_SRC_DIR}/csrc/autograd/generated/python_functions_3.cpp"
    "${TORCH_SRC_DIR}/csrc/autograd/generated/python_functions_4.cpp"
    "${TORCH_SRC_DIR}/csrc/autograd/generated/python_variable_methods.cpp"
    "${TORCH_SRC_DIR}/csrc/autograd/generated/python_torch_functions_0.cpp"
    "${TORCH_SRC_DIR}/csrc/autograd/generated/python_torch_functions_1.cpp"
    "${TORCH_SRC_DIR}/csrc/autograd/generated/python_torch_functions_2.cpp"
    "${TORCH_SRC_DIR}/csrc/autograd/generated/python_nn_functions.cpp"
    "${TORCH_SRC_DIR}/csrc/autograd/generated/python_fft_functions.cpp"
    "${TORCH_SRC_DIR}/csrc/autograd/generated/python_linalg_functions.cpp"
    "${TORCH_SRC_DIR}/csrc/autograd/generated/python_special_functions.cpp"
    )

  set(GENERATED_H_PYTHON
    "${TORCH_SRC_DIR}/csrc/autograd/generated/python_functions.h"
    )

  set(GENERATED_TESTING_PYTHON
    "${TORCH_SRC_DIR}/testing/_internal/generated/annotated_fn_args.py"
    )

  set(TORCH_GENERATED_CODE
    ${GENERATED_CXX_TORCH}
    ${GENERATED_H_TORCH}
    ${GENERATED_CXX_PYTHON}
    ${GENERATED_H_PYTHON}
    ${GENERATED_TESTING_PYTHON}
    )

  add_custom_command(
    OUTPUT
    ${TORCH_GENERATED_CODE}
    COMMAND
    "${PYTHON_EXECUTABLE}" tools/setup_helpers/generate_code.py
      --declarations-path "${CMAKE_BINARY_DIR}/aten/src/ATen/Declarations.yaml"
      --native-functions-path "aten/src/ATen/native/native_functions.yaml"
      --nn-path "aten/src"
      $<$<BOOL:${INTERN_DISABLE_AUTOGRAD}>:--disable-autograd>
      $<$<BOOL:${SELECTED_OP_LIST}>:--selected-op-list-path="${SELECTED_OP_LIST}">
      --force_schema_registration
    DEPENDS
    "${TORCH_ROOT}/aten/src/ATen/native/native_functions.yaml"
    "${CMAKE_BINARY_DIR}/aten/src/ATen/Declarations.yaml"
    "${TOOLS_PATH}/autograd/templates/VariableType.h"
    "${TOOLS_PATH}/autograd/templates/VariableType.cpp"
    "${TOOLS_PATH}/autograd/templates/ADInplaceOrViewType.cpp"
    "${TOOLS_PATH}/autograd/templates/TraceType.cpp"
    "${TOOLS_PATH}/autograd/templates/Functions.h"
    "${TOOLS_PATH}/autograd/templates/Functions.cpp"
    "${TOOLS_PATH}/autograd/templates/python_functions.h"
    "${TOOLS_PATH}/autograd/templates/python_functions.cpp"
    "${TOOLS_PATH}/autograd/templates/python_variable_methods.cpp"
    "${TOOLS_PATH}/autograd/templates/python_torch_functions.cpp"
    "${TOOLS_PATH}/autograd/templates/python_nn_functions.cpp"
    "${TOOLS_PATH}/autograd/templates/python_fft_functions.cpp"
    "${TOOLS_PATH}/autograd/templates/python_linalg_functions.cpp"
    "${TOOLS_PATH}/autograd/templates/python_special_functions.cpp"
    "${TOOLS_PATH}/autograd/templates/variable_factories.h"
    "${TOOLS_PATH}/autograd/templates/annotated_fn_args.py.in"
    "${TOOLS_PATH}/autograd/deprecated.yaml"
    "${TOOLS_PATH}/autograd/derivatives.yaml"
    "${TOOLS_PATH}/autograd/gen_autograd_functions.py"
    "${TOOLS_PATH}/autograd/gen_autograd.py"
    "${TOOLS_PATH}/autograd/gen_python_functions.py"
    "${TOOLS_PATH}/autograd/gen_variable_factories.py"
    "${TOOLS_PATH}/autograd/gen_variable_type.py"
    "${TOOLS_PATH}/autograd/gen_inplace_or_view_type.py"
    "${TOOLS_PATH}/autograd/load_derivatives.py"
    WORKING_DIRECTORY "${TORCH_ROOT}")


  # Required workaround for libtorch_python.so build
  # see https://samthursfield.wordpress.com/2015/11/21/cmake-dependencies-between-targets-and-files-and-custom-commands/#custom-commands-in-different-directories
  add_custom_target(
    generate-torch-sources
    DEPENDS ${TORCH_GENERATED_CODE}
    )

  set(TORCH_SRCS ${GENERATED_CXX_TORCH})
  list(APPEND TORCH_SRCS ${GENERATED_H_TORCH})
  list(APPEND LIBTORCH_CMAKE_SRCS "")

  list(APPEND LITE_EAGER_SYMOBLICATION_SRCS "")
  if(USE_SOURCE_DEBUG_ON_MOBILE)
    append_filelist("libtorch_lite_eager_symbolication" LITE_EAGER_SYMOBLICATION_SRCS)
    # For source debug on lite interpreter, we have to add dependency on pickling
    # but references to read/writeArchiveAndTensor is not built for mobile
    # so this condition specifically says we are building for source debug
    # on mobile.
    if(BUILD_LITE_INTERPRETER)
      set_source_files_properties(${TORCH_SRC_DIR}/csrc/jit/serialization/pickle.cpp PROPERTIES COMPILE_FLAGS "-DC10_MOBILE -DFEATURE_TORCH_MOBILE")
    endif()
  endif()

  list(APPEND LITE_PROFILER_SRCS "")
  if(USE_LITE_INTERPRETER_PROFILER)
    append_filelist("libtorch_edge_profiler_sources " LITE_PROFILER_SRCS)
  endif()

  # Switch between the full jit interpreter and lite interpreter
  if(BUILD_LITE_INTERPRETER)
    append_filelist("libtorch_lite_cmake_sources" LIBTORCH_CMAKE_SRCS)
    list(APPEND LIBTORCH_CMAKE_SRCS ${LITE_EAGER_SYMOBLICATION_SRCS})
    list(APPEND LIBTORCH_CMAKE_SRCS ${LITE_PROFILER_SRCS})
    set(CMAKE_POSITION_INDEPENDENT_CODE TRUE)
  else()
    append_filelist("libtorch_cmake_sources" LIBTORCH_CMAKE_SRCS)

    if(CMAKE_CXX_COMPILER_ID MATCHES "Clang" OR CMAKE_CXX_COMPILER_ID STREQUAL "GNU")
      # TODO: Delete this line once https://github.com/pytorch/pytorch/pull/55889 lands
      set_source_files_properties(../torch/csrc/jit/serialization/export.cpp PROPERTIES COMPILE_FLAGS -Wno-deprecated-declarations)

      # TODO: Delete this when https://github.com/pytorch/pytorch/issues/35026 is fixed
      set_source_files_properties(../torch/csrc/autograd/record_function_ops.cpp PROPERTIES COMPILE_FLAGS -Wno-deprecated-declarations)
    endif()
  endif()
  list(APPEND TORCH_SRCS ${LIBTORCH_CMAKE_SRCS})

  if(PRINT_CMAKE_DEBUG_INFO)
    message(STATUS "Interpreter sources: ")
    foreach(tmp ${LIBTORCH_CMAKE_SRCS})
      message(STATUS "  " ${tmp})
    endforeach()
  endif()

  # Mobile backend delegate srcs
  if(INTERN_BUILD_MOBILE AND NOT BUILD_CAFFE2_MOBILE)
    set(DELEGATE_SRCS
      ${TORCH_SRC_DIR}/csrc/jit/backends/backend_debug_info.cpp
      ${TORCH_SRC_DIR}/csrc/jit/backends/backend_interface.cpp
    )
    list(APPEND TORCH_SRCS ${DELEGATE_SRCS})
    if(IOS AND USE_COREML_DELEGATE)
      set(COREML_DELEGATE_SRCS
        ${TORCH_SRC_DIR}/csrc/jit/backends/coreml/objc/PTMCoreMLBackend.mm
        ${TORCH_SRC_DIR}/csrc/jit/backends/coreml/objc/PTMCoreMLExecutor.mm
      )
      list(APPEND TORCH_SRCS ${COREML_DELEGATE_SRCS})
    endif()
  endif()

  # Required workaround for LLVM 9 includes.
  if(NOT MSVC)
    set_source_files_properties(${TORCH_SRC_DIR}/csrc/jit/tensorexpr/llvm_jit.cpp PROPERTIES COMPILE_FLAGS -Wno-noexcept-type)
    # Force -Werror on several files
    set_source_files_properties(${CMAKE_CURRENT_LIST_DIR}/../aten/src/ATen/native/mkldnn/Pooling.cpp PROPERTIES COMPILE_FLAGS "-Werror")
  endif()
  # Disable certain warnings for GCC-9.X
  if(CMAKE_COMPILER_IS_GNUCXX AND (CMAKE_CXX_COMPILER_VERSION VERSION_GREATER 9.0.0))
    # See https://github.com/pytorch/pytorch/issues/38856
    set_source_files_properties(${TORCH_SRC_DIR}/csrc/jit/tensorexpr/llvm_jit.cpp PROPERTIES COMPILE_FLAGS "-Wno-redundant-move -Wno-noexcept-type")
    set_source_files_properties(${TORCH_SRC_DIR}/csrc/jit/tensorexpr/llvm_codegen.cpp PROPERTIES COMPILE_FLAGS -Wno-init-list-lifetime)
  endif()

  if(NOT INTERN_DISABLE_MOBILE_INTERP)
    set(MOBILE_SRCS
       ${TORCH_SRC_DIR}/csrc/jit/mobile/function.cpp
       ${TORCH_SRC_DIR}/csrc/jit/mobile/import.cpp
       ${TORCH_SRC_DIR}/csrc/jit/mobile/import_data.cpp
       ${TORCH_SRC_DIR}/csrc/jit/mobile/interpreter.cpp
       ${TORCH_SRC_DIR}/csrc/jit/mobile/model_compatibility.cpp
       ${TORCH_SRC_DIR}/csrc/jit/mobile/module.cpp
       ${TORCH_SRC_DIR}/csrc/jit/mobile/observer.cpp
       ${TORCH_SRC_DIR}/csrc/jit/mobile/parse_bytecode.cpp
       ${TORCH_SRC_DIR}/csrc/jit/mobile/parse_operators.cpp
       ${TORCH_SRC_DIR}/csrc/jit/mobile/train/export_data.cpp
       ${TORCH_SRC_DIR}/csrc/jit/mobile/train/optim/sgd.cpp
       ${TORCH_SRC_DIR}/csrc/jit/mobile/train/random.cpp
       ${TORCH_SRC_DIR}/csrc/jit/mobile/train/sequential.cpp
       )
    list(APPEND TORCH_SRCS ${MOBILE_SRCS})
    list(APPEND TORCH_SRCS ${LITE_EAGER_SYMOBLICATION_SRCS})
  endif()

  # This one needs to be unconditionally added as Functions.cpp is also unconditionally added
  list(APPEND TORCH_SRCS
    ${TORCH_SRC_DIR}/csrc/autograd/FunctionsManual.cpp
    ${TORCH_SRC_DIR}/csrc/utils/out_types.cpp
  )

  if(NOT INTERN_DISABLE_AUTOGRAD AND NOT BUILD_LITE_INTERPRETER)
    list(APPEND TORCH_SRCS
      ${TORCH_SRC_DIR}/csrc/autograd/TraceTypeManual.cpp
      ${TORCH_SRC_DIR}/csrc/autograd/VariableTypeManual.cpp
    )
  endif()

  if(NOT INTERN_BUILD_MOBILE AND NOT BUILD_LITE_INTERPRETER)
    list(APPEND TORCH_SRCS
      ${TORCH_SRC_DIR}/csrc/api/src/jit.cpp
      ${TORCH_SRC_DIR}/csrc/jit/mobile/backport.cpp
      ${TORCH_SRC_DIR}/csrc/jit/mobile/backport_manager.cpp
      ${TORCH_SRC_DIR}/csrc/jit/serialization/onnx.cpp
      ${TORCH_SRC_DIR}/csrc/jit/serialization/export.cpp
      ${TORCH_SRC_DIR}/csrc/jit/serialization/export_bytecode.cpp
      ${TORCH_SRC_DIR}/csrc/jit/serialization/export_module.cpp
      ${TORCH_SRC_DIR}/csrc/jit/codegen/fuser/cpu/fused_kernel.cpp
      ${TORCH_SRC_DIR}/csrc/jit/api/module_save.cpp
      ${TORCH_SRC_DIR}/csrc/utils/byte_order.cpp
    )

    # Disable legacy import of building without Caffe2 support
    if(BUILD_CAFFE2)
      list(APPEND TORCH_SRCS
        ${TORCH_SRC_DIR}/csrc/jit/serialization/import_legacy.cpp
      )
    else()
      set_source_files_properties(
        ${TORCH_SRC_DIR}/csrc/jit/serialization/import.cpp
        PROPERTIES COMPILE_FLAGS "-DC10_DISABLE_LEGACY_IMPORT"
      )
    endif()
    if(USE_DISTRIBUTED)
      append_filelist("libtorch_distributed_base_sources" TORCH_SRCS)
      if(NOT WIN32)
        append_filelist("libtorch_distributed_extra_sources" TORCH_SRCS)
      endif()
    endif()
  endif()

  if(USE_CUDA OR USE_ROCM)
    append_filelist("libtorch_cuda_core_sources" Caffe2_GPU_HIP_JIT_FUSERS_SRCS)
  endif()

  if(USE_CUDA)
    if(BUILD_SPLIT_CUDA)
      list(APPEND Caffe2_GPU_SRCS_CU ${Caffe2_GPU_HIP_JIT_FUSERS_SRCS})
    else()
      list(APPEND Caffe2_GPU_SRCS ${Caffe2_GPU_HIP_JIT_FUSERS_SRCS})
    endif()
    add_library(caffe2_nvrtc SHARED ${ATen_NVRTC_STUB_SRCS})
    if(MSVC)
      # Delay load nvcuda.dll so we can import torch compiled with cuda on a CPU-only machine
      set(DELAY_LOAD_FLAGS "-DELAYLOAD:nvcuda.dll;delayimp.lib")
    else()
      set(DELAY_LOAD_FLAGS "")
    endif()
    target_link_libraries(caffe2_nvrtc ${CUDA_NVRTC} ${CUDA_CUDA_LIB} ${CUDA_NVRTC_LIB} ${DELAY_LOAD_FLAGS})
    target_include_directories(caffe2_nvrtc PRIVATE ${CUDA_INCLUDE_DIRS})
    install(TARGETS caffe2_nvrtc DESTINATION "${TORCH_INSTALL_LIB_DIR}")
    if(USE_NCCL AND BUILD_SPLIT_CUDA)
      list(APPEND Caffe2_GPU_SRCS_CPP
        ${TORCH_SRC_DIR}/csrc/cuda/nccl.cpp)
    elseif(USE_NCCL)
      list(APPEND Caffe2_GPU_SRCS
        ${TORCH_SRC_DIR}/csrc/cuda/nccl.cpp)
    endif()
    if(USE_DISTRIBUTED)
      if(BUILD_SPLIT_CUDA)
        set(_target "Caffe2_GPU_SRCS_CPP")
      else()
        set(_target "Caffe2_GPU_SRCS")
      endif()
      append_filelist("libtorch_cuda_distributed_base_sources" ${_target})
      if(NOT WIN32)
        append_filelist("libtorch_cuda_distributed_extra_sources" ${_target})
      endif()
    endif()
    set_source_files_properties(
      ${TORCH_ROOT}/aten/src/ATen/cuda/detail/LazyNVRTC.cpp
      PROPERTIES COMPILE_DEFINITIONS "NVRTC_SHORTHASH=${CUDA_NVRTC_SHORTHASH}"
    )
    set_source_files_properties(${TORCH_SRC_DIR}/csrc/jit/passes/frozen_conv_add_relu_fusion.cpp PROPERTIES COMPILE_FLAGS "-DUSE_CUDA=1")
  endif()

  if(USE_MLCOMPUTE)
    include(../mlc/mlc_build.cmake)
  endif()

  if(USE_ROCM)
    list(APPEND Caffe2_HIP_SRCS ${Caffe2_GPU_HIP_JIT_FUSERS_SRCS})
    if(USE_NCCL)
      list(APPEND Caffe2_HIP_SRCS
        ${TORCH_SRC_DIR}/csrc/cuda/nccl.cpp)
    endif()
    if(USE_DISTRIBUTED)
      append_filelist("libtorch_cuda_distributed_base_sources" Caffe2_HIP_SRCS)
      if(NOT WIN32)
        append_filelist("libtorch_cuda_distributed_extra_sources" Caffe2_HIP_SRCS)
      endif()
    endif()
    # caffe2_nvrtc's stubs to driver APIs are useful for HIP.
    # See NOTE [ ATen NVRTC Stub and HIP ]
    add_library(caffe2_nvrtc SHARED ${ATen_NVRTC_STUB_SRCS})
    target_link_libraries(caffe2_nvrtc ${PYTORCH_HIP_HCC_LIBRARIES} ${ROCM_HIPRTC_LIB})
    target_compile_definitions(caffe2_nvrtc PRIVATE USE_ROCM __HIP_PLATFORM_HCC__)
    install(TARGETS caffe2_nvrtc DESTINATION "${TORCH_INSTALL_LIB_DIR}")
  endif()

  if(NOT NO_API AND NOT BUILD_LITE_INTERPRETER)
    list(APPEND TORCH_SRCS
      ${TORCH_SRC_DIR}/csrc/api/src/cuda.cpp
      ${TORCH_SRC_DIR}/csrc/api/src/data/datasets/mnist.cpp
      ${TORCH_SRC_DIR}/csrc/api/src/data/samplers/distributed.cpp
      ${TORCH_SRC_DIR}/csrc/api/src/data/samplers/random.cpp
      ${TORCH_SRC_DIR}/csrc/api/src/data/samplers/sequential.cpp
      ${TORCH_SRC_DIR}/csrc/api/src/data/samplers/stream.cpp
      ${TORCH_SRC_DIR}/csrc/api/src/enum.cpp
      ${TORCH_SRC_DIR}/csrc/api/src/imethod.cpp
      ${TORCH_SRC_DIR}/csrc/api/src/serialize.cpp
      ${TORCH_SRC_DIR}/csrc/api/src/jit.cpp
      ${TORCH_SRC_DIR}/csrc/api/src/nn/init.cpp
      ${TORCH_SRC_DIR}/csrc/api/src/nn/module.cpp
      ${TORCH_SRC_DIR}/csrc/api/src/nn/modules/_functions.cpp
      ${TORCH_SRC_DIR}/csrc/api/src/nn/modules/activation.cpp
      ${TORCH_SRC_DIR}/csrc/api/src/nn/modules/adaptive.cpp
      ${TORCH_SRC_DIR}/csrc/api/src/nn/modules/batchnorm.cpp
      ${TORCH_SRC_DIR}/csrc/api/src/nn/modules/normalization.cpp
      ${TORCH_SRC_DIR}/csrc/api/src/nn/modules/instancenorm.cpp
      ${TORCH_SRC_DIR}/csrc/api/src/nn/modules/conv.cpp
      ${TORCH_SRC_DIR}/csrc/api/src/nn/modules/dropout.cpp
      ${TORCH_SRC_DIR}/csrc/api/src/nn/modules/distance.cpp
      ${TORCH_SRC_DIR}/csrc/api/src/nn/modules/embedding.cpp
      ${TORCH_SRC_DIR}/csrc/api/src/nn/modules/fold.cpp
      ${TORCH_SRC_DIR}/csrc/api/src/nn/modules/linear.cpp
      ${TORCH_SRC_DIR}/csrc/api/src/nn/modules/loss.cpp
      ${TORCH_SRC_DIR}/csrc/api/src/nn/modules/padding.cpp
      ${TORCH_SRC_DIR}/csrc/api/src/nn/modules/pixelshuffle.cpp
      ${TORCH_SRC_DIR}/csrc/api/src/nn/modules/pooling.cpp
      ${TORCH_SRC_DIR}/csrc/api/src/nn/modules/rnn.cpp
      ${TORCH_SRC_DIR}/csrc/api/src/nn/modules/upsampling.cpp
      ${TORCH_SRC_DIR}/csrc/api/src/nn/modules/transformer.cpp
      ${TORCH_SRC_DIR}/csrc/api/src/nn/modules/container/functional.cpp
      ${TORCH_SRC_DIR}/csrc/api/src/nn/options/activation.cpp
      ${TORCH_SRC_DIR}/csrc/api/src/nn/options/adaptive.cpp
      ${TORCH_SRC_DIR}/csrc/api/src/nn/options/batchnorm.cpp
      ${TORCH_SRC_DIR}/csrc/api/src/nn/options/embedding.cpp
      ${TORCH_SRC_DIR}/csrc/api/src/nn/options/instancenorm.cpp
      ${TORCH_SRC_DIR}/csrc/api/src/nn/options/normalization.cpp
      ${TORCH_SRC_DIR}/csrc/api/src/nn/options/conv.cpp
      ${TORCH_SRC_DIR}/csrc/api/src/nn/options/dropout.cpp
      ${TORCH_SRC_DIR}/csrc/api/src/nn/options/linear.cpp
      ${TORCH_SRC_DIR}/csrc/api/src/nn/options/padding.cpp
      ${TORCH_SRC_DIR}/csrc/api/src/nn/options/pooling.cpp
      ${TORCH_SRC_DIR}/csrc/api/src/nn/options/rnn.cpp
      ${TORCH_SRC_DIR}/csrc/api/src/nn/options/vision.cpp
      ${TORCH_SRC_DIR}/csrc/api/src/nn/options/transformer.cpp
      ${TORCH_SRC_DIR}/csrc/api/src/optim/adagrad.cpp
      ${TORCH_SRC_DIR}/csrc/api/src/optim/adam.cpp
      ${TORCH_SRC_DIR}/csrc/api/src/optim/adamw.cpp
      ${TORCH_SRC_DIR}/csrc/api/src/optim/lbfgs.cpp
      ${TORCH_SRC_DIR}/csrc/api/src/optim/optimizer.cpp
      ${TORCH_SRC_DIR}/csrc/api/src/optim/rmsprop.cpp
      ${TORCH_SRC_DIR}/csrc/api/src/optim/serialize.cpp
      ${TORCH_SRC_DIR}/csrc/api/src/optim/sgd.cpp
      ${TORCH_SRC_DIR}/csrc/api/src/optim/schedulers/lr_scheduler.cpp
      ${TORCH_SRC_DIR}/csrc/api/src/optim/schedulers/step_lr.cpp
      ${TORCH_SRC_DIR}/csrc/api/src/serialize/input-archive.cpp
      ${TORCH_SRC_DIR}/csrc/api/src/serialize/output-archive.cpp
      ${TORCH_SRC_DIR}/csrc/utils/crash_handler.cpp
    )
  endif()

  list(APPEND Caffe2_CPU_SRCS ${TORCH_SRCS})
endif()

# NOTE [ Linking AVX-n and non-AVX-n files ]
#
# Regardless of the CPU capabilities, we build some files with AVX2, and AVX512
# instruction set. If the host CPU doesn't support those, we simply ignore their
# functions at runtime during dispatch.
#
# We must make sure that those files are at the end of the input list when
# linking the torch_cpu library. Otherwise, the following error scenario might
# occur:
# 1. A non-AVX2 and an AVX2 file both call a function defined with the `inline`
#    keyword
# 2. The compiler decides not to inline this function
# 3. Two different versions of the machine code are generated for this function:
#    one without AVX2 instructions and one with AVX2.
# 4. When linking, the AVX2 version is found earlier in the input object files,
#    so the linker makes the entire library use it, even in code not guarded by
#    the dispatcher.
# 5. A CPU without AVX2 support executes this function, encounters an AVX2
#    instruction and crashes.
#
# Thus we organize the input files in the following order:
# 1. All files with no AVX-n support
# 2. All files with AVX2 support ('*AVX2.cpp')
# 3. All files with AVX512 support ('*AVX512.cpp')
set(Caffe2_CPU_SRCS_NON_AVX)
set(Caffe2_CPU_SRCS_AVX2)
set(Caffe2_CPU_SRCS_AVX512)
foreach(input_filename ${Caffe2_CPU_SRCS})
  if(${input_filename} MATCHES "AVX2\\.cpp")
    list(APPEND Caffe2_CPU_SRCS_AVX2 ${input_filename})
  elseif(${input_filename} MATCHES "AVX512\\.cpp")
    list(APPEND Caffe2_CPU_SRCS_AVX512 ${input_filename})
  else()
    list(APPEND Caffe2_CPU_SRCS_NON_AVX ${input_filename})
  endif()
endforeach(input_filename)
set(Caffe2_CPU_SRCS ${Caffe2_CPU_SRCS_NON_AVX} ${Caffe2_CPU_SRCS_AVX2} ${Caffe2_CPU_SRCS_AVX512})

# ==========================================================
# END formerly-libtorch sources
# ==========================================================

add_library(torch_cpu ${Caffe2_CPU_SRCS})
if(HAVE_SOVERSION)
  set_target_properties(torch_cpu PROPERTIES
      VERSION ${TORCH_VERSION} SOVERSION ${TORCH_SOVERSION})
endif()
torch_compile_options(torch_cpu)  # see cmake/public/utils.cmake

if(USE_PRECOMPILED_HEADERS)
  target_precompile_headers(torch_cpu PRIVATE
      "$<$<COMPILE_LANGUAGE:CXX>:ATen/ATen.h>")
  # Exclude some files from using PCH
  set_source_files_properties(
      # Errors when ATen.h is included
      ${Torch_BINARY_DIR}/aten/src/ATen/core/TensorMethods.cpp
      # Builds with incompatible compiler flags
      ${Caffe2_CPU_SRCS_AVX2}
      ${Caffe2_CPU_SRCS_AVX512}
      PROPERTIES SKIP_PRECOMPILE_HEADERS ON)
endif()

# Pass path to PocketFFT
if(AT_POCKETFFT_ENABLED)
  if(CMAKE_VERSION VERSION_LESS "3.11")
    target_include_directories(torch_cpu PRIVATE "${POCKETFFT_INCLUDE_DIR}")
  else()
    set_source_files_properties(
        "${PROJECT_SOURCE_DIR}/aten/src/ATen/native/mkl/SpectralOps.cpp"
        PROPERTIES INCLUDE_DIRECTORIES "${POCKETFFT_INCLUDE_DIR}")
  endif()
endif()

if(CMAKE_COMPILER_IS_GNUCXX AND BUILD_LIBTORCH_CPU_WITH_DEBUG)
  # To enable debug fission we need to build libtorch_cpu with debug info on,
  # but this increases link time and peak memory usage if we use the
  # REL_WITH_DEB_INFO env var since that enables it for everything, but it's
  # only really necessary for libtorch_cpu.
  target_compile_options(torch_cpu PRIVATE "-g")
endif()

if(USE_LLVM AND LLVM_FOUND)
  llvm_map_components_to_libnames(LLVM_LINK_LIBS
    support core analysis executionengine instcombine
    scalaropts transformutils ${LLVM_TARGETS_TO_BUILD} orcjit)
  target_link_libraries(torch_cpu PRIVATE ${LLVM_LINK_LIBS})
  if(APPLE)
    set(LINKER_SCRIPT "${CMAKE_CURRENT_SOURCE_DIR}/unexported_symbols.lds")
    set_target_properties(torch_cpu PROPERTIES LINK_DEPENDS ${LINKER_SCRIPT})
    set_target_properties(torch_cpu PROPERTIES LINK_FLAGS "-Wl,-unexported_symbols_list,${LINKER_SCRIPT}")
  elseif(UNIX)
    set(LINKER_SCRIPT "${CMAKE_CURRENT_SOURCE_DIR}/version_script.lds")
    set_target_properties(torch_cpu PROPERTIES LINK_DEPENDS ${LINKER_SCRIPT})
    target_link_libraries(torch_cpu PRIVATE "-Wl,--version-script=${LINKER_SCRIPT}")
  endif()
endif(USE_LLVM AND LLVM_FOUND)

# This is required for older versions of CMake, which don't allow
# specifying add_library() without a list of source files
set(DUMMY_EMPTY_FILE ${CMAKE_BINARY_DIR}/empty.cpp)

if(MSVC)
  set(DUMMY_FILE_CONTENT "__declspec(dllexport) int ignore_this_library_placeholder(){return 0\\;}")
else()
  set(DUMMY_FILE_CONTENT "")
endif()

file(WRITE ${DUMMY_EMPTY_FILE} ${DUMMY_FILE_CONTENT})

# Wrapper library for people who link against torch and expect both CPU and CUDA support
# Contains "torch_cpu" and "torch_cuda"
add_library(torch ${DUMMY_EMPTY_FILE})
if(BUILD_SPLIT_CUDA)
  # When we split torch_cuda, we want a dummy torch_cuda library that contains both parts
  add_library(torch_cuda ${DUMMY_EMPTY_FILE})
endif()
if(HAVE_SOVERSION)
  set_target_properties(torch PROPERTIES
      VERSION ${TORCH_VERSION} SOVERSION ${TORCH_SOVERSION})
endif()

if(USE_ROCM)
  filter_list(__caffe2_hip_srcs_cpp Caffe2_HIP_SRCS "\\.(cu|hip)$")
  set_source_files_properties(${__caffe2_hip_srcs_cpp} PROPERTIES HIP_SOURCE_PROPERTY_FORMAT 1)
endif()

# Compile exposed libraries.
if(USE_ROCM)
  set(CUDA_LINK_LIBRARIES_KEYWORD PRIVATE)
  hip_add_library(torch_hip ${Caffe2_HIP_SRCS})
  set(CUDA_LINK_LIBRARIES_KEYWORD)
  torch_compile_options(torch_hip)  # see cmake/public/utils.cmake
  # TODO: Not totally sure if this is live or not
  if(USE_NCCL)
    target_link_libraries(torch_hip PRIVATE __caffe2_nccl)
    target_compile_definitions(torch_hip PRIVATE USE_NCCL)
  endif()

  if(USE_PRECOMPILED_HEADERS)
    target_precompile_headers(torch_hip PRIVATE
        "$<$<COMPILE_LANGUAGE:CXX>:ATen/ATen.h>")
  endif()
elseif(USE_CUDA)
  set(CUDA_LINK_LIBRARIES_KEYWORD PRIVATE)
  if(CUDA_SEPARABLE_COMPILATION)
    # Separate compilation fails when kernels using `thrust::sort_by_key`
    # are linked with the rest of CUDA code. Workaround by linking them separately.
    add_library(torch_cuda ${Caffe2_GPU_SRCS})
    set_property(TARGET torch_cuda PROPERTY CUDA_SEPARABLE_COMPILATION ON)

    add_library(torch_cuda_w_sort_by_key OBJECT ${Caffe2_GPU_SRCS_W_SORT_BY_KEY})
    set_property(TARGET torch_cuda_w_sort_by_key PROPERTY CUDA_SEPARABLE_COMPILATION OFF)
    target_link_libraries(torch_cuda PRIVATE torch_cuda_w_sort_by_key)
  elseif(BUILD_SPLIT_CUDA)
    add_library(torch_cuda_cpp ${Caffe2_GPU_SRCS_CPP} ${Caffe2_GPU_SRCS_W_SORT_BY_KEY_CPP})
    add_library(torch_cuda_cu ${Caffe2_GPU_SRCS_CU} ${Caffe2_GPU_SRCS_W_SORT_BY_KEY_CU})
  else()
    add_library(torch_cuda ${Caffe2_GPU_SRCS} ${Caffe2_GPU_SRCS_W_SORT_BY_KEY})
  endif()
  set(CUDA_LINK_LIBRARIES_KEYWORD)
  if(BUILD_SPLIT_CUDA)
    torch_compile_options(torch_cuda_cpp)  # see cmake/public/utils.cmake
    torch_compile_options(torch_cuda_cu)  # see cmake/public/utils.cmake
    target_compile_definitions(torch_cuda_cpp PRIVATE BUILD_SPLIT_CUDA)
    target_compile_definitions(torch_cuda_cpp PRIVATE USE_CUDA)
    target_compile_definitions(torch_cuda_cu PRIVATE BUILD_SPLIT_CUDA)
    target_compile_definitions(torch_cuda_cu PRIVATE USE_CUDA)
  else()
    torch_compile_options(torch_cuda)  # see cmake/public/utils.cmake
    target_compile_definitions(torch_cuda PRIVATE USE_CUDA)
  endif()
  if(USE_NCCL AND BUILD_SPLIT_CUDA)
    target_link_libraries(torch_cuda_cpp PRIVATE __caffe2_nccl)
    target_compile_definitions(torch_cuda_cpp PRIVATE USE_NCCL)
  elseif(USE_NCCL)
    target_link_libraries(torch_cuda PRIVATE __caffe2_nccl)
    target_compile_definitions(torch_cuda PRIVATE USE_NCCL)
  endif()

  if(USE_PRECOMPILED_HEADERS)
    if(BUILD_SPLIT_CUDA)
      target_precompile_headers(torch_cuda_cpp PRIVATE
          "$<$<COMPILE_LANGUAGE:CXX>:ATen/ATen.h>"
          "$<$<COMPILE_LANGUAGE:CXX>:ATen/cuda/CUDAContext.h>")
    else()
      target_precompile_headers(torch_cuda PRIVATE
          "$<$<COMPILE_LANGUAGE:CXX>:ATen/ATen.h>"
          "$<$<COMPILE_LANGUAGE:CXX>:ATen/cuda/CUDAContext.h>")
    endif()
  endif()
endif()

if(USE_CUDA OR USE_ROCM)
  if(BUILD_SPLIT_CUDA)
    set(TORCHLIB_FLAVOR torch_cuda_cu) # chose torch_cuda_cu here since JIT is in torch_cuda_cpp
  elseif(USE_CUDA)
    set(TORCHLIB_FLAVOR torch_cuda)
  elseif(USE_ROCM)
    set(TORCHLIB_FLAVOR torch_hip)
  endif()

  # The list of NVFUSER runtime files
  list(APPEND NVFUSER_RUNTIME_FILES
    ${TORCH_SRC_DIR}/csrc/jit/codegen/cuda/runtime/block_reduction.cu
    ${TORCH_SRC_DIR}/csrc/jit/codegen/cuda/runtime/block_sync_atomic.cu
    ${TORCH_SRC_DIR}/csrc/jit/codegen/cuda/runtime/block_sync_default.cu
    ${TORCH_SRC_DIR}/csrc/jit/codegen/cuda/runtime/broadcast.cu
    ${TORCH_SRC_DIR}/csrc/jit/codegen/cuda/runtime/fp16_support.cu
    ${TORCH_SRC_DIR}/csrc/jit/codegen/cuda/runtime/grid_reduction.cu
    ${TORCH_SRC_DIR}/csrc/jit/codegen/cuda/runtime/helpers.cu
    ${TORCH_SRC_DIR}/csrc/jit/codegen/cuda/runtime/random_numbers.cu
    ${TORCH_SRC_DIR}/csrc/jit/codegen/cuda/runtime/tensor.cu
    ${TORCH_SRC_DIR}/csrc/jit/codegen/cuda/runtime/welford.cu
    ${CMAKE_CURRENT_SOURCE_DIR}/../aten/src/ATen/cuda/detail/PhiloxCudaStateRaw.cuh
    ${CMAKE_CURRENT_SOURCE_DIR}/../aten/src/ATen/cuda/detail/UnpackRaw.cuh
  )

  file(MAKE_DIRECTORY "${CMAKE_BINARY_DIR}/include/nvfuser_resources")

  # "stringify" NVFUSER runtime sources
  # (generate C++ header files embedding the original input as a string literal)
  set(NVFUSER_STRINGIFY_TOOL "${TORCH_SRC_DIR}/csrc/jit/codegen/cuda/tools/stringify_file.py")
  foreach(src ${NVFUSER_RUNTIME_FILES})
    get_filename_component(filename ${src} NAME_WE)
    set(dst "${CMAKE_BINARY_DIR}/include/nvfuser_resources/${filename}.h")
    add_custom_command(
      COMMENT "Stringify NVFUSER runtime source file"
      OUTPUT ${dst}
      DEPENDS ${src}
      COMMAND ${PYTHON_EXECUTABLE} ${NVFUSER_STRINGIFY_TOOL} -i ${src} -o ${dst}
    )
    add_custom_target(nvfuser_rt_${filename} DEPENDS ${dst})
    add_dependencies(${TORCHLIB_FLAVOR} nvfuser_rt_${filename})

    # also generate the resource headers during the configuration step
    # (so tools like clang-tidy can run w/o requiring a real build)
    execute_process(COMMAND
      ${PYTHON_EXECUTABLE} ${NVFUSER_STRINGIFY_TOOL} -i ${src} -o ${dst})
  endforeach()

  target_include_directories(${TORCHLIB_FLAVOR} PRIVATE "${CMAKE_BINARY_DIR}/include")
endif()

if(NOT MSVC AND USE_XNNPACK)
  TARGET_LINK_LIBRARIES(torch_cpu PRIVATE fxdiv)
endif()

# ==========================================================
# formerly-libtorch flags
# ==========================================================

if(NOT INTERN_BUILD_MOBILE)
  # Forces caffe2.pb.h to be generated before its dependents are compiled.
  # Adding the generated header file to the ${TORCH_SRCS} list is not sufficient
  # to establish the dependency, since the generation procedure is declared in a different CMake file.
  # See https://samthursfield.wordpress.com/2015/11/21/cmake-dependencies-between-targets-and-files-and-custom-commands/#custom-commands-in-different-directories
  add_dependencies(torch_cpu Caffe2_PROTO)
endif()

# Build model tracer for tracing-based selective build
if(TRACING_BASED AND NOT BUILD_LITE_INTERPRETER AND NOT INTERN_BUILD_MOBILE)
  add_subdirectory(
    ${TORCH_ROOT}/torch/csrc/jit/mobile/model_tracer
    ${CMAKE_BINARY_DIR}/model_tracer
  )
endif()

# Codegen selected_mobile_ops.h for template selective build
if(BUILD_LITE_INTERPRETER AND SELECTED_OP_LIST)
  message("running gen_selected_mobile_ops_header for:  '${SELECTED_OP_LIST}'")
  if(${TRACING_BASED})
    add_custom_command(
      OUTPUT ${CMAKE_BINARY_DIR}/aten/src/ATen/selected_mobile_ops.h
      COMMAND
      "${PYTHON_EXECUTABLE}"
      -m tools.code_analyzer.gen_oplist
      --model_file_list_path "${SELECTED_OP_LIST}"
      --output_dir "${CMAKE_BINARY_DIR}/aten/src/ATen"
      WORKING_DIRECTORY "${TORCH_ROOT}")
  else()
    add_custom_command(
      OUTPUT ${CMAKE_BINARY_DIR}/aten/src/ATen/selected_mobile_ops.h
      COMMAND
      "${PYTHON_EXECUTABLE}"
      -m tools.lite_interpreter.gen_selected_mobile_ops_header
      --yaml_file_path "${SELECTED_OP_LIST}"
      --output_file_path "${CMAKE_BINARY_DIR}/aten/src/ATen"
      WORKING_DIRECTORY "${TORCH_ROOT}")
  endif()

  add_custom_target(
    __selected_mobile_ops_header_gen
    DEPENDS ${CMAKE_BINARY_DIR}/aten/src/ATen/selected_mobile_ops.h)
  add_dependencies(torch_cpu __selected_mobile_ops_header_gen)
endif()

if(NOT INTERN_BUILD_MOBILE OR NOT BUILD_CAFFE2_MOBILE)
  if(NOT NO_API)
    target_include_directories(torch_cpu PRIVATE
      ${TORCH_SRC_DIR}/csrc/api
      ${TORCH_SRC_DIR}/csrc/api/include)
  endif()

  if(BUILD_SPLIT_CUDA AND MSVC)
    # -INCLUDE is used to ensure torch_cuda_cpp/cu are linked against in a project that relies on them.
    target_link_libraries(torch_cuda_cpp INTERFACE "-INCLUDE:?warp_size@cuda@at@@YAHXZ")
    # See [Note about _torch_cuda_cu_linker_symbol_op and torch_cuda_cu] in native_functions.yaml
    target_link_libraries(torch_cuda_cu INTERFACE "-INCLUDE:?_torch_cuda_cu_linker_symbol_op_cuda@native@at@@YA?AVTensor@2@AEBV32@@Z")
  elseif(USE_CUDA AND MSVC)
    # -INCLUDE is used to ensure torch_cuda is linked against in a project that relies on them.
    # Related issue: https://github.com/pytorch/pytorch/issues/31611
    target_link_libraries(torch_cuda INTERFACE "-INCLUDE:?warp_size@cuda@at@@YAHXZ")
  endif()

  if(NOT BUILD_LITE_INTERPRETER)
    set(TH_CPU_INCLUDE
      # dense
      aten/src/TH
      ${CMAKE_CURRENT_BINARY_DIR}/aten/src/TH
      ${TORCH_ROOT}/aten/src
      ${CMAKE_CURRENT_BINARY_DIR}/aten/src

      ${CMAKE_BINARY_DIR}/aten/src)
      target_include_directories(torch_cpu PRIVATE ${TH_CPU_INCLUDE})
      endif()

  set(ATen_CPU_INCLUDE
    ${TORCH_ROOT}/aten/src
    ${CMAKE_CURRENT_BINARY_DIR}/../aten/src
    ${CMAKE_CURRENT_BINARY_DIR}/../aten/src/ATen
    ${CMAKE_BINARY_DIR}/aten/src)

    if(CMAKE_CXX_COMPILER_ID MATCHES "Clang" OR CMAKE_CXX_COMPILER_ID STREQUAL "GNU")
      set_source_files_properties(${CMAKE_CURRENT_SOURCE_DIR}/../aten/src/ATen/native/QuantizedLinear.cpp PROPERTIES COMPILE_FLAGS -Wno-deprecated-declarations)
      set_source_files_properties(${CMAKE_CURRENT_SOURCE_DIR}/../aten/src/ATen/native/RNN.cpp PROPERTIES COMPILE_FLAGS -Wno-deprecated-declarations)
      set_source_files_properties(${CMAKE_CURRENT_SOURCE_DIR}/../aten/src/ATen/native/quantized/cpu/qlinear_prepack.cpp PROPERTIES COMPILE_FLAGS -Wno-deprecated-declarations)
      set_source_files_properties(${CMAKE_CURRENT_SOURCE_DIR}/../aten/src/ATen/native/quantized/cpu/qlinear_unpack.cpp PROPERTIES COMPILE_FLAGS -Wno-deprecated-declarations)
    endif()

if(USE_TBB)
  list(APPEND ATen_CPU_INCLUDE ${TBB_INCLUDE_DIR})
  target_link_libraries(torch_cpu PUBLIC TBB::tbb)
endif()

if(USE_BREAKPAD)
  target_compile_definitions(torch_cpu PRIVATE ADD_BREAKPAD_SIGNAL_HANDLER)
  target_include_directories(torch_cpu PRIVATE ${CMAKE_CURRENT_LIST_DIR}/../third_party ${CMAKE_CURRENT_LIST_DIR}/../third_party/breakpad/src)
  target_link_libraries(torch_cpu PRIVATE breakpad)
endif()

  target_include_directories(torch_cpu PRIVATE ${ATen_CPU_INCLUDE})

  target_include_directories(torch_cpu PRIVATE
    ${TORCH_SRC_DIR}/csrc)

  target_include_directories(torch_cpu PRIVATE
    ${TORCH_ROOT}/third_party/miniz-2.0.8)

  if(USE_KINETO)
    target_include_directories(torch_cpu PRIVATE
      ${TORCH_ROOT}/third_party/kineto/libkineto/include
      ${TORCH_ROOT}/third_party/kineto/libkineto/src)
  endif()

  install(DIRECTORY "${TORCH_SRC_DIR}/csrc"
    DESTINATION ${TORCH_INSTALL_INCLUDE_DIR}/torch
    FILES_MATCHING PATTERN "*.h")
  install(DIRECTORY "${TORCH_SRC_DIR}/csrc/distributed/c10d"
    DESTINATION ${TORCH_INSTALL_INCLUDE_DIR}
    FILES_MATCHING PATTERN "*.hpp")
  install(FILES
    "${TORCH_SRC_DIR}/script.h"
    "${TORCH_SRC_DIR}/extension.h"
    "${TORCH_SRC_DIR}/custom_class.h"
    "${TORCH_SRC_DIR}/library.h"
    "${TORCH_SRC_DIR}/custom_class_detail.h"
    DESTINATION ${TORCH_INSTALL_INCLUDE_DIR}/torch)


  if(BUILD_TEST)
    if(BUILD_LITE_INTERPRETER)
      add_subdirectory(
        ${TORCH_ROOT}/test/cpp/lite_interpreter_runtime
        ${CMAKE_BINARY_DIR}/test_lite_interpreter_runtime
      )
    else()
      add_subdirectory(${TORCH_ROOT}/test/cpp/jit ${CMAKE_BINARY_DIR}/test_jit)
      add_subdirectory(
        ${TORCH_ROOT}/test/cpp/tensorexpr
        ${CMAKE_BINARY_DIR}/test_tensorexpr
      )
      if(USE_DISTRIBUTED)
        add_subdirectory(${TORCH_ROOT}/test/cpp/c10d ${CMAKE_BINARY_DIR}/test_cpp_c10d)
        if(NOT WIN32)
          add_subdirectory(${TORCH_ROOT}/test/cpp/dist_autograd ${CMAKE_BINARY_DIR}/dist_autograd)
          add_subdirectory(${TORCH_ROOT}/test/cpp/rpc ${CMAKE_BINARY_DIR}/test_cpp_rpc)
        endif()
      endif()
      if(NOT NO_API)
        add_subdirectory(${TORCH_ROOT}/test/cpp/api ${CMAKE_BINARY_DIR}/test_api)
      endif()

      if(USE_LLVM AND LLVM_FOUND)
        add_subdirectory(
          ${TORCH_ROOT}/test/mobile/nnc
          ${CMAKE_BINARY_DIR}/test_mobile_nnc
        )
      endif()
      add_subdirectory(${TORCH_ROOT}/test/cpp/lazy
                       ${CMAKE_BINARY_DIR}/test_lazy)
    endif()
  endif()

  # XXX This ABI check cannot be run with arm-linux-androideabi-g++
  if("${CMAKE_CXX_COMPILER_ID}" STREQUAL "GNU")
    if(DEFINED GLIBCXX_USE_CXX11_ABI)
      message(STATUS "_GLIBCXX_USE_CXX11_ABI is already defined as a cmake variable")
    else()
      message(STATUS "${CMAKE_CXX_COMPILER} ${TORCH_SRC_DIR}/abi-check.cpp -o ${CMAKE_BINARY_DIR}/abi-check")
      execute_process(
        COMMAND
        "${CMAKE_CXX_COMPILER}"
        "${TORCH_SRC_DIR}/abi-check.cpp"
        "-o"
        "${CMAKE_BINARY_DIR}/abi-check"
        RESULT_VARIABLE ABI_CHECK_COMPILE_RESULT)
      if(ABI_CHECK_COMPILE_RESULT)
        message(FATAL_ERROR "Could not compile ABI Check: ${ABI_CHECK_COMPILE_RESULT}")
      endif()
      execute_process(
        COMMAND "${CMAKE_BINARY_DIR}/abi-check"
        RESULT_VARIABLE ABI_CHECK_RESULT
        OUTPUT_VARIABLE GLIBCXX_USE_CXX11_ABI)
      if(ABI_CHECK_RESULT)
        message(WARNING "Could not run ABI Check: ${ABI_CHECK_RESULT}")
      endif()
    endif()
    message(STATUS "Determined _GLIBCXX_USE_CXX11_ABI=${GLIBCXX_USE_CXX11_ABI}")
  endif()

  # CMake config for external projects.
  configure_file(
    ${PROJECT_SOURCE_DIR}/cmake/TorchConfigVersion.cmake.in
    ${PROJECT_BINARY_DIR}/TorchConfigVersion.cmake
    @ONLY)
  configure_file(
    ${TORCH_ROOT}/cmake/TorchConfig.cmake.in
    ${PROJECT_BINARY_DIR}/TorchConfig.cmake
    @ONLY)
  install(FILES
    ${PROJECT_BINARY_DIR}/TorchConfigVersion.cmake
    ${PROJECT_BINARY_DIR}/TorchConfig.cmake
    DESTINATION share/cmake/Torch)


  # ---[ Torch python bindings build
  add_subdirectory(../torch torch)


endif()
# ==========================================================
# END formerly-libtorch flags
# ==========================================================






if(NOT NO_API)
  target_include_directories(torch_cpu PUBLIC
    $<BUILD_INTERFACE:${TORCH_SRC_DIR}/csrc/api>
    $<BUILD_INTERFACE:${TORCH_SRC_DIR}/csrc/api/include>)
endif()


if(USE_OPENMP)
  find_package(OpenMP QUIET)
endif()
if(USE_OPENMP AND OPENMP_FOUND)
  if(MSVC AND OpenMP_CXX_LIBRARIES MATCHES "libiomp5md\\.lib")
    set(AT_MKL_MT 1)
  else()
    set(AT_MKL_MT 0)
  endif()
  message(STATUS "pytorch is compiling with OpenMP. \n"
    "OpenMP CXX_FLAGS: ${OpenMP_CXX_FLAGS}. \n"
    "OpenMP libraries: ${OpenMP_CXX_LIBRARIES}.")
  if(UNIX)
    separate_arguments(OpenMP_CXX_OPTIONS UNIX_COMMAND "${OpenMP_CXX_FLAGS}")
  else()
    separate_arguments(OpenMP_CXX_OPTIONS WINDOWS_COMMAND "${OpenMP_CXX_FLAGS}")
  endif()
  target_compile_options(torch_cpu PRIVATE ${OpenMP_CXX_OPTIONS})
  target_link_libraries(torch_cpu PRIVATE ${OpenMP_CXX_LIBRARIES})
endif()


if(USE_ROCM)
  target_compile_definitions(torch_hip PRIVATE
    USE_ROCM
    __HIP_PLATFORM_HCC__
    )
  # NB: Massive hack.  torch/csrc/jit/codegen/fuser/codegen.cpp includes
  # torch/csrc/jit/codegen/fuser/cuda/resource_strings.h which changes the
  # strings depending on if you're __HIP_PLATFORM_HCC__ or not.
  # But that file is in torch_cpu!  So, against all odds, this macro
  # has to be set on torch_cpu too.  I also added it to torch for
  # better luck
  target_compile_definitions(torch_cpu PRIVATE
    USE_ROCM
    __HIP_PLATFORM_HCC__
    )
  target_compile_definitions(torch PRIVATE
    USE_ROCM
    __HIP_PLATFORM_HCC__
    )
  target_include_directories(torch_hip PRIVATE
    /opt/rocm/include
    /opt/rocm/hcc/include
    /opt/rocm/rocblas/include
    /opt/rocm/hipsparse/include
    )
endif()

if(BUILD_LITE_INTERPRETER)
  target_compile_definitions(torch_cpu PRIVATE BUILD_LITE_INTERPRETER)
  # Enable template selective build only when SELECTED_OP_LIST is provided.
  if(SELECTED_OP_LIST)
    target_compile_definitions(torch_cpu PRIVATE TEMPLATE_SELECTIVE_BUILD)
  endif()
endif()


# For torch/csrc/distributed/c10d
function(include_torch_lib_dir target)
  target_include_directories(${target} PRIVATE $<BUILD_INTERFACE:${TORCH_SRC_DIR}/csrc/distributed>)
endfunction()

include_torch_lib_dir(torch_cpu)
if(USE_ROCM)
  include_torch_lib_dir(torch_hip)
elseif(USE_CUDA)
  if(BUILD_SPLIT_CUDA)
    include_torch_lib_dir(torch_cuda_cpp)
  else()
    include_torch_lib_dir(torch_cuda)
  endif()
endif()
if(BUILD_PYTHON)
    include_torch_lib_dir(torch_python)
endif()

# Pass USE_DISTRIBUTED to torch_cpu, as some codes in jit/pickler.cpp and
# jit/unpickler.cpp need to be compiled only when USE_DISTRIBUTED is set
if(USE_DISTRIBUTED)
  target_compile_definitions(torch_cpu PUBLIC USE_DISTRIBUTED)
  if(USE_GLOO AND USE_C10D_GLOO)
    target_compile_definitions(torch_cpu PUBLIC USE_C10D_GLOO)
  endif()
  if(USE_NCCL AND USE_C10D_NCCL)
    if(USE_ROCM)
      target_compile_definitions(torch_hip PUBLIC USE_C10D_NCCL)
    else()
      if(BUILD_SPLIT_CUDA)
        target_compile_definitions(torch_cuda_cpp PUBLIC USE_C10D_NCCL)
      else()
        target_compile_definitions(torch_cuda PUBLIC USE_C10D_NCCL)
      endif()
    endif()
  endif()
  if(USE_MPI AND USE_C10D_MPI)
    if(CMAKE_CXX_COMPILER_ID MATCHES "Clang" OR CMAKE_CXX_COMPILER_ID STREQUAL "GNU")
      set_source_files_properties(
        "${TORCH_SRC_DIR}/csrc/distributed/c10d/ProcessGroupMPI.cpp"
        PROPERTIES COMPILE_FLAGS -Wno-deprecated-declarations)
    endif()
    target_compile_definitions(torch_cpu PUBLIC USE_C10D_MPI)
  endif()
  # Pass USE_RPC in order to reduce use of
  # #if defined(USE_DISTRIBUTED) && !defined(_WIN32)
  # need to be removed when RPC is supported
  if(NOT WIN32)
    target_compile_definitions(torch_cpu PUBLIC USE_RPC)
  endif()
  # Pass USE_TENSORPIPE to torch_cpu as some parts of rpc/utils.cpp
  # can only be compiled with USE_TENSORPIPE is set.
  if(USE_TENSORPIPE)
    target_compile_definitions(torch_cpu PUBLIC USE_TENSORPIPE)
  endif()
endif()

if(NOT INTERN_BUILD_MOBILE OR BUILD_CAFFE2_MOBILE)
  caffe2_interface_library(caffe2_protos caffe2_protos_whole)
  target_link_libraries(torch_cpu PRIVATE caffe2_protos_whole)
  if(${CAFFE2_LINK_LOCAL_PROTOBUF})
    target_link_libraries(torch_cpu INTERFACE protobuf::libprotobuf)
  else()
    target_link_libraries(torch_cpu PUBLIC protobuf::libprotobuf)
  endif()
endif()

if(USE_OPENMP AND OPENMP_FOUND)
  message(STATUS "Caffe2 is compiling with OpenMP. \n"
    "OpenMP CXX_FLAGS: ${OpenMP_CXX_FLAGS}. \n"
    "OpenMP libraries: ${OpenMP_CXX_LIBRARIES}.")
  target_link_libraries(torch_cpu PRIVATE ${OpenMP_CXX_LIBRARIES})
endif()

if($ENV{TH_BINARY_BUILD})
  if(NOT MSVC AND USE_CUDA AND NOT APPLE)
    # Note [Extra MKL symbols for MAGMA in torch_cpu]
    #
    # When we build CUDA libraries and link against MAGMA, MAGMA makes use of
    # some BLAS symbols in its CPU fallbacks when it has no GPU versions
    # of kernels.  Previously, we ensured the BLAS symbols were filled in by
    # MKL by linking torch_cuda with BLAS, but when we are statically linking
    # against MKL (when we do wheel builds), this actually ends up pulling in a
    # decent chunk of MKL into torch_cuda, inflating our torch_cuda binary
    # size by 8M.  torch_cpu exposes most of the MKL symbols we need, but
    # empirically we determined that there are four which it doesn't provide.  If
    # we link torch_cpu with these --undefined symbols, we can ensure they
    # do get pulled in, and then we can avoid statically linking in MKL to
    # torch_cuda at all!
    #
    # We aren't really optimizing for binary size on Windows (and this link
    # line doesn't work on Windows), so don't do it there.
    #
    # These linker commands do not work on OS X, do not attempt this there.
    # (It shouldn't matter anyway, though, because OS X has dropped CUDA support)
    foreach(_symb  slaed0 daled0 dormql sormql zheevd cheevd)
    STRING(APPEND _undefined_link_flags " -Wl,--undefined=mkl_lapack_${_symb}")
    endforeach(_symb)
    set_target_properties(torch_cpu PROPERTIES LINK_FLAGS  ${_undefined_link_flags})

  endif()
endif()

target_link_libraries(torch_cpu PUBLIC c10)
target_link_libraries(torch_cpu PUBLIC ${Caffe2_PUBLIC_DEPENDENCY_LIBS})
target_link_libraries(torch_cpu PRIVATE ${Caffe2_DEPENDENCY_LIBS})
target_link_libraries(torch_cpu PRIVATE ${Caffe2_DEPENDENCY_WHOLE_LINK_LIBS})
target_include_directories(torch_cpu INTERFACE $<INSTALL_INTERFACE:include>)
target_include_directories(torch_cpu PRIVATE ${Caffe2_CPU_INCLUDE})
target_include_directories(torch_cpu SYSTEM PRIVATE "${Caffe2_DEPENDENCY_INCLUDE}")
# Set standard properties on the target
torch_set_target_props(torch_cpu)


target_compile_options(torch_cpu PRIVATE "-DCAFFE2_BUILD_MAIN_LIB")
if(BUILD_SPLIT_CUDA)
  target_compile_options(torch_cuda_cu PRIVATE "-DTORCH_CUDA_CU_BUILD_MAIN_LIB")
  target_compile_options(torch_cuda_cpp PRIVATE "-DTORCH_CUDA_CPP_BUILD_MAIN_LIB")
  # NB: This must be target_compile_definitions, not target_compile_options,
  # as the latter is not respected by nvcc
  target_compile_definitions(torch_cuda_cu PRIVATE "-DTORCH_CUDA_CU_BUILD_MAIN_LIB")
  target_compile_definitions(torch_cuda_cpp PRIVATE "-DTORCH_CUDA_CPP_BUILD_MAIN_LIB")
elseif(USE_CUDA)
  target_compile_options(torch_cuda PRIVATE "-DTORCH_CUDA_BUILD_MAIN_LIB")
  # NB: This must be target_compile_definitions, not target_compile_options,
  # as the latter is not respected by nvcc
  target_compile_definitions(torch_cuda PRIVATE "-DTORCH_CUDA_BUILD_MAIN_LIB")
elseif(USE_ROCM)
  target_compile_options(torch_hip PRIVATE "-DTORCH_HIP_BUILD_MAIN_LIB")
  target_compile_definitions(torch_hip PRIVATE "-DTORCH_HIP_BUILD_MAIN_LIB")
endif()

if(USE_EXPERIMENTAL_CUDNN_V8_API)
  if(BUILD_SPLIT_CUDA)
    target_compile_definitions(torch_cuda_cu PRIVATE "-DUSE_EXPERIMENTAL_CUDNN_V8_API")
    target_compile_definitions(torch_cuda_cpp PRIVATE "-DUSE_EXPERIMENTAL_CUDNN_V8_API")
  elseif(USE_CUDA)
    target_compile_definitions(torch_cuda PRIVATE "-DUSE_EXPERIMENTAL_CUDNN_V8_API")
  endif()
endif()

set(EXPERIMENTAL_SINGLE_THREAD_POOL "0" CACHE STRING
  "Experimental option to use a single thread pool for inter- and intra-op parallelism")
if("${EXPERIMENTAL_SINGLE_THREAD_POOL}")
  target_compile_definitions(torch_cpu PUBLIC "-DAT_EXPERIMENTAL_SINGLE_THREAD_POOL=1")
endif()

if(MSVC AND NOT BUILD_SHARED_LIBS)
  # Note [Supporting both static and dynamic libraries on Windows]
  # ~~~~~~~~~~~~~~~~~~~~~~~~~~~~~~~~~~~~~~~~~~~~~~~~~~~~~~~~~~~~~
  # A Windows library may be distributed as either a static or dynamic
  # library.  The chosen distribution mechanism affects how you setup
  # the headers for the library: if you statically link a function,
  # all you need is an ordinary signature:
  #
  #     void f();
  #
  # But if you *dynamically* link it, then you must provide a __declspec
  # specifying that it should be imported from a DLL:
  #
  #     __declspec(dllimport) void f();
  #
  # Mixing the two situations will not work: if you specify dllimport
  # while statically linking, the linker will complain it cannot find
  # the __imp_f symbol (which serve as the DLL entrypoint); if you
  # fail to specify dllimport for a symbol that's coming from a DLL,
  # the linker will complain that it can't find f.  Joy!
  #
  # Most places on the Internet, you will find people have written
  # their headers under the assumption that the application will
  # only ever be dynamically linked, as they define a macro which
  # tags a function as __declspec(dllexport) if you are actually
  # building the library, and __declspec(dllimport) otherwise.  But
  # if you want these headers to also work if you are linking against
  # a static library, you need a way to avoid adding these __declspec's
  # at all.  And that "mechanism" needs to apply to any downstream
  # libraries/executables which are going to link against your library.
  #
  #   As an aside, why do we need to support both modes?
  #   For historical reasons, PyTorch ATen on Windows is built dynamically,
  #   while Caffe2 on Windows is built statically (mostly because if
  #   we build it dynamically, we are over the DLL exported symbol limit--and
  #   that is because Caffe2 hasn't comprehensively annotated all symbols
  #   which cross the DLL boundary with CAFFE_API).  So any code
  #   which is used by both PyTorch and Caffe2 needs to support both
  #   modes of linking.
  #
  # So, you have a macro (call it AT_CORE_STATIC_WINDOWS) which you need to have
  # set for any downstream library/executable that transitively includes your
  # headers.  How are you going to do this?  You have two options:
  #
  #   1. Write out a config.h header which stores whether or not
  #      you are linking statically or dynamically.
  #
  #   2. Force all of users to set the the macro themselves.  If they
  #      use cmake, you can set -DAT_CORE_STATIC_WINDOWS=1 as a PUBLIC
  #      compile option, in which case cmake will automatically
  #      add the macro for you.
  #
  # Which one is better? Well, it depends: they trade off implementor
  # ease versus user ease: (1) is more work for the library author
  # but the user doesn't have to worry about it; (2) requires the user
  # to set the macro themselves... but only if they don't use cmake.
  #
  # So, which is appropriate in our situation?  In my mind, here is
  # the distinguishing factor: it is more common to distribute
  # DLLs, since they don't require you to line up the CRT version
  # (/MD, /MDd, /MT, /MTd) and MSVC version at the use site.  So,
  # if a user is already in the business of static linkage, they're
  # already in "expert user" realm.  So, I've decided that at this
  # point in time, the simplicity of implementation of (2) wins out.
  #
  # NB: This must be target_compile_definitions, not target_compile_options,
  # as the latter is not respected by nvcc
  target_compile_definitions(torch_cpu PUBLIC "AT_CORE_STATIC_WINDOWS=1")
endif()
if(MSVC AND BUILD_SHARED_LIBS)
  # ONNX is linked statically and needs to be exported from this library
  # to be used externally. Make sure that references match the export.
  target_compile_options(torch_cpu PRIVATE "-DONNX_BUILD_MAIN_LIB")
endif()

caffe2_interface_library(torch_cpu torch_cpu_library)

if(USE_CUDA)
  caffe2_interface_library(torch_cuda torch_cuda_library)
  if(BUILD_SPLIT_CUDA)
    caffe2_interface_library(torch_cuda_cu torch_cuda_cu_library)
    caffe2_interface_library(torch_cuda_cpp torch_cuda_cpp_library)
  endif()
elseif(USE_ROCM)
  caffe2_interface_library(torch_hip torch_hip_library)
endif()

caffe2_interface_library(torch torch_library)

install(TARGETS torch_cpu torch_cpu_library EXPORT Caffe2Targets DESTINATION "${TORCH_INSTALL_LIB_DIR}")

if(USE_CUDA)
  install(TARGETS torch_cuda torch_cuda_library EXPORT Caffe2Targets DESTINATION "${TORCH_INSTALL_LIB_DIR}")
  if(BUILD_SPLIT_CUDA)
    install(TARGETS torch_cuda_cu torch_cuda_cu_library EXPORT Caffe2Targets DESTINATION "${TORCH_INSTALL_LIB_DIR}")
    install(TARGETS torch_cuda_cpp torch_cuda_cpp_library EXPORT Caffe2Targets DESTINATION "${TORCH_INSTALL_LIB_DIR}")
  endif()
elseif(USE_ROCM)
  install(TARGETS torch_hip torch_hip_library EXPORT Caffe2Targets DESTINATION "${TORCH_INSTALL_LIB_DIR}")
endif()
install(TARGETS torch torch_library EXPORT Caffe2Targets DESTINATION "${TORCH_INSTALL_LIB_DIR}")

target_link_libraries(torch PUBLIC torch_cpu_library)

if(USE_CUDA)
  target_link_libraries(torch PUBLIC torch_cuda_library)
  if(BUILD_SPLIT_CUDA)
    # NS: Library order is important here to prevent cudnn double linking
    target_link_libraries(torch_cuda PUBLIC torch_cuda_cpp_library)
    target_link_libraries(torch_cuda PUBLIC torch_cuda_cu_library)
  endif()
elseif(USE_ROCM)
  target_link_libraries(torch PUBLIC torch_hip_library)
endif()
if(USE_MLCOMPUTE)
  target_link_libraries(torch PUBLIC torch_mlc_library)
endif()

if(PRINT_CMAKE_DEBUG_INFO)
  print_target_properties(torch)
  print_target_properties(torch_cpu)
endif()

# Install PDB files for MSVC builds
if(MSVC AND BUILD_SHARED_LIBS)
  install(FILES $<TARGET_PDB_FILE:torch_cpu> DESTINATION "${TORCH_INSTALL_LIB_DIR}" OPTIONAL)
  if(BUILD_SPLIT_CUDA)
    install(FILES $<TARGET_PDB_FILE:torch_cuda_cu> DESTINATION "${TORCH_INSTALL_LIB_DIR}" OPTIONAL)
    install(FILES $<TARGET_PDB_FILE:torch_cuda_cpp> DESTINATION "${TORCH_INSTALL_LIB_DIR}" OPTIONAL)
  elseif(USE_CUDA)
    install(FILES $<TARGET_PDB_FILE:torch_cuda> DESTINATION "${TORCH_INSTALL_LIB_DIR}" OPTIONAL)
  elseif(USE_ROCM)
    install(FILES $<TARGET_PDB_FILE:torch_hip> DESTINATION "${TORCH_INSTALL_LIB_DIR}" OPTIONAL)
  endif()
endif()

# ---[ CUDA library.
if(BUILD_SPLIT_CUDA)
  target_link_libraries(torch_cuda_cu INTERFACE torch::cudart)
  target_link_libraries(torch_cuda_cpp INTERFACE torch::cudart)
  target_link_libraries(torch_cuda_cu PUBLIC c10_cuda torch::nvtoolsext)
  target_link_libraries(torch_cuda_cpp PUBLIC c10_cuda torch::nvtoolsext)

  target_include_directories(
      torch_cuda_cu INTERFACE $<INSTALL_INTERFACE:include>)
  target_include_directories(
      torch_cuda_cpp INTERFACE $<INSTALL_INTERFACE:include>)
  target_include_directories(
      torch_cuda_cu PRIVATE ${Caffe2_GPU_INCLUDE})
  target_include_directories(
      torch_cuda_cpp PRIVATE ${Caffe2_GPU_INCLUDE})
  target_link_libraries(
      torch_cuda_cu PRIVATE ${Caffe2_CUDA_DEPENDENCY_LIBS})
  target_link_libraries(
      torch_cuda_cpp PRIVATE ${Caffe2_CUDA_DEPENDENCY_LIBS})
  target_link_libraries(torch_cuda_cu PRIVATE torch_cuda_cpp)
  if(USE_CUDNN)
    target_link_libraries(
        torch_cuda_cpp PRIVATE  caffe2::cudnn-private)
  endif()

  # These public dependencies must go after the previous dependencies, as the
  # order of the libraries in the linker call matters here when statically
  # linking; libculibos and cublas must be last.
  target_link_libraries(torch_cuda_cpp PUBLIC torch_cpu_library ${Caffe2_PUBLIC_CUDA_DEPENDENCY_LIBS})
  target_link_libraries(torch_cuda_cu PUBLIC torch_cpu_library ${Caffe2_PUBLIC_CUDA_DEPENDENCY_LIBS})
elseif(USE_CUDA)
  target_link_libraries(torch_cuda INTERFACE torch::cudart)
  target_link_libraries(torch_cuda PUBLIC c10_cuda torch::nvtoolsext)

  target_include_directories(
      torch_cuda INTERFACE $<INSTALL_INTERFACE:include>)
  target_include_directories(
      torch_cuda PRIVATE ${Caffe2_GPU_INCLUDE})
  target_link_libraries(
      torch_cuda PRIVATE ${Caffe2_CUDA_DEPENDENCY_LIBS})
  if(USE_CUDNN)
    target_link_libraries(
        torch_cuda PRIVATE  caffe2::cudnn-private)
  endif()

  # These public dependencies must go after the previous dependencies, as the
  # order of the libraries in the linker call matters here when statically
  # linking; libculibos and cublas must be last.
  target_link_libraries(torch_cuda PUBLIC torch_cpu_library ${Caffe2_PUBLIC_CUDA_DEPENDENCY_LIBS})
endif()

# ---[ Metal(OSX) modification
if(APPLE AND USE_PYTORCH_METAL)
  if(NOT INTERN_BUILD_MOBILE)
    include(../cmake/Metal.cmake)
    # We need to link the system frameworks explicitly
    find_library(metal NAMES Metal)
    find_library(mps NAMES MetalPerformanceShaders)
    find_library(foundation NAMES Foundation)
    find_library(accelerate NAMES Accelerate)
    target_link_libraries(torch_cpu PUBLIC ${metal} ${mps} ${foundation} ${accelerate})
  endif()
endif()

# Note [Global dependencies]
# Some libraries (e.g. OpenMPI) like to dlopen plugins after they're initialized,
# and they assume that all of their symbols will be available in the global namespace.
# On the other hand we try to be good citizens and avoid polluting the symbol
# namespaces, so libtorch is loaded with all its dependencies in a local scope.
# That usually leads to missing symbol errors at run-time, so to avoid a situation like
# this we have to preload those libs in a global namespace.
if(BUILD_SHARED_LIBS)
  add_library(torch_global_deps SHARED ${TORCH_SRC_DIR}/csrc/empty.c)
  if(HAVE_SOVERSION)
    set_target_properties(torch_global_deps PROPERTIES
        VERSION ${TORCH_VERSION} SOVERSION ${TORCH_SOVERSION})
  endif()
  set_target_properties(torch_global_deps PROPERTIES LINKER_LANGUAGE C)
  if(USE_MPI)
      target_link_libraries(torch_global_deps ${MPI_CXX_LIBRARIES})
  endif()
  target_link_libraries(torch_global_deps ${MKL_LIBRARIES})
  # The CUDA libraries are linked here for a different reason: in some
  # cases we load these libraries with ctypes, and if they weren't opened
  # with RTLD_GLOBAL, we'll do the "normal" search process again (and
  # not find them, because they're usually in non-standard locations)
  if(USE_CUDA)
    target_link_libraries(torch_global_deps ${Caffe2_PUBLIC_CUDA_DEPENDENCY_LIBS})
    target_link_libraries(torch_global_deps torch::cudart torch::nvtoolsext)
  endif()
  if(USE_TBB)
    target_link_libraries(torch_global_deps TBB::tbb)
  endif()

  install(TARGETS torch_global_deps DESTINATION "${TORCH_INSTALL_LIB_DIR}")
endif()

# ---[ Caffe2 HIP sources.
if(USE_ROCM)
  # Call again since Caffe2_HIP_INCLUDE is extended with ATen include dirs.
  # Get Compile Definitions from the directory (FindHIP.cmake bug)
  get_directory_property(MY_DEFINITIONS COMPILE_DEFINITIONS)
  if(MY_DEFINITIONS)
    foreach(_item ${MY_DEFINITIONS})
      list(APPEND HIP_CLANG_FLAGS "-D${_item}")
    endforeach()
  endif()

  # Call again since Caffe2_HIP_INCLUDE is extended with ATen include dirs.
  hip_include_directories(${Caffe2_HIP_INCLUDE})

  # Since PyTorch files contain HIP headers, these flags are required for the necessary definitions to be added.
  target_compile_options(torch_hip PUBLIC ${HIP_CXX_FLAGS})  # experiment
  target_link_libraries(torch_hip PUBLIC c10_hip)

  if(NOT INTERN_BUILD_MOBILE)
    # TODO: Cut this over to ATEN_HIP_FILES_GEN_LIB.  At the moment, we
    # only generate CUDA files
    # NB: This dependency must be PRIVATE, because we don't install
    # ATEN_CUDA_FILES_GEN_LIB (it's a synthetic target just to get the
    # correct dependency from generated files.)
    target_link_libraries(torch_hip PRIVATE ATEN_CUDA_FILES_GEN_LIB)
  endif()
  target_link_libraries(torch_hip PUBLIC torch_cpu_library ${Caffe2_PUBLIC_HIP_DEPENDENCY_LIBS})
  target_link_libraries(torch_hip PRIVATE ${Caffe2_HIP_DEPENDENCY_LIBS})

  # Since PyTorch files contain HIP headers, this is also needed to capture the includes.
  target_include_directories(torch_hip PRIVATE ${Caffe2_HIP_INCLUDE})
  target_include_directories(torch_hip INTERFACE $<INSTALL_INTERFACE:include>)
endif()

if(BUILD_STATIC_RUNTIME_BENCHMARK)
  add_subdirectory(${TORCH_ROOT}/benchmarks/static_runtime ${PROJECT_BINARY_DIR}/bin)
  add_executable(static_runtime_bench "${STATIC_RUNTIME_BENCHMARK_SRCS}")
  add_executable(static_runtime_test "${STATIC_RUNTIME_TEST_SRCS}")
  target_link_libraries(static_runtime_bench torch_library benchmark)
  target_link_libraries(static_runtime_test torch_library gtest_main)
endif()

if(BUILD_TENSOREXPR_BENCHMARK)
  add_subdirectory(${TORCH_ROOT}/benchmarks/cpp/tensorexpr ${CMAKE_BINARY_DIR}/tensorexpr_bench)
endif()

if(BUILD_NVFUSER_BENCHMARK)
  add_subdirectory(${TORCH_ROOT}/benchmarks/cpp/nvfuser ${CMAKE_BINARY_DIR}/nvfuser_bench)
endif()

if(BUILD_CPP_BENCHMARKS)
  add_subdirectory(${TORCH_ROOT}/benchmarks/cpp ${PROJECT_BINARY_DIR}/bin)
endif()

if(BUILD_MOBILE_BENCHMARK)
  foreach(benchmark_src ${ATen_MOBILE_BENCHMARK_SRCS})
    get_filename_component(benchmark_name ${benchmark_src} NAME_WE)
    add_executable(${benchmark_name} "${benchmark_src}")
    target_link_libraries(${benchmark_name} torch_library benchmark)
    target_include_directories(${benchmark_name} PRIVATE $<INSTALL_INTERFACE:include>)
    target_include_directories(${benchmark_name} PRIVATE $<BUILD_INTERFACE:${CMAKE_BINARY_DIR}/include>)
    target_include_directories(${benchmark_name} PRIVATE ${ATen_CPU_INCLUDE})
    target_link_options(${benchmark_name} PRIVATE "LINKER:--allow-multiple-definition")
  endforeach()
endif()

if(BUILD_MOBILE_TEST)
  foreach(test_src ${ATen_MOBILE_TEST_SRCS})
    get_filename_component(test_name ${test_src} NAME_WE)
    add_executable(${test_name} "${test_src}")
    target_link_libraries(${test_name} torch_library gtest_main)
    target_include_directories(${test_name} PRIVATE $<INSTALL_INTERFACE:include>)
    target_include_directories(${test_name} PRIVATE $<BUILD_INTERFACE:${CMAKE_BINARY_DIR}/include>)
    target_include_directories(${test_name} PRIVATE ${ATen_CPU_INCLUDE})
    add_test(NAME ${test_name} COMMAND $<TARGET_FILE:${test_name}>)
  endforeach()
endif()

# ---[ Test binaries.
if(BUILD_TEST)

  foreach(test_src ${ATen_VEC_TEST_SRCS})
    foreach(i RANGE ${NUM_CPU_CAPABILITY_NAMES})
        get_filename_component(test_name ${test_src} NAME_WE)
        list(GET CPU_CAPABILITY_NAMES ${i} CPU_CAPABILITY)
        list(GET CPU_CAPABILITY_FLAGS ${i} FLAGS)
        separate_arguments(FLAGS UNIX_COMMAND "${FLAGS}")
        # Build vec with minimal dependencies on all platforms but Windows
        if(NOT MSVC)
          add_executable(${test_name}_${CPU_CAPABILITY} "${test_src}" ../aten/src/ATen/native/quantized/affine_quantizer_base.cpp)
          # TODO: Get rid of c10 dependency (which is only needed for the implementation of AT_ERROR)
          target_link_libraries(${test_name}_${CPU_CAPABILITY} c10 sleef gtest_main)
          if(USE_FBGEMM)
            target_link_libraries(${test_name}_${CPU_CAPABILITY} fbgemm)
          endif()
        else()
          add_executable(${test_name}_${CPU_CAPABILITY} "${test_src}")
          target_link_libraries(${test_name}_${CPU_CAPABILITY} torch_library gtest_main)
        endif()
        target_include_directories(${test_name}_${CPU_CAPABILITY} PRIVATE $<INSTALL_INTERFACE:include>)
        target_include_directories(${test_name}_${CPU_CAPABILITY} PRIVATE $<BUILD_INTERFACE:${CMAKE_BINARY_DIR}/include>)
        target_include_directories(${test_name}_${CPU_CAPABILITY} PRIVATE ${ATen_CPU_INCLUDE})
        target_compile_definitions(${test_name}_${CPU_CAPABILITY} PRIVATE CPU_CAPABILITY=${CPU_CAPABILITY}  CPU_CAPABILITY_${CPU_CAPABILITY})
        target_compile_options(${test_name}_${CPU_CAPABILITY} PRIVATE  ${FLAGS})
        if(NOT MSVC)
              target_compile_options(${test_name}_${CPU_CAPABILITY} PRIVATE -Wno-ignored-qualifiers)
        endif(NOT MSVC)
        add_test(NAME ${test_name}_${CPU_CAPABILITY} COMMAND $<TARGET_FILE:${test_name}_${CPU_CAPABILITY}>)
    endforeach()
  endforeach()

  foreach(test_src ${Caffe2_CPU_TEST_SRCS})
    get_filename_component(test_name ${test_src} NAME_WE)
    add_executable(${test_name} "${test_src}")
    target_link_libraries(${test_name} torch_library gtest_main)
    if(USE_OPENMP)
      # -fopenmp is a compile time flag and as result not guaranteed
      # to link executable against OpenMP runtime library
      target_link_libraries(${test_name} ${OpenMP_CXX_LIBRARIES})
    endif()
    target_include_directories(${test_name} PRIVATE $<INSTALL_INTERFACE:include>)
    target_include_directories(${test_name} PRIVATE $<BUILD_INTERFACE:${CMAKE_BINARY_DIR}/include>)
    target_include_directories(${test_name} PRIVATE ${Caffe2_CPU_INCLUDE})
    if(NOT MSVC)
      target_compile_options(${test_name} PRIVATE -Wno-unused-variable)
    endif()
    add_test(NAME ${test_name} COMMAND $<TARGET_FILE:${test_name}>)
    if(INSTALL_TEST)
      install(TARGETS ${test_name} DESTINATION test)
      # Install PDB files for MSVC builds
      if(MSVC AND BUILD_SHARED_LIBS)
        install(FILES $<TARGET_PDB_FILE:${test_name}> DESTINATION test OPTIONAL)
      endif()
    endif()
  endforeach()

  if(USE_CUDA)
    foreach(test_src ${Caffe2_GPU_TEST_SRCS})
      get_filename_component(test_name ${test_src} NAME_WE)
      add_executable(${test_name} "${test_src}")
      target_link_libraries(${test_name} torch_library gtest_main)
      target_include_directories(${test_name} PRIVATE $<INSTALL_INTERFACE:include>)
      target_include_directories(${test_name} PRIVATE ${Caffe2_CPU_INCLUDE})
      add_test(NAME ${test_name} COMMAND $<TARGET_FILE:${test_name}>)
      if(INSTALL_TEST)
        install(TARGETS ${test_name} DESTINATION test)
        # Install PDB files for MSVC builds
        if(MSVC AND BUILD_SHARED_LIBS)
          install(FILES $<TARGET_PDB_FILE:${test_name}> DESTINATION test OPTIONAL)
        endif()
      endif()
    endforeach()
  endif()

  if(USE_VULKAN)
    foreach(test_src ${Caffe2_VULKAN_TEST_SRCS})
      get_filename_component(test_name ${test_src} NAME_WE)
      add_executable(${test_name} "${test_src}")
      target_link_libraries(${test_name} torch_library gtest_main)
      target_include_directories(${test_name} PRIVATE $<INSTALL_INTERFACE:include>)
      target_include_directories(${test_name} PRIVATE ${Caffe2_CPU_INCLUDE})
      add_test(NAME ${test_name} COMMAND $<TARGET_FILE:${test_name}>)
      if(INSTALL_TEST)
        install(TARGETS ${test_name} DESTINATION test)
        # Install PDB files for MSVC builds
        if(MSVC AND BUILD_SHARED_LIBS)
          install(FILES $<TARGET_PDB_FILE:${test_name}> DESTINATION test OPTIONAL)
        endif()
      endif()
    endforeach()
  endif()

  if(USE_ROCM)
    foreach(test_src ${Caffe2_HIP_TEST_SRCS})
      get_filename_component(test_name ${test_src} NAME_WE)
      add_executable(${test_name} "${test_src}")
      target_link_libraries(${test_name} torch_library gtest_main)
      target_include_directories(${test_name} PRIVATE $<INSTALL_INTERFACE:include>)
      target_include_directories(${test_name} PRIVATE ${Caffe2_CPU_INCLUDE} ${Caffe2_HIP_INCLUDE})
      target_compile_options(${test_name} PRIVATE ${HIP_CXX_FLAGS})
      add_test(NAME ${test_name} COMMAND $<TARGET_FILE:${test_name}>)
      if(INSTALL_TEST)
        install(TARGETS ${test_name} DESTINATION test)
      endif()
    endforeach()
  endif()

  # For special tests that explicitly uses dependencies, we add them here
  if(BUILD_CAFFE2 AND USE_MPI)
    target_link_libraries(mpi_test ${MPI_CXX_LIBRARIES})
    if(USE_CUDA)
      target_link_libraries(mpi_gpu_test ${MPI_CXX_LIBRARIES})
    endif()
  endif()
endif()

# Note: we only install the caffe2 python files if BUILD_CAFFE2_OPS is ON
# This is because the build rules here written in such a way that they always
# appear to need to be re-run generating >600 pieces of work during the pytorch
# rebuild step. The long-term fix should be to clean up these rules so they
# only rerun when needed.

if(BUILD_PYTHON)
  # Python site-packages
  # Get canonical directory for python site packages (relative to install
  # location).  It varies from system to system.
  # We should pin the path separator to the forward slash on Windows.
  # More details can be seen at
  # https://github.com/pytorch/pytorch/tree/master/tools/build_pytorch_libs.bat#note-backslash-munging-on-windows
  pycmd(PYTHON_SITE_PACKAGES "
      import os
      import sysconfig
      relative_site_packages = sysconfig.get_path('purelib').replace(sysconfig.get_path('data'), '').lstrip(os.path.sep)
      print(relative_site_packages)
  ")
  file(TO_CMAKE_PATH ${PYTHON_SITE_PACKAGES} PYTHON_SITE_PACKAGES)
  set(PYTHON_SITE_PACKAGES ${PYTHON_SITE_PACKAGES} PARENT_SCOPE) # for Summary
  # ---[ Options.
  set(PYTHON_LIB_REL_PATH "${PYTHON_SITE_PACKAGES}" CACHE STRING "Python installation path (relative to CMake installation prefix)")
  message(STATUS "Using ${PYTHON_LIB_REL_PATH} as python relative installation path")
  # Python extension suffix
  # Try to get from python through sysconfig.get_env_var('EXT_SUFFIX') first,
  # fallback to ".pyd" if windows and ".so" for all others.
  pycmd(PY_EXT_SUFFIX "
      def get_ext_suffix():
          import sys
          if sys.version_info < (3, 8) and sys.platform == 'win32':
              # Workaround for https://bugs.python.org/issue39825
              import _imp
              return _imp.extension_suffixes()[0]
          else:
              import sysconfig
              return sysconfig.get_config_var('EXT_SUFFIX')

      suffix = get_ext_suffix()
      if suffix is not None:
          print(suffix)
      else:
          print()
  ")
  if("${PY_EXT_SUFFIX}" STREQUAL "")
    if(MSVC)
      set(PY_EXT_SUFFIX ".pyd")
    else()
      set(PY_EXT_SUFFIX ".so")
    endif()
  endif()

  if(CMAKE_CXX_COMPILER_ID STREQUAL "GNU")
    # Workaround for https://gcc.gnu.org/bugzilla/show_bug.cgi?id=80947 in EmbeddingBag.cpp
    set_source_files_properties(../aten/src/ATen/native/EmbeddingBag.cpp PROPERTIES COMPILE_FLAGS -Wno-attributes)
    set_source_files_properties(${TORCH_SRC_DIR}/../caffe2/operators/box_with_nms_limit_op.cc PROPERTIES COMPILE_FLAGS -Wno-attributes)
  endif()
  # Allow different install locations for libcaffe2
  # For setuptools installs (that all build Python), install libcaffe2 into
  # site-packages, alongside the torch libraries. The pybind11 library needs
  # an rpath to the torch library folder
  # For cmake installs, including c++ only installs, install libcaffe2 into
  # CMAKE_INSTALL_PREFIX/lib . The pybind11 library can have a hardcoded
  # rpath
  set(caffe2_pybind11_rpath "${_rpath_portable_origin}")
  if(${BUILDING_WITH_TORCH_LIBS})
    # site-packages/caffe2/python/caffe2_pybind11_state
    # site-packages/torch/lib
    set(caffe2_pybind11_rpath "${_rpath_portable_origin}/../../torch/lib")
  endif(${BUILDING_WITH_TORCH_LIBS})

  # Must also include `CMAKE_SHARED_LINKER_FLAGS` in linker flags for
  # `caffe2_pybind11_state_*` targets because paths to required libraries may
  # need to be found there (e.g., specifying path to `libiomp5` with `LDFLAGS`).
  set(_caffe2_pybind11_state_linker_flags "${CMAKE_SHARED_LINKER_FLAGS}")
  if(APPLE)
    set(_caffe2_pybind11_state_linker_flags "${_caffe2_pybind11_state_linker_flags} -undefined dynamic_lookup")
  endif()

  # ---[ Python.
  if(BUILD_CAFFE2)
  add_library(caffe2_pybind11_state MODULE ${Caffe2_CPU_PYTHON_SRCS})
  if(USE_NUMPY)
    target_compile_options(caffe2_pybind11_state PRIVATE "-DUSE_NUMPY")
  endif()
  if(NOT MSVC)
    set_target_properties(caffe2_pybind11_state PROPERTIES COMPILE_FLAGS "-fvisibility=hidden")
  endif()
  torch_set_target_props(caffe2_pybind11_state)
  set_target_properties(caffe2_pybind11_state PROPERTIES PREFIX "" DEBUG_POSTFIX "")
  set_target_properties(caffe2_pybind11_state PROPERTIES SUFFIX ${PY_EXT_SUFFIX})
  set_target_properties(caffe2_pybind11_state PROPERTIES LINK_FLAGS "${_caffe2_pybind11_state_linker_flags}")
  target_include_directories(caffe2_pybind11_state PRIVATE $<INSTALL_INTERFACE:include>)
  target_include_directories(caffe2_pybind11_state PRIVATE ${Caffe2_CPU_INCLUDE})

  target_link_libraries(
      caffe2_pybind11_state torch_library)
  if(WIN32)
    target_link_libraries(caffe2_pybind11_state ${PYTHON_LIBRARIES})
    target_link_libraries(caffe2_pybind11_state onnx_proto)
  endif(WIN32)

  # Install caffe2_pybind11_state(_gpu|hip) in site-packages/caffe2/python,
  # so it needs an rpath to find libcaffe2
  set_target_properties(
      caffe2_pybind11_state PROPERTIES LIBRARY_OUTPUT_DIRECTORY
      ${CMAKE_BINARY_DIR}/caffe2/python)
  install(TARGETS caffe2_pybind11_state DESTINATION "${PYTHON_LIB_REL_PATH}/caffe2/python")
  if(MSVC AND BUILD_SHARED_LIBS)
    install(FILES $<TARGET_PDB_FILE:caffe2_pybind11_state> DESTINATION "${PYTHON_LIB_REL_PATH}/caffe2/python" OPTIONAL)
  endif()
  set_target_properties(caffe2_pybind11_state PROPERTIES INSTALL_RPATH "${caffe2_pybind11_rpath}")

  if(USE_CUDA)
    add_library(caffe2_pybind11_state_gpu MODULE ${Caffe2_GPU_PYTHON_SRCS})
    if(USE_NUMPY)
      target_compile_options(caffe2_pybind11_state_gpu PRIVATE "-DUSE_NUMPY")
    endif()
    if(NOT MSVC)
      set_target_properties(caffe2_pybind11_state_gpu PROPERTIES COMPILE_FLAGS "-fvisibility=hidden")
    endif()
    torch_set_target_props(caffe2_pybind11_state_gpu)
    set_target_properties(caffe2_pybind11_state_gpu PROPERTIES PREFIX "" DEBUG_POSTFIX "")
    set_target_properties(caffe2_pybind11_state_gpu PROPERTIES SUFFIX ${PY_EXT_SUFFIX})
    set_target_properties(caffe2_pybind11_state_gpu PROPERTIES LINK_FLAGS "${_caffe2_pybind11_state_linker_flags}")
    target_include_directories(caffe2_pybind11_state_gpu PRIVATE $<INSTALL_INTERFACE:include>)
    target_include_directories(caffe2_pybind11_state_gpu PRIVATE ${Caffe2_CPU_INCLUDE})
    target_link_libraries(caffe2_pybind11_state_gpu torch_library)
    if(WIN32)
      target_link_libraries(caffe2_pybind11_state_gpu ${PYTHON_LIBRARIES})
      target_link_libraries(caffe2_pybind11_state_gpu onnx_proto)
    endif(WIN32)

    # Install with same rpath as non-gpu caffe2_pybind11_state
    set_target_properties(
        caffe2_pybind11_state_gpu PROPERTIES LIBRARY_OUTPUT_DIRECTORY
        ${CMAKE_BINARY_DIR}/caffe2/python)
    install(TARGETS caffe2_pybind11_state_gpu DESTINATION "${PYTHON_LIB_REL_PATH}/caffe2/python")
    if(MSVC AND BUILD_SHARED_LIBS)
      install(FILES $<TARGET_PDB_FILE:caffe2_pybind11_state_gpu> DESTINATION "${PYTHON_LIB_REL_PATH}/caffe2/python" OPTIONAL)
    endif()
    set_target_properties(caffe2_pybind11_state_gpu PROPERTIES INSTALL_RPATH "${caffe2_pybind11_rpath}")
  endif()

  if(USE_ROCM)
    add_library(caffe2_pybind11_state_hip MODULE ${Caffe2_HIP_PYTHON_SRCS})
    if(USE_NUMPY)
      target_compile_options(caffe2_pybind11_state_hip PRIVATE "-DUSE_NUMPY")
    endif()
    if(NOT MSVC)
      target_compile_options(caffe2_pybind11_state_hip PRIVATE ${HIP_CXX_FLAGS} -fvisibility=hidden)
    endif()
    torch_set_target_props(caffe2_pybind11_state_hip)
    set_target_properties(caffe2_pybind11_state_hip PROPERTIES PREFIX "")
    set_target_properties(caffe2_pybind11_state_hip PROPERTIES SUFFIX ${PY_EXT_SUFFIX})
    set_target_properties(caffe2_pybind11_state_hip PROPERTIES LINK_FLAGS "${_caffe2_pybind11_state_linker_flags}")
    target_include_directories(caffe2_pybind11_state_hip PRIVATE $<INSTALL_INTERFACE:include>)
    target_include_directories(caffe2_pybind11_state_hip PRIVATE ${Caffe2_CPU_INCLUDE} ${Caffe2_HIP_INCLUDE})
    target_link_libraries(caffe2_pybind11_state_hip torch_library)
    if(WIN32)
      target_link_libraries(caffe2_pybind11_state_hip ${PYTHON_LIBRARIES})
    endif(WIN32)

    # Install with same rpath as non-hip caffe2_pybind11_state
    set_target_properties(
        caffe2_pybind11_state_hip PROPERTIES LIBRARY_OUTPUT_DIRECTORY
        ${CMAKE_BINARY_DIR}/caffe2/python)
    install(TARGETS caffe2_pybind11_state_hip DESTINATION "${PYTHON_LIB_REL_PATH}/caffe2/python")
    set_target_properties(caffe2_pybind11_state_hip PROPERTIES INSTALL_RPATH "${caffe2_pybind11_rpath}")
  endif()

  if(MSVC AND CMAKE_GENERATOR MATCHES "Visual Studio")
    # If we are building under windows, we will copy the file from
    # build/caffe2/python/{Debug,Release}/caffe2_pybind11_state.pyd
    # to its parent folder so that we can do in-build execution.
    add_custom_target(windows_python_copy_lib ALL)
    add_dependencies(windows_python_copy_lib caffe2_pybind11_state)
    add_custom_command(
        TARGET windows_python_copy_lib POST_BUILD
        COMMAND ${CMAKE_COMMAND} -E copy
        $<TARGET_FILE:caffe2_pybind11_state>
        ${CMAKE_BINARY_DIR}/caffe2/python)
    if(USE_CUDA)
      add_dependencies(windows_python_copy_lib caffe2_pybind11_state_gpu)
      add_custom_command(
          TARGET windows_python_copy_lib POST_BUILD
          COMMAND ${CMAKE_COMMAND} -E copy
          $<TARGET_FILE:caffe2_pybind11_state_gpu>
          ${CMAKE_BINARY_DIR}/caffe2/python)
    endif()
    if(USE_ROCM)
      add_dependencies(windows_python_copy_lib caffe2_pybind11_state_hip)
      add_custom_command(
          TARGET windows_python_copy_lib POST_BUILD
          COMMAND ${CMAKE_COMMAND} -E copy
          $<TARGET_FILE:caffe2_pybind11_state_hip>
          ${CMAKE_BINARY_DIR}/caffe2/python)
    endif()
  endif()

  # Finally, Copy all python files to build directory
  # Create a custom target that copies all python files.
  file(GLOB_RECURSE PYTHON_SRCS RELATIVE ${PROJECT_SOURCE_DIR}
       "${PROJECT_SOURCE_DIR}/caffe2/*.py")
  endif()

  # generated pb files are copied from build/caffe2 to caffe2
  # if we copied them back to build this would create a build cycle
  # consider removing the need for globs
  filter_list_exclude(PYTHON_SRCS PYTHON_SRCS "proto/.*_pb")

  set(build_files)
  foreach(python_src ${PYTHON_SRCS})
    add_custom_command(OUTPUT ${CMAKE_BINARY_DIR}/${python_src}
                       DEPENDS ${PROJECT_SOURCE_DIR}/${python_src}
                       COMMAND ${CMAKE_COMMAND} -E copy
                       ${PROJECT_SOURCE_DIR}/${python_src}
                       ${CMAKE_BINARY_DIR}/${python_src})
    list(APPEND build_files ${CMAKE_BINARY_DIR}/${python_src})
  endforeach()

  add_custom_target(python_copy_files ALL DEPENDS ${build_files})


  # Install commands
  # Pick up static python files
  install(DIRECTORY ${CMAKE_BINARY_DIR}/caffe2 DESTINATION ${PYTHON_LIB_REL_PATH}
          FILES_MATCHING PATTERN "*.py")
  # Caffe proto files
  install(DIRECTORY ${CMAKE_BINARY_DIR}/caffe DESTINATION ${PYTHON_LIB_REL_PATH}
          FILES_MATCHING PATTERN "*.py")
  # Caffe2 proto files
  install(DIRECTORY ${CMAKE_BINARY_DIR}/caffe2 DESTINATION ${PYTHON_LIB_REL_PATH}
          FILES_MATCHING PATTERN "*.py")
endif()<|MERGE_RESOLUTION|>--- conflicted
+++ resolved
@@ -186,6 +186,7 @@
       "${PROJECT_SOURCE_DIR}/aten/src/ATen/native/cuda/BatchLinearAlgebraLib.cpp"
       "${PROJECT_SOURCE_DIR}/aten/src/ATen/native/cuda/Blas.cpp"
       "${PROJECT_SOURCE_DIR}/aten/src/ATen/native/cuda/Equal.cpp"
+      "${PROJECT_SOURCE_DIR}/aten/src/ATen/native/cuda/GridSampler.cpp"
       "${PROJECT_SOURCE_DIR}/aten/src/ATen/native/cuda/IndexKernel.cpp"
       "${PROJECT_SOURCE_DIR}/aten/src/ATen/native/cuda/ReduceOps.cpp"
       "${PROJECT_SOURCE_DIR}/aten/src/ATen/native/cuda/ScanKernels.cpp"
@@ -209,11 +210,7 @@
    )
 
   foreach(tmp ${Caffe2_GPU_SRCS})
-<<<<<<< HEAD
-    if("${tmp}" MATCHES "(.*aten.*\\.cu|.*(b|B)las.*|.*((s|S)olver|Register.*CUDA|Legacy|THC|TensorShapeCUDA|BatchLinearAlgebra|ReduceOps|Equal|Activation|ScanKernels|Sort|TensorTopK|TensorModeKernel|IndexKernel|GridSample).*\\.cpp)" AND NOT "${tmp}" MATCHES ".*(THC((CachingHost)?Allocator|General)).*")
-=======
     if("${tmp}" MATCHES ".*aten.*\\.cu")
->>>>>>> b330d8b9
       # Currently, torch_cuda_cu will have all the .cu files in aten, as well as some others that depend on those files
       list(APPEND Caffe2_GPU_SRCS_CU "${tmp}")
     else()
