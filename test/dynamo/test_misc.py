--- conflicted
+++ resolved
@@ -5626,7 +5626,19 @@
         opt_out = opt_model(x)
         self.assertTrue(same(orig_out, opt_out))
 
-<<<<<<< HEAD
+    def test_torch_variable_hasattr(self):
+        def fn(x):
+            if hasattr(torch.nn, "Module"):
+                return x * x
+            return x + 1
+
+        compiled_fn = torch.compile(backend="eager", fullgraph=True)(fn)
+
+        x = torch.rand([4, 4])
+        fn_out = fn(x)
+        compiled_out = compiled_fn(x)
+        self.assertTrue(same(fn_out, compiled_out))
+
     def test_simple_set_usage(self):
         def foo(x, y):
             setty = {x, y}
@@ -5638,21 +5650,43 @@
         y = torch.randn(10, 10)
         foo(x, y)
         self.assertEqual(counter.frame_count, 1)
-=======
-    def test_torch_variable_hasattr(self):
-        def fn(x):
-            if hasattr(torch.nn, "Module"):
-                return x * x
-            return x + 1
-
-        compiled_fn = torch.compile(backend="eager", fullgraph=True)(fn)
-
-        x = torch.rand([4, 4])
-        fn_out = fn(x)
-        compiled_out = compiled_fn(x)
-        self.assertTrue(same(fn_out, compiled_out))
-
->>>>>>> c9074aae
+
+    def test_add_to_set(self):
+        def foo(x, y):
+            setty = set()
+            setty.add(x[0])
+            setty.add(x[1])
+            setty.add(x[2])
+            setty.add(y)
+            return y * len(setty)
+
+        x = torch.randn(10, 10)
+        y = torch.randn(2, 2)
+        eager_result = foo([x, x, x, x, y], y)
+
+        counter = CompileCounter()
+        foo = torch._dynamo.optimize(counter, nopython=True)(foo)
+        result = foo([x, x, x, x, y], y)
+        self.assertEqual(counter.frame_count, 1)
+        self.assertEqual(result, eager_result)
+
+    def test_iter_set(self):
+        def foo(x, y):
+            setty = set()
+            for t in x:
+                setty.add(t)
+            return y * len(setty)
+
+        x = torch.randn(10, 10)
+        y = torch.randn(2, 2)
+        eager_result = foo([x, x, x, x, y], y)
+
+        counter = CompileCounter()
+        foo = torch._dynamo.optimize(counter, nopython=True)(foo)
+        result = foo([x, x, x, x, y], y)
+        self.assertEqual(counter.frame_count, 1)
+        self.assertEqual(result, eager_result)
+
 
 class TestTracer(JitTestCase):
     def test_jit_save(self):
