--- conflicted
+++ resolved
@@ -204,10 +204,7 @@
         for node in mod.graph.nodes:
             if node.name in node_names:
                 for field_name in meta_field_name:
-                    print(field_name)
-                    print(node.meta.get(field_name))
                     ret.append(node.meta.get(field_name))
-    print("=========================")
     return ret
 
 
@@ -345,10 +342,7 @@
     return (getitem_1,)""",  # noqa: B950
         )
 
-<<<<<<< HEAD
-=======
     @skipIfTorchDynamo("Skip due to graph break when run with dynamo")
->>>>>>> e0169c62
     def test_cond_autograd_nested(self):
         class Nested(torch.nn.Module):
             def forward(self, p0, p1, p2, a, b, c):
@@ -413,10 +407,7 @@
             expected_grads = torch.autograd.grad(fn(x), (x,), grad_out)
             self.assertEqual(expected_grads, grads)
 
-<<<<<<< HEAD
-=======
     @skipIfTorchDynamo("Skip due to graph break when run with dynamo")
->>>>>>> e0169c62
     def test_cond_autograd_mixed_require_grad(self):
         def true_fn(x, y, z):
             return x * y * z
@@ -461,10 +452,7 @@
     return (getitem_1,)""",  # noqa: B950
         )
 
-<<<<<<< HEAD
-=======
     @skipIfTorchDynamo("Skip due to graph break when run with dynamo")
->>>>>>> e0169c62
     def test_cond_autograd_grad_through_cond(self):
         nn_module = torch.nn.Linear(4, 4)
 
@@ -708,10 +696,7 @@
     return (getitem_5,)""",  # noqa: B950
         )
 
-<<<<<<< HEAD
-=======
     @skipIfTorchDynamo("Skip due to graph break when run with dynamo")
->>>>>>> e0169c62
     def test_cond_autograd_pytree_not_all_inputs_used(self):
         def true_fn(x):
             return x["t"][0] + x["t"][1]["b"]
@@ -730,7 +715,6 @@
             self.assertEqual(result, fn({"t": [a, {"b": b}, (c,)]}))
 
             grad_out = torch.ones_like(result)
-<<<<<<< HEAD
             if pred:
                 with self.assertRaisesRegex(Exception, r"."):
                     grads = torch.autograd.grad(result, (a, b, c), grad_out)
@@ -739,112 +723,25 @@
                     )
                     self.assertEqual(expected_grads, grads)
 
-                def f(pred):
-                    result = cond(
-                        pred, true_fn, false_fn, ({"t": [a, {"b": b}, (c,)]},)
-                    )
-                    grad_out = torch.ones_like(result)
-                    return torch.autograd.grad(result, (a, b, c), grad_out)
-
-                # with self.assertRaisesRegex(Exception, r"."):
-                gm = make_fx(f)(pred)
-                self.assertExpectedInline(
-                    gm.code.strip(),
-                    """\
-def forward(self, pred_1):
+        def f(pred, a, b, c):
+            result = cond(pred, true_fn, false_fn, ({"t": [a, {"b": b}, (c,)]},))
+            grad_out = torch.ones_like(result)
+            return torch.autograd.grad(result, (a, b), grad_out)
+
+        gm = make_fx(f, tracing_mode="symbolic", _allow_non_fake_inputs=True)(
+            pred, a, b, c
+        )
+        self.assertExpectedInline(
+            gm.code.strip(),
+            """\
+def forward(self, pred_1, a_1, b_1, c_1):
     true_graph_0 = self.true_graph_0
     false_graph_0 = self.false_graph_0
-    _tensor_constant0 = self._tensor_constant0
-    _tensor_constant1 = self._tensor_constant1
-    _tensor_constant2 = self._tensor_constant2
-    cond = torch.ops.higher_order.cond(pred_1, true_graph_0, false_graph_0,\
- (_tensor_constant0, _tensor_constant1, _tensor_constant2));\
-  true_graph_0 = false_graph_0 = _tensor_constant0 = _tensor_constant1 = _tensor_constant2 = None
+    cond = torch.ops.higher_order.cond(pred_1, true_graph_0, false_graph_0, (a_1, b_1, c_1));  true_graph_0 = false_graph_0 = None
     getitem = cond[0];  cond = None
     ones_like = torch.ops.aten.ones_like.default(getitem, pin_memory = False);  getitem = None
     true_graph_1 = self.true_graph_1
     false_graph_1 = self.false_graph_1
-    _tensor_constant0_1 = self._tensor_constant0
-    _tensor_constant1_1 = self._tensor_constant1
-    _tensor_constant2_1 = self._tensor_constant2
-    cond_1 = torch.ops.higher_order.cond(pred_1, true_graph_1, false_graph_1,\
- (ones_like, _tensor_constant0_1, _tensor_constant1_1, _tensor_constant2_1));\
-  pred_1 = true_graph_1 = false_graph_1 = ones_like = _tensor_constant0_1 = _tensor_constant1_1 = _tensor_constant2_1 = None
-    getitem_1 = cond_1[0]
-    getitem_2 = cond_1[1]
-    getitem_3 = cond_1[2];  cond_1 = None
-    return (getitem_1, getitem_2, getitem_3)""",
-                )
-
-            else:
-                grads = torch.autograd.grad(result, (a, b, c), grad_out)
-                expected_grads = torch.autograd.grad(
-                    fn({"t": [a, {"b": b}, (c,)]}), (a, b, c), grad_out
-                )
-                self.assertEqual(expected_grads, grads)
-
-                def f(pred):
-                    result = cond(
-                        pred, true_fn, false_fn, ({"t": [a, {"b": b}, (c,)]},)
-                    )
-                    grad_out = torch.ones_like(result)
-                    return torch.autograd.grad(result, (a, b, c), grad_out)
-
-                # with self.assertRaisesRegex(Exception, r"."):
-                gm = make_fx(f)(pred)
-                self.assertExpectedInline(
-                    gm.code.strip(),
-                    """\
-def forward(self, pred_1):
-    true_graph_0 = self.true_graph_0
-    false_graph_0 = self.false_graph_0
-    _tensor_constant0 = self._tensor_constant0
-    _tensor_constant1 = self._tensor_constant1
-    _tensor_constant2 = self._tensor_constant2
-    cond = torch.ops.higher_order.cond(pred_1, true_graph_0, false_graph_0,\
- (_tensor_constant0, _tensor_constant1, _tensor_constant2));\
-  true_graph_0 = false_graph_0 = _tensor_constant0 = _tensor_constant1 = _tensor_constant2 = None
-=======
-            grads = torch.autograd.grad(result, (a, b), grad_out)
-            expected_grads = torch.autograd.grad(
-                fn({"t": [a, {"b": b}, (c,)]}), (a, b), grad_out
-            )
-            self.assertEqual(expected_grads, grads)
-
-        def f(pred, a, b, c):
-            result = cond(pred, true_fn, false_fn, ({"t": [a, {"b": b}, (c,)]},))
-            grad_out = torch.ones_like(result)
-            return torch.autograd.grad(result, (a, b), grad_out)
-
-        gm = make_fx(f, tracing_mode="symbolic", _allow_non_fake_inputs=True)(
-            pred, a, b, c
-        )
-        self.assertExpectedInline(
-            gm.code.strip(),
-            """\
-def forward(self, pred_1, a_1, b_1, c_1):
-    true_graph_0 = self.true_graph_0
-    false_graph_0 = self.false_graph_0
-    cond = torch.ops.higher_order.cond(pred_1, true_graph_0, false_graph_0, (a_1, b_1, c_1));  true_graph_0 = false_graph_0 = None
->>>>>>> e0169c62
-    getitem = cond[0];  cond = None
-    ones_like = torch.ops.aten.ones_like.default(getitem, pin_memory = False);  getitem = None
-    true_graph_1 = self.true_graph_1
-    false_graph_1 = self.false_graph_1
-<<<<<<< HEAD
-    _tensor_constant0_1 = self._tensor_constant0
-    _tensor_constant1_1 = self._tensor_constant1
-    _tensor_constant2_1 = self._tensor_constant2
-    cond_1 = torch.ops.higher_order.cond(pred_1, true_graph_1, false_graph_1,\
- (ones_like, _tensor_constant0_1, _tensor_constant1_1,\
- _tensor_constant2_1));  pred_1 = true_graph_1 = false_graph_1 = ones_like = _tensor_constant0_1 =\
- _tensor_constant1_1 = _tensor_constant2_1 = None
-    getitem_1 = cond_1[0]
-    getitem_2 = cond_1[1]
-    getitem_3 = cond_1[2];  cond_1 = None
-    return (getitem_1, getitem_2, getitem_3)""",
-                )
-=======
     cond_1 = torch.ops.higher_order.cond(pred_1, true_graph_1, false_graph_1, (ones_like, a_1, b_1, c_1));  pred_1 = true_graph_1 = false_graph_1 = ones_like = a_1 = b_1 = c_1 = None
     getitem_1 = cond_1[0]
     getitem_2 = cond_1[1]
@@ -869,7 +766,6 @@
     clone_1 = torch.ops.aten.clone.default(arg0_1);  arg0_1 = None
     return [clone, clone_1, None]""",
         )
->>>>>>> e0169c62
 
     def test_cond_autograd_pytree_input(self):
         def true_fn(x):
@@ -943,18 +839,11 @@
         ):
             with self.assertRaisesRegex(
                 torch._dynamo.exc.UncapturedHigherOrderOpError,
-<<<<<<< HEAD
-                "Cond doesn't work unless it is captured completely with torch.compile.",
-            ):
-                cond(pred, true_fn, false_fn, ({"t": [a, {"b": b}, (c,)]},))
-
-=======
                 "Cond doesn't work unless it is captured completely with torch.compile",
             ):
                 cond(pred, true_fn, false_fn, ({"t": [a, {"b": b}, (c,)]},))
 
     @skipIfTorchDynamo("Skip due to graph break when run with dynamo")
->>>>>>> e0169c62
     def test_cond_autograd_same_pytree_output(self):
         # TODO: If inside the dictionary, inside the list, the first element
         # is composed of the multiplication, then the requires_grad attribute is
@@ -1007,166 +896,8 @@
     return {'res': [view, (view_1,)]}""",  # noqa: B950
         )
 
-<<<<<<< HEAD
-    def test_cond_autograd_torch_nn_module(self):
-        # TODO Test under development, not yet functional
-        # nn_module_true = torch.nn.ReLU(inplace=True)
-        nn_module_true = torch.nn.Identity()
-
-        def true_fn(x):
-            return nn_module_true(torch.abs((x**2).sin()))
-
-        # nn_module_false = torch.nn.ReLU(inplace=False)
-        # nn_module_false = torch.nn.GRUCell(4, 4)
-
-        class SimpleNN(torch.nn.Module):
-            def __init__(self):
-                super().__init__()
-
-            def forward(self, x):
-                return torch.maximum(torch.zeros_like(x), x)
-
-        # nn_module_false = SimpleNN()
-        # nn_module_false = torch.nn.Identity()
-        # nn_module_false = torch.nn.Dropout(0.1)
-        # nn_module_false = torch.nn.Linear(4, 4)
-        # nn_module_false = lambda x: torch.nn.functional.threshold(x, 0.1, 0.2)
-        # nn_module_false = lambda x: torch.nn.functional.relu(x)
-        # nn_module_false = lambda x: torch.nn.functional.softmax(x)
-        # nn_module_false = lambda x: torch.nn.functional.tanh(x)
-        # nn_module_false = lambda x: torch.nn.functional.dropout(x)
-        # nn_module_false = lambda x: torch.nn.functional.glu(torch.concat([x, x]))
-        # nn_module_false = lambda x: torch.nn.functional.gelu(x)
-        # nn_module_false = lambda x: torch.nn.functional.leaky_relu(x)
-        # nn_module_false = lambda x: torch.nn.functional.logsigmoid(x)
-        # nn_module_false = lambda x: torch.nn.functional.softplus(x)
-        # nn_module_false = lambda x: torch.nn.functional.softmin(x)
-        # nn_module_false = lambda x: torch.nn.functional.tanh(x)
-        # nn_module_false = lambda x: torch.nn.functional.hardtanh(x)
-        # nn_module_false = lambda x: torch.nn.functional.elu(x)
-        # nn_module_false = lambda x: torch.nn.functional.selu(x)
-        # nn_module_false = lambda x: torch.nn.functional.rrelu(x)
-        def nn_module_false(x):
-            return torch.nn.functional.rrelu(x)
-
-        # w = torch.nn.Parameter(torch.ones(1)*0.5, requires_grad=True)
-        # nn_module_false = lambda x: torch.nn.functional.prelu(x, w)
-        # nn_module_false = torch.nn.RNN(4, 4)
-        # nn_module_false = torch.nn.LSTM(4, 4)
-        # nn_module_false = torch.nn.GRU(4, 4)
-        # trans = torch.nn.Transformer(4, 1, 1, 1, 1)
-        # nn_module_false = lambda x: trans(x, x)[0, :]
-
-        x = torch.randn((4, 4), requires_grad=True)
-
-        def false_fn(x):
-            return nn_module_false(x)
-
-        graph = make_fx(false_fn)(x)
-        if "detach" in graph._code:
-            raise Exception(  # noqa: TRY002
-                "Detach found in code, this is not expected!"
-            )
-
-        nn_module_false_working = [
-            torch.nn.Identity(),
-            torch.nn.Dropout(),
-            torch.nn.Linear(4, 4),
-            lambda x: torch.nn.functional.threshold(x, 0.1, 0.2),
-            lambda x: torch.nn.functional.glu(torch.concat([x, x])),
-            lambda x: torch.nn.functional.gelu(x),
-            lambda x: torch.nn.functional.leaky_relu(x),
-            lambda x: torch.nn.functional.logsigmoid(x),
-            lambda x: torch.nn.functional.softplus(x),
-            lambda x: torch.nn.functional.hardtanh(x),
-            lambda x: torch.nn.functional.elu(x),
-            lambda x: torch.nn.functional.selu(x),
-            lambda x: torch.nn.functional.rrelu(x),
-        ]
-
-        nn_module_false_not_working = [
-            lambda x: torch.nn.functional.relu(x),
-            lambda x: torch.nn.functional.softmax(x),
-            lambda x: torch.nn.functional.tanh(x),
-            lambda x: torch.nn.functional.softmin(x),
-        ]
-
-        x = torch.randn(4, requires_grad=True)
-        for nn_module_false_w in nn_module_false_working:
-
-            def false_fn(x):
-                return nn_module_false_w(x)
-
-            graph = make_fx(false_fn)(x)
-            if "detach" in graph._code:
-                raise Exception(  # noqa: TRY002
-                    "Detach found in code, this is not expected!"
-                )
-
-        # TODO: There should be no detach operations in the graph.
-        # However, there are and this should be resolved eventually.
-        # For the moment no exception is raised in such a case
-        for nn_module_false_nw in nn_module_false_not_working:
-
-            def false_fn(x):
-                return nn_module_false_nw(x)
-
-            graph = make_fx(false_fn)(x)
-            if "detach" in graph._code:
-                # raise Exception("Detach found in code, this is not expected!")  # noqa: TRY002
-                pass
-
-        nn_module_false = torch.nn.Linear(4, 4)  # noqa: F811
-
-        def false_fn(x):
-            # return nn_module_false((x + 42).cos())
-            return nn_module_false(x)
-
-        for pred, fn in zip(
-            [torch.tensor(False), torch.tensor(True)], [false_fn, true_fn]
-        ):
-            x = torch.randn(4, requires_grad=True)
-            result = cond(pred, true_fn, false_fn, (x,))
-            self.assertEqual(result, fn(x))
-
-            grad_out = torch.ones_like(result)
-            grads = torch.autograd.grad(result, (x,), grad_out)
-            expected_grads = torch.autograd.grad(fn(x), (x,), grad_out)
-            self.assertEqual(expected_grads, grads)
-
-        def f(pred, x):
-            result = cond(pred, true_fn, false_fn, (x,))
-            grad_out = torch.ones_like(result)
-            return torch.autograd.grad(result, (x,), grad_out)
-
-        gm = make_fx(f)(pred, x)
-        self.assertExpectedInline(
-            gm.code.strip(),
-            """\
-def forward(self, pred_1, x_1):
-    true_graph_0 = self.true_graph_0
-    false_graph_0 = self.false_graph_0
-    _param_constant0 = self._param_constant0
-    _param_constant1 = self._param_constant1
-    cond = torch.ops.higher_order.cond(pred_1, true_graph_0, false_graph_0, (x_1, _param_constant0, _param_constant1));  true_graph_0 = false_graph_0 = _param_constant0 = _param_constant1 = None
-    getitem = cond[0];  cond = None
-    ones_like = torch.ops.aten.ones_like.default(getitem, pin_memory = False);  getitem = None
-    true_graph_1 = self.true_graph_1
-    false_graph_1 = self.false_graph_1
-    _param_constant0_1 = self._param_constant0
-    _param_constant1_1 = self._param_constant1
-    cond_1 = torch.ops.higher_order.cond(pred_1, true_graph_1, false_graph_1, (ones_like, x_1, _param_constant0_1, _param_constant1_1));  pred_1 = true_graph_1 = false_graph_1 = ones_like = x_1 = _param_constant0_1 = _param_constant1_1 = None
-    getitem_1 = cond_1[0]
-    getitem_2 = cond_1[1]
-    getitem_3 = cond_1[2];  cond_1 = None
-    return (getitem_1,)""",  # noqa: B950
-        )
-
-    def test_cond_autograd_torch_nn_module2(self):
-=======
     @skipIfTorchDynamo("Skip due to graph break when run with dynamo")
     def test_cond_autograd_torch_nn_module(self):
->>>>>>> e0169c62
         nn_module_true = torch.nn.Linear(4, 4)
 
         def true_fn(x):
@@ -2129,7 +1860,7 @@
     gt = torch.ops.aten.gt.Scalar(sum_1, 0);  sum_1 = None
     true_graph_0 = self.true_graph_0
     false_graph_0 = self.false_graph_0
-    cond = torch.ops.higher_order.cond(gt, true_graph_0, false_graph_0, (a_1, b_1));  gt = true_graph_0 = false_graph_0 = a_1 = b_1 = None
+    cond = torch.ops.higher_order.cond(gt, true_graph_0, false_graph_0, [a_1, b_1]);  gt = true_graph_0 = false_graph_0 = a_1 = b_1 = None
     getitem = cond[0];  cond = None
     return getitem""",  # noqa: B950
         )
@@ -2609,11 +2340,11 @@
 def forward(self, x_1, pred_1, pred2_1):
     true_graph_0 = self.true_graph_0
     false_graph_0 = self.false_graph_0
-    cond = torch.ops.higher_order.cond(pred_1, true_graph_0, false_graph_0, (x_1,));  pred_1 = true_graph_0 = false_graph_0 = None
+    cond = torch.ops.higher_order.cond(pred_1, true_graph_0, false_graph_0, [x_1]);  pred_1 = true_graph_0 = false_graph_0 = None
     getitem = cond[0];  cond = None
     true_graph_1 = self.true_graph_1
     false_graph_1 = self.false_graph_1
-    cond_1 = torch.ops.higher_order.cond(pred2_1, true_graph_1, false_graph_1, (x_1,));  pred2_1 = true_graph_1 = false_graph_1 = x_1 = None
+    cond_1 = torch.ops.higher_order.cond(pred2_1, true_graph_1, false_graph_1, [x_1]);  pred2_1 = true_graph_1 = false_graph_1 = x_1 = None
     getitem_1 = cond_1[0];  cond_1 = None
     add = torch.ops.aten.add.Tensor(getitem, getitem_1);  getitem = getitem_1 = None
     return add""",  # noqa: B950
@@ -2782,11 +2513,11 @@
 def forward(self, x_1, pred_1, pred2_1):
     true_graph_0 = self.true_graph_0
     false_graph_0 = self.false_graph_0
-    cond = torch.ops.higher_order.cond(pred_1, true_graph_0, false_graph_0, (x_1,));  pred_1 = true_graph_0 = false_graph_0 = None
+    cond = torch.ops.higher_order.cond(pred_1, true_graph_0, false_graph_0, [x_1]);  pred_1 = true_graph_0 = false_graph_0 = None
     getitem = cond[0];  cond = None
     true_graph_1 = self.true_graph_1
     false_graph_1 = self.false_graph_1
-    cond_1 = torch.ops.higher_order.cond(pred2_1, true_graph_1, false_graph_1, (x_1,));  pred2_1 = true_graph_1 = false_graph_1 = x_1 = None
+    cond_1 = torch.ops.higher_order.cond(pred2_1, true_graph_1, false_graph_1, [x_1]);  pred2_1 = true_graph_1 = false_graph_1 = x_1 = None
     getitem_1 = cond_1[0];  cond_1 = None
     add = torch.ops.aten.add.Tensor(getitem, getitem_1);  getitem = getitem_1 = None
     return add""",  # noqa: B950
@@ -3136,29 +2867,7 @@
         f(*example_inputs).sum().backward()
 
         # Ensure no error is thrown when not running backward
-<<<<<<< HEAD
-        f(*example_inputs)
-
-    def test_cond_autograd_fail(self):
-        def true_fn(x):
-            return x.cos()
-
-        def false_fn(x):
-            return x.sin()
-
-        def f(x, y):
-            return control_flow.cond(x.sum() > 4, true_fn, false_fn, [y])
-
-        example_inputs = (
-            torch.ones(3, 2, 4, requires_grad=True),
-            torch.ones(4, requires_grad=True),
-        )
-        # with self.assertRaisesRegex(RuntimeError, "Autograd not implemented for cond"):
         res = f(*example_inputs)
-        res.sum().backward()
-=======
-        res = f(*example_inputs)
->>>>>>> e0169c62
 
         # Ensure no error is thrown when not running backward
         res_compiled = torch.compile(f)(*example_inputs)
@@ -3282,7 +2991,7 @@
     eq = sym_size_int == 4;  sym_size_int = None
     true_graph_0 = self.true_graph_0
     false_graph_0 = self.false_graph_0
-    cond = torch.ops.higher_order.cond(eq, true_graph_0, false_graph_0, (x_1,));  eq = true_graph_0 = false_graph_0 = x_1 = None
+    cond = torch.ops.higher_order.cond(eq, true_graph_0, false_graph_0, [x_1]);  eq = true_graph_0 = false_graph_0 = x_1 = None
     getitem = cond[0];  cond = None
     return getitem""",  # noqa: B950
         )
@@ -3367,7 +3076,7 @@
     false_graph_0 = self.false_graph_0
     _tensor_constant0 = self._tensor_constant0
     _tensor_constant1 = self._tensor_constant1
-    cond = torch.ops.higher_order.cond(eq, true_graph_0, false_graph_0, (x_1, _tensor_constant0, _tensor_constant1));  eq = true_graph_0 = false_graph_0 = x_1 = _tensor_constant0 = _tensor_constant1 = None
+    cond = torch.ops.higher_order.cond(eq, true_graph_0, false_graph_0, [x_1, _tensor_constant0, _tensor_constant1]);  eq = true_graph_0 = false_graph_0 = x_1 = _tensor_constant0 = _tensor_constant1 = None
     getitem = cond[0];  cond = None
     return getitem""",  # noqa: B950
         )
@@ -3602,7 +3311,7 @@
     eq = sym_size_int == 4;  sym_size_int = None
     true_graph_0 = self.true_graph_0
     false_graph_0 = self.false_graph_0
-    cond = torch.ops.higher_order.cond(eq, true_graph_0, false_graph_0, (x_1,));  eq = true_graph_0 = false_graph_0 = x_1 = None
+    cond = torch.ops.higher_order.cond(eq, true_graph_0, false_graph_0, [x_1]);  eq = true_graph_0 = false_graph_0 = x_1 = None
     getitem = cond[0];  cond = None
     return getitem""",  # noqa: B950
             )
