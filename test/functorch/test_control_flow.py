# Owner(s): ["module: functorch"]
import contextlib
import functools
import unittest

import torch
import torch.utils._pytree as pytree
from functorch.experimental import control_flow
from functorch.experimental.control_flow import cond, UnsupportedAliasMutationException
from torch._higher_order_ops.associative_scan import (
    _fake_associative_scan,
    associative_scan,
)
from torch._higher_order_ops.scan import _fake_scan, scan
from torch._higher_order_ops.while_loop import while_loop
from torch._subclasses.functional_tensor import (
    CppFunctionalizeAPI,
    FunctionalTensor,
    FunctionalTensorMode,
    PythonFunctionalizeAPI,
)
from torch.fx.experimental.proxy_tensor import make_fx
from torch.testing._internal.common_cuda import SM70OrLater
from torch.testing._internal.common_quantization import skipIfNoDynamoSupport
from torch.testing._internal.common_utils import (
    decorateIf,
    instantiate_parametrized_tests,
    IS_WINDOWS,
    parametrize,
    requires_cuda,
    run_tests,
    skipIfCrossRef,
    skipIfRocm,
    skipIfTorchDynamo,
    TEST_WITH_CROSSREF,
    TEST_WITH_TORCHDYNAMO,
    TestCase,
    xfailIfTorchDynamo,
)


# TODO: pull these helpers from AOTAutograd later
def to_fun(t):
    if isinstance(t, torch.Tensor):
        return FunctionalTensor.to_functional(t)
    return t


def from_fun(t):
    if not isinstance(t, FunctionalTensor):
        # quick sanity assert
        if isinstance(t, torch.Tensor):
            assert not torch._is_functional_tensor(t)
        return t
    torch._sync(t)
    return torch._from_functional_tensor(t.elem)


def to_fun_old(t):
    if isinstance(t, torch.Tensor) and not torch._is_functional_tensor(t):
        out = torch._to_functional_tensor(t)
        torch._mirror_autograd_meta_to(t, out)
        return out
    return t


def from_fun_old(t):
    # quick sanity assert
    if isinstance(t, torch.Tensor):
        assert torch._is_functional_tensor(t)
        torch._sync(t)
        return torch._from_functional_tensor(t)
    return t


def _fake_map(f, x, *args):
    from functorch.experimental.control_flow import _stack_pytree, _unstack_pytree

    x_pytrees = _unstack_pytree(x)
    zs = []
    for xp in x_pytrees:
        zs.append(f(xp, *args))
    return _stack_pytree(zs)


def _fake_while_loop(cond_fn, body_fn, operands):
    while cond_fn(*operands):
        operands = body_fn(*operands)
    return operands


def compile_mode_helper(fct, compile_mode):
    if compile_mode == "compile":
        return torch.compile(fct, fullgraph=True, dynamic=False)
    elif compile_mode == "compile_dynamic_shape":
        return torch.compile(fct, fullgraph=True, dynamic=True)
    elif compile_mode == "eager":
        return torch.compile(fct, fullgraph=True, backend="eager")
    else:
        return fct


def get_scan_combine_fn(name, associative=True):
    def add(x: torch.Tensor, y: torch.Tensor):
        return x + y

    def adds(x: torch.Tensor, y: torch.Tensor):
        return x + x, y + y

    def mul(x: torch.Tensor, y: torch.Tensor):
        return x * y

    def div(x: torch.Tensor, y: torch.Tensor):
        return x / y

    def s5_operator(x, y):
        A_i, Bu_i = x
        A_j, Bu_j = y
        return A_j * A_i, A_j * Bu_i + Bu_j

    def tuple_fct(x, y):
        return (x[0] + y[0], x[1] * y[1])

    def complex_pointwise(x, y):
        return {
            "i": x["i"] * y["i"],
            "j": (
                [x["j"][0][0] * y["j"][0][0]],
                [{"o": x["j"][1][0]["o"] + y["j"][1][0]["o"]}],
            ),
        }

    def non_pointwise(x: torch.Tensor, y: torch.Tensor):
        W = torch.diag(torch.ones(2, device=x.device))
        return x @ W + y @ W

    if name == "add":
        fct = add
    elif name == "adds":
        fct = adds
    elif name == "mul":
        fct = mul
    elif name == "div":
        fct = div
    elif name == "s5_operator":
        fct = s5_operator
    elif name == "tuple_fct":
        fct = tuple_fct
    elif name == "complex_pointwise":
        fct = complex_pointwise
    elif name == "non_pointwise":
        fct = non_pointwise
    else:
        raise ValueError("Combine_fn name unknown!")

    if not associative:
        return lambda x, y: (fct(x, y), fct(x, y))
    else:
        return fct


def _while_loop_tests():
    def simple(x):
        def cond_fn(x):
            return x.sum() < 10

        def body_fn(x):
            return (x + 1,)

        return while_loop(cond_fn, body_fn, (x,))

    def simple_with_mutation(x):
        def cond_fn(x):
            y = x.clone().add_(1).add_(-1)
            return y.sum() < 10

        def body_fn(x):
            y = x.clone().add_(1).add_(-1)
            return (y + 1,)

        return while_loop(cond_fn, body_fn, (x,))

    def nested(out_iter, it, y):
        def cond_fn(out_iter, it, y):
            return it.sum() < 10

        def body_fn(out_iter, it, y):
            return (out_iter.clone(), it + y, y + 1)

        def outer_cond_fn(out_iter, it, y):
            return out_iter.sum() < 2

        def outer_body_fn(out_iter, it, y):
            out_iter, it, y = while_loop(cond_fn, body_fn, (out_iter, it, y))
            return (out_iter + 1, it, y)

        return while_loop(outer_cond_fn, outer_body_fn, (out_iter, it, y))

    class Nested(torch.nn.Module):
        def forward(self, ci, cj, a, b):
            def cond_fn(i1, j1, x1, y1):
                return i1 > 0

            def body_fn(i1, j1, x1, y1):
                def cond_fn_nested(i2, j2, x2, y2):
                    return j2 > 0

                def body_fn_nested(i2, j2, x2, y2):
                    return i2.clone(), j2 - 1, x2 + 3.14, y2 - 2.71

                i1, j1, x1, y1 = while_loop(
                    cond_fn_nested, body_fn_nested, [i1, j1, x1, y1]
                )
                return i1 - 1, j1.clone(), x1 * 2, y1 / 2

            return while_loop(cond_fn, body_fn, (ci, cj, a, b))

    class SimpleWithLinear(torch.nn.Module):
        def __init__(self) -> None:
            super().__init__()
            self.linear = torch.nn.Linear(2, 2)
            self.dec = torch.nn.Buffer(torch.tensor(1))

        def forward(self, iter, x):
            def cond_fn(it, x):
                return it - self.dec > 0

            def body_fn(it, x):
                return it - 1, self.linear(x)

            return while_loop(cond_fn, body_fn, (iter, x))

    class NestedWithLinear(torch.nn.Module):
        def __init__(self) -> None:
            super().__init__()
            self.mod = SimpleWithLinear()
            self.outer_linear = torch.nn.Linear(2, 2)
            self.dec = torch.nn.Buffer(torch.tensor(1))

        def forward(self, iter, x):
            def cond_fn(it, x):
                return it - self.dec > 0

            def body_fn(it, x):
                return it - 1, self.outer_linear(self.mod(it, x)[1])

            return while_loop(cond_fn, body_fn, (iter, x))

    nested2 = Nested()
    simple_with_linear = SimpleWithLinear()
    nested_with_linear = NestedWithLinear()

    x = torch.zeros(1)
    y = torch.zeros(1)
    z = torch.zeros(1)
    return {
        "simple": (simple, (x,)),
        "nested": (nested, (x, y, z)),
        "nested2": (
            nested2,
            (torch.tensor(2), torch.tensor(2), torch.ones(2, 2), torch.ones(2, 2)),
        ),
        "simple_with_mutation": (simple_with_mutation, (x,)),
        "simple_with_linear": (
            simple_with_linear,
            (torch.tensor(3), torch.randn(2, 2)),
        ),
        "nested_with_linear": (
            nested_with_linear,
            (torch.tensor(3), torch.randn(2, 2)),
        ),
    }


WHILE_LOOP_TESTS = _while_loop_tests()


def collect_meta_for_filtered_nodes(
    gm: torch.fx.GraphModule, node_names, meta_field_name
):
    ret = []
    for mod in gm.modules():
        for node in mod.graph.nodes:
            if node.name in node_names:
                for field_name in meta_field_name:
                    ret.append(node.meta.get(field_name))
    return ret


def reduce_func(*operands):
    acc = 0
    for operand in operands:
        acc += operand
    return acc


class ReduceObj:
    def __call__(self, *operands):
        return reduce_func(*operands)


class ReduceMod(torch.nn.Module):
    def _reduce(self, *operands):
        return reduce_func(*operands)

    def forward(self, *operands):
        return self._reduce(*operands)


@unittest.skipIf(IS_WINDOWS, "Windows not supported for this test")
@skipIfNoDynamoSupport
class TestControlFlow(TestCase):
    def setUp(self):
        torch._dynamo.reset()
        super().setUp()

    def test_cond_no_trace(self):
        def true_fn(x):
            return x.sin()

        def false_fn(x):
            return x.cos()

        x = torch.randn(4)
        result = cond(False, true_fn, false_fn, [x])
        self.assertEqual(result, torch.cos(x))

    @unittest.skipIf(not torch.cuda.is_available(), "Test requires CUDA.")
    def test_cond_gpu(self):
        def true_fn(x):
            return x.sin()

        def false_fn(x):
            return x.cos()

        x = torch.randn(4, device="cuda")
        pred = torch.tensor(False, device="cuda")
        result = cond(pred, true_fn, false_fn, [x])
        self.assertEqual(result, torch.cos(x))

    def test_cond_autograd_simple(self):
        def true_fn(x):
            return x.sin()

        def false_fn(x):
            return x.cos()

        for pred, fn in zip(
            [torch.tensor(False), torch.tensor(True)], [false_fn, true_fn]
        ):
            x = torch.randn(4, requires_grad=True)
            result = cond(pred, true_fn, false_fn, (x,))
            self.assertEqual(result, fn(x))

            grad_out = torch.ones_like(result)
            grads = torch.autograd.grad(result, (x,), grad_out)
            expected_grads = torch.autograd.grad(fn(x), (x,), grad_out)
            self.assertEqual(expected_grads, grads)

        def f(pred, x):
            result = cond(pred, true_fn, false_fn, (x,))
            grad_out = torch.ones_like(result)
            return torch.autograd.grad(result, (x,), grad_out)

        gm = make_fx(f, tracing_mode="symbolic")(pred, x)

        self.assertExpectedInline(
            gm.code.strip(),
            """\
def forward(self, pred_1, x_1):
    true_graph_0 = self.true_graph_0
    false_graph_0 = self.false_graph_0
    cond = torch.ops.higher_order.cond(pred_1, true_graph_0, false_graph_0, (x_1,));  true_graph_0 = false_graph_0 = None
    getitem = cond[0];  cond = None
    ones_like = torch.ops.aten.ones_like.default(getitem, pin_memory = False);  getitem = None
    true_graph_1 = self.true_graph_1
    false_graph_1 = self.false_graph_1
    cond_1 = torch.ops.higher_order.cond(pred_1, true_graph_1, false_graph_1, (ones_like, x_1));  pred_1 = true_graph_1 = false_graph_1 = ones_like = x_1 = None
    getitem_1 = cond_1[0];  cond_1 = None
    return (getitem_1,)""",  # noqa: B950
        )

    def test_cond_autograd_complex(self):
        def true_fn(x):
            return torch.abs((x**2).sin())

        def false_fn(x):
            return (x + 42).cos()

        for pred, fn in zip(
            [torch.tensor(False), torch.tensor(True)], [false_fn, true_fn]
        ):
            x = torch.randn(4, requires_grad=True)
            result = cond(pred, true_fn, false_fn, (x,))
            self.assertEqual(result, fn(x))

            grad_out = torch.ones_like(result)
            grads = torch.autograd.grad(result, (x,), grad_out)
            expected_grads = torch.autograd.grad(fn(x), (x,), grad_out)
            self.assertEqual(expected_grads, grads)

        def f(pred, x):
            result = cond(pred, true_fn, false_fn, (x,))
            grad_out = torch.ones_like(result)
            return torch.autograd.grad(result, (x,), grad_out)

        gm = make_fx(f, tracing_mode="symbolic")(pred, x)
        self.assertExpectedInline(
            gm.code.strip(),
            """\
def forward(self, pred_1, x_1):
    true_graph_0 = self.true_graph_0
    false_graph_0 = self.false_graph_0
    cond = torch.ops.higher_order.cond(pred_1, true_graph_0, false_graph_0, (x_1,));  true_graph_0 = false_graph_0 = None
    getitem = cond[0];  cond = None
    ones_like = torch.ops.aten.ones_like.default(getitem, pin_memory = False);  getitem = None
    true_graph_1 = self.true_graph_1
    false_graph_1 = self.false_graph_1
    cond_1 = torch.ops.higher_order.cond(pred_1, true_graph_1, false_graph_1, (ones_like, x_1));  pred_1 = true_graph_1 = false_graph_1 = ones_like = x_1 = None
    getitem_1 = cond_1[0];  cond_1 = None
    return (getitem_1,)""",  # noqa: B950
        )

    @skipIfTorchDynamo("Skip due to graph break when run with dynamo")
    def test_cond_autograd_nested(self):
        class Nested(torch.nn.Module):
            def forward(self, p0, p1, p2, a, b, c):
                def true_fn(x0, y0, z0):
                    def true_true_fn(x1, y1, z1):
                        return (x1 - y1 * z1) * 3.14

                    def true_false_fn(x1, y1, z1):
                        def true_false_true_fn(x2, y2, z2):
                            return (x2 * y2 * z2) / 2.71

                        def true_false_false_fn(x2, y2, z2):
                            return (x2 + y2 + z2) * 1.23

                        return torch.cond(
                            p2, true_false_true_fn, true_false_false_fn, [x1, y1, z1]
                        )

                    return torch.cond(p1, true_true_fn, true_false_fn, [x0, y0, z0])

                def false_fn(x0, y0, z0):
                    def false_true_fn(x1, y1, z1):
                        def false_true_true_fn(x2, y2, z2):
                            return (x2 - y2 - z2) + 1.23

                        def false_true_false_fn(x2, y2, z2):
                            return (x2 / y2 / z2) - 3.14

                        return torch.cond(
                            p2, false_true_true_fn, false_true_false_fn, [x1, y1, z1]
                        )

                    def false_false_fn(x1, y1, z1):
                        return (x1 - y1 * z1) / 2.71

                    return torch.cond(p1, false_true_fn, false_false_fn, [x0, y0, z0])

                return torch.cond(p0, true_fn, false_fn, [a, b, c])

        nn_module = Nested()

        def true_fn(x):
            return nn_module(
                torch.tensor(False), torch.tensor(True), torch.tensor(False), x, x, x
            )

        def false_fn(x):
            return nn_module(
                torch.tensor(True), torch.tensor(False), torch.tensor(True), x, x, x
            )

        x = torch.randn(4, requires_grad=True)

        for pred, fn in zip(
            [torch.tensor(False), torch.tensor(True)], [false_fn, true_fn]
        ):
            result = cond(pred, true_fn, false_fn, (x,))
            self.assertEqual(result, fn(x))

            grad_out = torch.ones_like(result)
            grads = torch.autograd.grad(result, (x,), grad_out)
            expected_grads = torch.autograd.grad(fn(x), (x,), grad_out)
            self.assertEqual(expected_grads, grads)

    @skipIfTorchDynamo("Skip due to graph break when run with dynamo")
    def test_cond_autograd_mixed_require_grad(self):
        def true_fn(x, y, z):
            return x * y * z

        def false_fn(x, y, z):
            return x + y + z

        x = torch.randn(4, requires_grad=True)
        y = torch.randn(4, requires_grad=False)

        for pred, fn in zip(
            [torch.tensor(False), torch.tensor(True)], [false_fn, true_fn]
        ):
            result = cond(pred, true_fn, false_fn, (x, y, x))
            self.assertEqual(result, fn(x, y, x))

            grad_out = torch.ones_like(result)
            grads = torch.autograd.grad(result, (x,), grad_out)
            expected_grads = torch.autograd.grad(fn(x, y, x), (x,), grad_out)
            self.assertEqual(expected_grads, grads)

        def f(pred, x, y, z):
            result = cond(pred, true_fn, false_fn, (x, y, z))
            grad_out = torch.ones_like(result)
            return torch.autograd.grad(result, (x,), grad_out)

        gm = make_fx(f, tracing_mode="symbolic")(pred, x, y, x)
        self.assertExpectedInline(
            gm.code.strip(),
            """\
def forward(self, pred_1, x_1, y_1, z_1):
    true_graph_0 = self.true_graph_0
    false_graph_0 = self.false_graph_0
    cond = torch.ops.higher_order.cond(pred_1, true_graph_0, false_graph_0, (z_1, y_1));  true_graph_0 = false_graph_0 = None
    getitem = cond[0];  cond = None
    ones_like = torch.ops.aten.ones_like.default(getitem, pin_memory = False);  getitem = None
    true_graph_1 = self.true_graph_1
    false_graph_1 = self.false_graph_1
    cond_1 = torch.ops.higher_order.cond(pred_1, true_graph_1, false_graph_1, (ones_like, z_1, y_1));  pred_1 = true_graph_1 = false_graph_1 = ones_like = z_1 = y_1 = None
    getitem_1 = cond_1[0]
    getitem_2 = cond_1[1];  cond_1 = getitem_2 = None
    return (getitem_1,)""",  # noqa: B950
        )

    @skipIfTorchDynamo("Skip due to graph break when run with dynamo")
    def test_cond_autograd_grad_through_cond(self):
        nn_module = torch.nn.Linear(4, 4)

        def true_fn(x):
            return nn_module(x)

        def false_fn(X):
            return x * nn_module(x)

        x = torch.randn(4, requires_grad=True)

        for pred, fn in zip(
            [torch.tensor(False), torch.tensor(True)], [false_fn, true_fn]
        ):
            result = cond(pred, true_fn, false_fn, (x,))
            self.assertEqual(result, fn(x))

            grad_out = torch.ones_like(result)
            grads = torch.autograd.grad(result, (nn_module.weight,), grad_out)
            expected_grads = torch.autograd.grad(
                fn(
                    x,
                ),
                (nn_module.weight,),
                grad_out,
            )
            self.assertEqual(expected_grads, grads)

        def f(pred, x):
            result = cond(pred, true_fn, false_fn, (x,))
            grad_out = torch.ones_like(result)
            return torch.autograd.grad(result, (nn_module.weight,), grad_out)

        # need to set _allow_non_fake_inputs = True because model parameters don't
        # get fakified.
        gm = make_fx(f, tracing_mode="symbolic", _allow_non_fake_inputs=True)(pred, x)
        self.assertExpectedInline(
            gm.code.strip(),
            """\
def forward(self, pred_1, x_1):
    true_graph_0 = self.true_graph_0
    false_graph_0 = self.false_graph_0
    _param_constant0 = self._param_constant0
    _param_constant1 = self._param_constant1
    _tensor_constant0 = self._tensor_constant0
    cond = torch.ops.higher_order.cond(pred_1, true_graph_0, false_graph_0, (_param_constant0, _param_constant1, x_1, _tensor_constant0));  true_graph_0 = false_graph_0 = _param_constant0 = _param_constant1 = _tensor_constant0 = None
    getitem = cond[0];  cond = None
    ones_like = torch.ops.aten.ones_like.default(getitem, pin_memory = False);  getitem = None
    true_graph_1 = self.true_graph_1
    false_graph_1 = self.false_graph_1
    _param_constant0_1 = self._param_constant0
    _param_constant1_1 = self._param_constant1
    _tensor_constant0_1 = self._tensor_constant0
    cond_1 = torch.ops.higher_order.cond(pred_1, true_graph_1, false_graph_1, (ones_like, _param_constant0_1, _param_constant1_1, x_1, _tensor_constant0_1));  pred_1 = true_graph_1 = false_graph_1 = ones_like = _param_constant0_1 = _param_constant1_1 = x_1 = _tensor_constant0_1 = None
    getitem_1 = cond_1[0];  getitem_1 = None
    getitem_2 = cond_1[1]
    getitem_3 = cond_1[2];  getitem_3 = None
    getitem_4 = cond_1[3];  cond_1 = getitem_4 = None
    return (getitem_2,)""",  # noqa: B950
        )

    def test_cond_in_forloop(self):
        def for_loop_fake(x):
            for i in range(3):
                x = x * x + 1
            return x

        def for_loop_test(x):
            for i in range(3):
                pred = i < 3

                def true_fn(x):
                    return x * x + 1

                def false_fn(x):
                    return x

                x = cond(pred, true_fn, false_fn, (x,))

            return x

        x = torch.ones(4, requires_grad=True)
        x_new = for_loop_test(x)
        x_exp = for_loop_fake(x)

        self.assertEqual(x_new, x_exp)

        grad_out = torch.ones_like(x_new)
        grads = torch.autograd.grad(x_new, (x,), grad_out)
        expected_grads = torch.autograd.grad(x_exp, (x,), grad_out)
        self.assertEqual(expected_grads, grads)

        def f(x):
            x_new = for_loop_test(x)
            grad_out = torch.ones_like(x_new)
            return torch.autograd.grad(x_new, (x,), grad_out)

        gm = make_fx(f, tracing_mode="symbolic")(x)
        self.assertExpectedInline(
            gm.code.strip(),
            """\
def forward(self, x_1):
    mul = torch.ops.aten.mul.Tensor(x_1, x_1)
    add = torch.ops.aten.add.Tensor(mul, 1);  mul = None
    mul_1 = torch.ops.aten.mul.Tensor(add, add)
    add_1 = torch.ops.aten.add.Tensor(mul_1, 1);  mul_1 = None
    mul_2 = torch.ops.aten.mul.Tensor(add_1, add_1)
    add_2 = torch.ops.aten.add.Tensor(mul_2, 1);  mul_2 = None
    ones_like = torch.ops.aten.ones_like.default(add_2, pin_memory = False);  add_2 = None
    mul_3 = torch.ops.aten.mul.Tensor(ones_like, add_1)
    mul_4 = torch.ops.aten.mul.Tensor(ones_like, add_1);  ones_like = add_1 = None
    add_3 = torch.ops.aten.add.Tensor(mul_4, mul_3);  mul_4 = mul_3 = None
    mul_5 = torch.ops.aten.mul.Tensor(add_3, add)
    mul_6 = torch.ops.aten.mul.Tensor(add_3, add);  add_3 = add = None
    add_4 = torch.ops.aten.add.Tensor(mul_6, mul_5);  mul_6 = mul_5 = None
    mul_7 = torch.ops.aten.mul.Tensor(add_4, x_1)
    mul_8 = torch.ops.aten.mul.Tensor(add_4, x_1);  add_4 = x_1 = None
    add_5 = torch.ops.aten.add.Tensor(mul_8, mul_7);  mul_8 = mul_7 = None
    return (add_5,)""",  # noqa: B950
        )

    @skipIfTorchDynamo("Skip due to graph break when run with dynamo")
    def test_cond_autograd_pytree_not_all_inputs_used(self):
        def true_fn(x):
            return x["t"][0] + x["t"][1]["b"]

        def false_fn(x):
            return x["t"][0] * (x["t"][2][0] / x["t"][1]["b"])

        a = torch.randn(4, requires_grad=True)
        b = torch.randn(4, requires_grad=True)
        c = torch.randn(4, requires_grad=True)

        for pred, fn in zip(
            [torch.tensor(False), torch.tensor(True)], [false_fn, true_fn]
        ):
            result = cond(pred, true_fn, false_fn, ({"t": [a, {"b": b}, (c,)]},))
            self.assertEqual(result, fn({"t": [a, {"b": b}, (c,)]}))

            grad_out = torch.ones_like(result)
            if pred:
                with self.assertRaisesRegex(Exception, r"."):
                    grads = torch.autograd.grad(result, (a, b, c), grad_out)
                    expected_grads = torch.autograd.grad(
                        fn({"t": [a, {"b": b}, (c,)]}), (a, b, c), grad_out
                    )
                    self.assertEqual(expected_grads, grads)

        def f(pred, a, b, c):
            result = cond(pred, true_fn, false_fn, ({"t": [a, {"b": b}, (c,)]},))
            grad_out = torch.ones_like(result)
            return torch.autograd.grad(result, (a, b), grad_out)

        gm = make_fx(f, tracing_mode="symbolic", _allow_non_fake_inputs=True)(
            pred, a, b, c
        )
        self.assertExpectedInline(
            gm.code.strip(),
            """\
def forward(self, pred_1, a_1, b_1, c_1):
    true_graph_0 = self.true_graph_0
    false_graph_0 = self.false_graph_0
    cond = torch.ops.higher_order.cond(pred_1, true_graph_0, false_graph_0, (a_1, b_1, c_1));  true_graph_0 = false_graph_0 = None
    getitem = cond[0];  cond = None
    ones_like = torch.ops.aten.ones_like.default(getitem, pin_memory = False);  getitem = None
    true_graph_1 = self.true_graph_1
    false_graph_1 = self.false_graph_1
    cond_1 = torch.ops.higher_order.cond(pred_1, true_graph_1, false_graph_1, (ones_like, a_1, b_1, c_1));  pred_1 = true_graph_1 = false_graph_1 = ones_like = a_1 = b_1 = c_1 = None
    getitem_1 = cond_1[0]
    getitem_2 = cond_1[1]
    getitem_3 = cond_1[2];  cond_1 = getitem_3 = None
    return (getitem_1, getitem_2)""",  # noqa: B950
        )
        # Forward
        self.assertExpectedInline(
            gm.true_graph_0.code.strip(),
            """\
def forward(self, arg0_1, arg1_1, arg2_1):
    add = torch.ops.aten.add.Tensor(arg0_1, arg1_1);  arg0_1 = arg1_1 = None
    return (add,)""",
        )
        # Backward
        self.assertExpectedInline(
            gm.true_graph_1.code.strip(),
            """\
def forward(self, arg0_1, arg1_1, arg2_1, arg3_1):
    add = torch.ops.aten.add.Tensor(arg1_1, arg2_1);  arg1_1 = arg2_1 = add = None
    clone = torch.ops.aten.clone.default(arg0_1)
    clone_1 = torch.ops.aten.clone.default(arg0_1);  arg0_1 = None
    return [clone, clone_1, None]""",
        )

    def test_cond_autograd_pytree_input(self):
        def true_fn(x):
            return x["t"][0] + x["t"][1]["b"] * x["t"][2][0]

        def false_fn(x):
            return x["t"][0] * (x["t"][2][0] / x["t"][1]["b"])

        a = torch.randn(4, requires_grad=True)
        b = torch.randn(4, requires_grad=True)
        c = torch.randn(4, requires_grad=True)

        for pred, fn in zip(
            [torch.tensor(False), torch.tensor(True)], [false_fn, true_fn]
        ):
            result = cond(pred, true_fn, false_fn, ({"t": [a, {"b": b}, (c,)]},))
            self.assertEqual(result, fn({"t": [a, {"b": b}, (c,)]}))

            grad_out = torch.ones_like(result)
            grads = torch.autograd.grad(result, (a, b), grad_out)
            expected_grads = torch.autograd.grad(
                fn({"t": [a, {"b": b}, (c,)]}), (a, b), grad_out
            )
            self.assertEqual(expected_grads, grads)

        def f(pred):
            result = cond(pred, true_fn, false_fn, ({"t": [a, {"b": b}, (c,)]},))
            grad_out = torch.ones_like(result)
            return torch.autograd.grad(result, (a, b), grad_out)

        # need to set _allow_non_fake_inputs = True because model parameters don't
        # get fakified.
        gm = make_fx(f, tracing_mode="symbolic", _allow_non_fake_inputs=True)(pred)
        self.assertExpectedInline(
            gm.code.strip(),
            """\
def forward(self, pred_1):
    true_graph_0 = self.true_graph_0
    false_graph_0 = self.false_graph_0
    _tensor_constant0 = self._tensor_constant0
    _tensor_constant1 = self._tensor_constant1
    _tensor_constant2 = self._tensor_constant2
    cond = torch.ops.higher_order.cond(pred_1, true_graph_0, false_graph_0, (_tensor_constant0, _tensor_constant1, _tensor_constant2));  true_graph_0 = false_graph_0 = _tensor_constant0 = _tensor_constant1 = _tensor_constant2 = None
    getitem = cond[0];  cond = None
    ones_like = torch.ops.aten.ones_like.default(getitem, pin_memory = False);  getitem = None
    true_graph_1 = self.true_graph_1
    false_graph_1 = self.false_graph_1
    _tensor_constant0_1 = self._tensor_constant0
    _tensor_constant1_1 = self._tensor_constant1
    _tensor_constant2_1 = self._tensor_constant2
    cond_1 = torch.ops.higher_order.cond(pred_1, true_graph_1, false_graph_1, (ones_like, _tensor_constant0_1, _tensor_constant1_1, _tensor_constant2_1));  pred_1 = true_graph_1 = false_graph_1 = ones_like = _tensor_constant0_1 = _tensor_constant1_1 = _tensor_constant2_1 = None
    getitem_1 = cond_1[0]
    getitem_2 = cond_1[1]
    getitem_3 = cond_1[2];  cond_1 = getitem_3 = None
    return (getitem_1, getitem_2)""",  # noqa: B950
        )

    def test_cond_autograd_different_pytree_output(self):
        def true_fn(x):
            return x["t"][0], {"r": x["t"][2][0] / x["t"][1]["b"]}, [x["t"][2][0]]

        def false_fn(x):
            return {"res": [x["t"][0] * x["t"][1]["b"], x["t"][2][0]]}

        a = torch.randn(4, requires_grad=True)
        b = torch.randn(4, requires_grad=True)
        c = torch.randn(4, requires_grad=True)

        for pred, fn in zip(
            [torch.tensor(False), torch.tensor(True)], [false_fn, true_fn]
        ):
            with self.assertRaisesRegex(
                torch._dynamo.exc.UncapturedHigherOrderOpError,
                "Cond doesn't work unless it is captured completely with torch.compile",
            ):
                cond(pred, true_fn, false_fn, ({"t": [a, {"b": b}, (c,)]},))

    @skipIfTorchDynamo("Skip due to graph break when run with dynamo")
    def test_cond_autograd_same_pytree_output(self):
        def true_fn(x):
            return {"res": [x["t"][0], (x["t"][2][0],)]}

        def false_fn(x):
            return {"res": [x["t"][1]["b"], (x["t"][2][0],)]}

        a = torch.randn(4, requires_grad=True)
        b = torch.randn(4, requires_grad=True)
        c = torch.randn(4, requires_grad=True)

        for pred, fn in zip(
            [torch.tensor(False), torch.tensor(True)], [false_fn, true_fn]
        ):
            result = cond(pred, true_fn, false_fn, ({"t": [a, {"b": b}, (c,)]},))
            result_exp = fn({"t": [a, {"b": b}, (c,)]})
            self.assertEqual(result, result_exp)

            result_flat, _ = pytree.tree_flatten(result)
            result_exp_flat, _ = pytree.tree_flatten(result_exp)

            grad_out = [torch.ones_like(g) for g in result_flat]
            expected_grads = torch.autograd.grad(result_exp_flat, (c,), grad_out)
            grads = torch.autograd.grad(result_flat, (c,), grad_out)
            self.assertEqual(expected_grads, grads)

        def f(pred):
            result = cond(pred, true_fn, false_fn, ({"t": [a, {"b": b}, (c,)]},))
            return result

        gm = make_fx(f, tracing_mode="symbolic", _allow_non_fake_inputs=True)(pred)
        self.assertExpectedInline(
            gm.code.strip(),
            """\
def forward(self, pred_1):
    true_graph_0 = self.true_graph_0
    false_graph_0 = self.false_graph_0
    _tensor_constant0 = self._tensor_constant0
    _tensor_constant1 = self._tensor_constant1
    _tensor_constant2 = self._tensor_constant2
    cond = torch.ops.higher_order.cond(pred_1, true_graph_0, false_graph_0, (_tensor_constant0, _tensor_constant1, _tensor_constant2));  pred_1 = true_graph_0 = false_graph_0 = _tensor_constant0 = _tensor_constant1 = _tensor_constant2 = None
    getitem = cond[0]
    getitem_1 = cond[1];  cond = None
    view = torch.ops.aten.view.default(getitem, [4]);  getitem = None
    view_1 = torch.ops.aten.view.default(getitem_1, [4]);  getitem_1 = None
    return {'res': [view, (view_1,)]}""",  # noqa: B950
        )

    @skipIfTorchDynamo("Skip due to graph break when run with dynamo")
    def test_cond_autograd_torch_nn_module(self):
        nn_module_true = torch.nn.Linear(4, 4)

        def true_fn(x):
            return nn_module_true(torch.abs((x**2).sin()))

        nn_module_false = torch.nn.GRUCell(4, 4)

        def false_fn(x):
            return nn_module_false((x + 42).cos())

        for pred, fn in zip(
            [torch.tensor(False), torch.tensor(True)], [false_fn, true_fn]
        ):
            x = torch.randn(4, requires_grad=True)
            result = cond(pred, true_fn, false_fn, (x,))
            self.assertEqual(result, fn(x))

            grad_out = torch.ones_like(result)
            grads = torch.autograd.grad(result, (x,), grad_out)
            expected_grads = torch.autograd.grad(fn(x), (x,), grad_out)
            self.assertEqual(expected_grads, grads)

        def f(pred, x):
            result = cond(pred, true_fn, false_fn, (x,))
            grad_out = torch.ones_like(result)
            return torch.autograd.grad(result, (x,), grad_out)

        gm = make_fx(f)(pred, x)
        self.assertExpectedInline(
            gm.code.strip(),
            """\
def forward(self, pred_1, x_1):
    true_graph_0 = self.true_graph_0
    false_graph_0 = self.false_graph_0
    _param_constant0 = self._param_constant0
    _param_constant1 = self._param_constant1
    _param_constant2 = self._param_constant2
    _param_constant3 = self._param_constant3
    _param_constant4 = self._param_constant4
    _param_constant5 = self._param_constant5
    cond = torch.ops.higher_order.cond(pred_1, true_graph_0, false_graph_0, (x_1, _param_constant0, _param_constant1, _param_constant2, _param_constant3, _param_constant4, _param_constant5));  true_graph_0 = false_graph_0 = _param_constant0 = _param_constant1 = _param_constant2 = _param_constant3 = _param_constant4 = _param_constant5 = None
    getitem = cond[0];  cond = None
    ones_like = torch.ops.aten.ones_like.default(getitem, pin_memory = False);  getitem = None
    true_graph_1 = self.true_graph_1
    false_graph_1 = self.false_graph_1
    _param_constant0_1 = self._param_constant0
    _param_constant1_1 = self._param_constant1
    _param_constant2_1 = self._param_constant2
    _param_constant3_1 = self._param_constant3
    _param_constant4_1 = self._param_constant4
    _param_constant5_1 = self._param_constant5
    cond_1 = torch.ops.higher_order.cond(pred_1, true_graph_1, false_graph_1, (ones_like, x_1, _param_constant0_1, _param_constant1_1, _param_constant2_1, _param_constant3_1, _param_constant4_1, _param_constant5_1));  pred_1 = true_graph_1 = false_graph_1 = ones_like = x_1 = _param_constant0_1 = _param_constant1_1 = _param_constant2_1 = _param_constant3_1 = _param_constant4_1 = _param_constant5_1 = None
    getitem_1 = cond_1[0]
    getitem_2 = cond_1[1];  getitem_2 = None
    getitem_3 = cond_1[2];  getitem_3 = None
    getitem_4 = cond_1[3];  getitem_4 = None
    getitem_5 = cond_1[4];  getitem_5 = None
    getitem_6 = cond_1[5];  getitem_6 = None
    getitem_7 = cond_1[6];  cond_1 = getitem_7 = None
    return (getitem_1,)""",  # noqa: B950
        )

    def test_cond_autograd_user_nn_module(self):
        class User_nn_module(torch.nn.Module):
            def __init__(self) -> None:
                super().__init__()

            def forward(self, input):
                return input * input

        nn_module_true = User_nn_module()

        def true_fn(x):
            return nn_module_true(torch.abs((x**2).sin()))

        nn_module_false = torch.nn.ReLU(inplace=False)

        def false_fn(x):
            return nn_module_false((x + 42).cos())

        for pred, fn in zip(
            [torch.tensor(False), torch.tensor(True)], [false_fn, true_fn]
        ):
            x = torch.randn(4, requires_grad=True)
            result = cond(pred, true_fn, false_fn, (x,))
            self.assertEqual(result, fn(x))

            grad_out = torch.ones_like(result)
            grads = torch.autograd.grad(result, (x,), grad_out)
            expected_grads = torch.autograd.grad(fn(x), (x,), grad_out)
            self.assertEqual(expected_grads, grads)

        def f(pred, x):
            result = cond(pred, true_fn, false_fn, (x,))
            grad_out = torch.ones_like(result)
            return torch.autograd.grad(result, (x,), grad_out)

        gm = make_fx(f)(pred, x)
        self.assertExpectedInline(
            gm.code.strip(),
            """\
def forward(self, pred_1, x_1):
    true_graph_0 = self.true_graph_0
    false_graph_0 = self.false_graph_0
    cond = torch.ops.higher_order.cond(pred_1, true_graph_0, false_graph_0, (x_1,));  true_graph_0 = false_graph_0 = None
    getitem = cond[0];  cond = None
    ones_like = torch.ops.aten.ones_like.default(getitem, pin_memory = False);  getitem = None
    true_graph_1 = self.true_graph_1
    false_graph_1 = self.false_graph_1
    cond_1 = torch.ops.higher_order.cond(pred_1, true_graph_1, false_graph_1, (ones_like, x_1));  pred_1 = true_graph_1 = false_graph_1 = ones_like = x_1 = None
    getitem_1 = cond_1[0];  cond_1 = None
    return (getitem_1,)""",  # noqa: B950
        )

    def test_cond_autograd_inner_fn(self):
        def true_fn(x):
            return torch.abs((x**2).sin())

        def false_fn(x):
            def inner_fn(x):
                return x**2

            return torch.abs(inner_fn(x).sin())

        x = torch.randn(4, requires_grad=True)
        pred = torch.tensor(False)
        fn = false_fn
        result_false = cond(pred, true_fn, false_fn, (x,))
        self.assertEqual(result_false, fn(x))

        grad_out = torch.ones_like(result_false)
        grads_false = torch.autograd.grad(result_false, (x,), grad_out)
        expected_grads = torch.autograd.grad(fn(x), (x,), grad_out)
        self.assertEqual(expected_grads, grads_false)

        pred = torch.tensor(True)
        fn = true_fn
        result_true = cond(pred, true_fn, false_fn, (x,))
        self.assertEqual(result_true, fn(x))
        self.assertEqual(result_false, result_true)

        grad_out = torch.ones_like(result_true)
        grads_true = torch.autograd.grad(result_true, (x,), grad_out)
        expected_grads = torch.autograd.grad(fn(x), (x,), grad_out)
        self.assertEqual(expected_grads, grads_true)
        self.assertEqual(grads_false, grads_true)

        def f(pred, x):
            result = cond(pred, true_fn, false_fn, (x,))
            grad_out = torch.ones_like(result)
            return torch.autograd.grad(result, (x,), grad_out)

        gm = make_fx(f)(pred, x)
        self.assertExpectedInline(
            gm.code.strip(),
            """\
def forward(self, pred_1, x_1):
    true_graph_0 = self.true_graph_0
    false_graph_0 = self.false_graph_0
    cond = torch.ops.higher_order.cond(pred_1, true_graph_0, false_graph_0, (x_1,));  true_graph_0 = false_graph_0 = None
    getitem = cond[0];  cond = None
    ones_like = torch.ops.aten.ones_like.default(getitem, pin_memory = False);  getitem = None
    true_graph_1 = self.true_graph_1
    false_graph_1 = self.false_graph_1
    cond_1 = torch.ops.higher_order.cond(pred_1, true_graph_1, false_graph_1, (ones_like, x_1));  pred_1 = true_graph_1 = false_graph_1 = ones_like = x_1 = None
    getitem_1 = cond_1[0];  cond_1 = None
    return (getitem_1,)""",  # noqa: B950
        )

    def test_cond_autograd_inner_tensor(self):
        def true_fn(x):
            return torch.abs((x**2).sin())

        def false_fn(x):
            y = torch.ones(4, requires_grad=False) * 42
            return (x * y).cos()

        for pred, fn in zip(
            [torch.tensor(False), torch.tensor(True)], [false_fn, true_fn]
        ):
            x = torch.randn(4, requires_grad=True)
            result = cond(pred, true_fn, false_fn, (x,))
            self.assertEqual(result, fn(x))

            grad_out = torch.ones_like(result)
            grads = torch.autograd.grad(result, (x,), grad_out)
            expected_grads = torch.autograd.grad(fn(x), (x,), grad_out)
            self.assertEqual(expected_grads, grads)

        def f(pred, x):
            result = cond(pred, true_fn, false_fn, (x,))
            grad_out = torch.ones_like(result)
            return torch.autograd.grad(result, (x,), grad_out)

        gm = make_fx(f, tracing_mode="symbolic")(pred, x)
        self.assertExpectedInline(
            gm.code.strip(),
            """\
def forward(self, pred_1, x_1):
    true_graph_0 = self.true_graph_0
    false_graph_0 = self.false_graph_0
    cond = torch.ops.higher_order.cond(pred_1, true_graph_0, false_graph_0, (x_1,));  true_graph_0 = false_graph_0 = None
    getitem = cond[0];  cond = None
    ones_like = torch.ops.aten.ones_like.default(getitem, pin_memory = False);  getitem = None
    true_graph_1 = self.true_graph_1
    false_graph_1 = self.false_graph_1
    cond_1 = torch.ops.higher_order.cond(pred_1, true_graph_1, false_graph_1, (ones_like, x_1));  pred_1 = true_graph_1 = false_graph_1 = ones_like = x_1 = None
    getitem_1 = cond_1[0];  cond_1 = None
    return (getitem_1,)""",  # noqa: B950
        )

    @unittest.skipIf(not torch.cuda.is_available(), "Test requires CUDA.")
    def test_cond_autograd_gpu(self):
        def true_fn(x):
            return x.sin()

        def false_fn(x):
            return x.cos()

        for pred, fn in zip(
            [torch.tensor(False, device="cuda"), torch.tensor(True, device="cuda")],
            [false_fn, true_fn],
        ):
            x = torch.randn(4, requires_grad=True, device="cuda")
            result = cond(pred, true_fn, false_fn, (x,))
            self.assertEqual(result, fn(x))

            grad_out = torch.ones_like(result)
            grads = torch.autograd.grad(result, (x,), grad_out)
            expected_grads = torch.autograd.grad(fn(x), (x,), grad_out)
            self.assertEqual(expected_grads, grads)

    @unittest.skipIf(not torch.cuda.is_available(), "Test requires CUDA.")
    def test_map_gpu(self):
        def f(x, y):
            return x + y

        xs = torch.ones(3, 2, 2, device="cuda")
        y = torch.ones(2, device="cuda")
        res = control_flow.map(f, xs, y)
        expected = _fake_map(f, xs, y)
        self.assertEqual(expected, res)

    @unittest.skipIf(not torch.cuda.is_available(), "Test requires CUDA.")
    def test_while_loop_gpu(self):
        def cond_fn(x):
            return x.sum() < 10

        def body_fn(x):
            return (x + 1,)

        x = torch.zeros(1, device="cuda")
        res = while_loop(cond_fn, body_fn, (x,))
        expected = _fake_while_loop(cond_fn, body_fn, (x,))
        self.assertEqual(expected, res)

    def test_map_illegal_inputs(self):
        def f(x, y):
            return x[0] + x[1] + y

        with self.assertRaisesRegex(
            RuntimeError,
            r"Mapped xs can only consist of tensors\. Got xs \[3, tensor\(\[1\., 1\.\]\)\]\.",
        ):
            _ = control_flow.map(f, (3, torch.ones(2)), torch.ones(2))

        with self.assertRaisesRegex(
            RuntimeError, r"Leading dimensions of mapped xs cannot be 0\."
        ):
            _ = control_flow.map(
                f, (torch.ones(0, 1, 2), torch.ones(0, 1, 2)), torch.ones(2)
            )

        with self.assertRaisesRegex(
            RuntimeError,
            r"Leading dimensions of mapped xs must be consistent\. "
            r"Got shapes \[torch\.Size\(\[3, 4, 5\]\), torch\.Size\(\[4, 4, 5\]\)\]\.",
        ):
            _ = control_flow.map(
                f, (torch.ones(3, 4, 5), torch.ones(4, 4, 5)), torch.ones(5)
            )

    def test_map_illegal_outputs(self):
        def f(x, y):
            return x.item()

        def f1(x, y):
            return y.size()

        def f2(x, y):
            return None

        x = torch.ones([3])
        y = torch.ones([1, 2, 3])
        with self.assertRaisesRegex(
            RuntimeError, r"Expect outputs of map only contains tensors or None\."
        ):
            _ = control_flow.map(f, x, y)

        with self.assertRaisesRegex(
            RuntimeError, r"Expect outputs of map only contains tensors or None\."
        ):
            out = control_flow.map(f1, x, y)

        # return None is OK
        _ = control_flow.map(f2, x, y)

    def test_map_list_in_out(self):
        def f(x, y):
            return [[x[0][0] + y]]

        xs = [[torch.ones(3, 2, 2)]]
        y = torch.ones(2)
        res = control_flow.map(f, xs, y)
        expected = _fake_map(f, xs, y)
        self.assertEqual(len(res), 1)
        self.assertEqual(len(res[0]), 1)
        self.assertEqual(expected, res)

    def test_map_dict_in_out(self):
        def f(x, y):
            return {"c": x["a"]["b"] + y}

        xs = {"a": {"b": torch.ones(3, 2, 2)}}
        y = torch.ones(2)
        res = control_flow.map(f, xs, y)
        expected = _fake_map(f, xs, y)
        self.assertEqual(len(res), 1)
        self.assertTrue("c" in res)
        self.assertEqual(expected, res)

    def test_map_autograd_simple(self):
        def f(x, y):
            return x.sin().cos() * y.cos().sin()

        xs = torch.ones(3, 2, 2, requires_grad=True)
        y = torch.ones(2, requires_grad=True)
        res = control_flow.map(f, xs, y)
        expected_res = _fake_map(f, xs, y)
        grad_out = torch.ones_like(res)
        grads = torch.autograd.grad(res, (xs, y), grad_out)
        expected_grads = torch.autograd.grad(expected_res, (xs, y), grad_out)
        self.assertEqual(expected_res, res)
        self.assertEqual(expected_grads, grads)

    def test_map_autograd_simple_partial_grad(self):
        def f(x, y):
            return x.sin().cos() * y.cos().sin()

        xs = torch.ones(3, 2, 2, requires_grad=True)
        # Disable the gradient computation for y
        y = torch.ones(2, requires_grad=False)
        res = control_flow.map(f, xs, y)
        expected_res = _fake_map(f, xs, y)
        grad_out = torch.ones_like(res)
        grads = torch.autograd.grad(res, (xs,), grad_out)
        expected_grads = torch.autograd.grad(expected_res, (xs,), grad_out)
        self.assertEqual(expected_res, res)
        self.assertEqual(expected_grads, grads)

    def test_map_autograd_no_grad_output(self):
        def f(x, y):
            return x[0].sin().cos() + y, y.cos().sin()

        xs = [torch.ones(3, 2, 2, requires_grad=True), torch.ones(3, 3)]
        # Disable the gradient computation for y
        y = torch.ones(2, requires_grad=False)
        res = control_flow.map(f, xs, y)
        expected_res = _fake_map(f, xs, y)
        grad_out = torch.ones_like(res[0])
        grads = torch.autograd.grad(res[0], (xs[0],), grad_out)
        expected_grads = torch.autograd.grad(expected_res[0], (xs[0],), grad_out)
        self.assertEqual(expected_res, res)
        self.assertEqual(expected_grads, grads)

    def test_map_autograd_nested_list(self):
        import torch.utils._pytree as pytree

        def f(x, y):
            a, b = x
            c, d = a
            return [[b.sin() * c.cos()], d.sin() * y.cos()]

        def fwbw(map_op, f, x, y):
            z = map_op(f, x, y)
            flat_x = pytree.tree_leaves(x)
            flat_z = pytree.tree_leaves(z)
            grads = torch.autograd.grad(
                flat_z, flat_x, [torch.ones_like(z) for z in flat_z]
            )
            return z, grads

        x = [
            [
                torch.randn(3, 2, 2, requires_grad=True),
                torch.randn(3, 2, 1, requires_grad=True),
            ],
            torch.ones(3, 1, 2, requires_grad=True),
        ]
        y = torch.ones(1, requires_grad=True)
        true_outs = fwbw(control_flow.map, f, x, y)
        fake_outs = fwbw(_fake_map, f, x, y)
        self.assertEqual(true_outs, fake_outs)

    def test_scan_y_less_ndim_then_dim(self):
        def combine_fn(carry, x):
            return carry @ x, (carry @ x).sum()

        init = torch.randn(4, 3)
        xs = torch.randn(3, 3, 2)
        dim = 2
        out = scan(combine_fn, init, xs, dim=dim)
        exp_out = _fake_scan(combine_fn, init, xs, dim=dim)
        self.assertEqual(out, exp_out)

    # TODO: provide an implementation for all compile modes and re-enable all test
    @requires_cuda
    @parametrize("reverse", [False, True])
    @parametrize("compile_mode", ["none", "eager"])
    @parametrize("device", [torch.device("cpu"), torch.device("cuda")])
    def test_scan_compile(self, reverse, compile_mode, device):
        def add2(x: torch.Tensor, y: torch.Tensor):
            return x * y, x + y

        x = torch.randn(3, 10, 2, device=device)

        scan_fct = compile_mode_helper(scan, compile_mode)

        for op, op_pt, init in [
            (
                get_scan_combine_fn("add", False),
                torch.cumsum,
                torch.zeros(10, 2, device=device),
            ),
            (
                get_scan_combine_fn("mul", False),
                torch.cumprod,
                torch.ones(10, 2, device=device),
            ),
        ]:
            result = scan_fct(op, init, x, dim=0, reverse=reverse)
            result_exp = _fake_scan(op, init=init, xs=x, dim=0, reverse=reverse)
            self.assertEqual(result, result_exp)
            if not reverse:
                result_exp_PT = op_pt(x, 0)
                self.assertEqual(result[1], result_exp_PT)

        # Jax Examples
        x = torch.arange(0, 4, device=device, dtype=torch.int64)
        init = torch.zeros(1, device=device, dtype=torch.int64)
        cumsum1 = scan_fct(
            get_scan_combine_fn("add", False),
            init,
            x,
            dim=0,
            reverse=reverse,
        )
        cumsum_exp = _fake_scan(
            get_scan_combine_fn("add", False),
            init=init,
            xs=x,
            dim=0,
            reverse=reverse,
        )
        if not reverse:
            self.assertEqual(
                cumsum1[1],
                torch.tensor([[0.0], [1.0], [3.0], [6.0]], dtype=torch.int64),
            )
            self.assertEqual(cumsum1[0], torch.tensor([6.0], dtype=torch.int64))
        else:
            self.assertEqual(
                cumsum1[1],
                torch.tensor([[6.0], [6.0], [5.0], [3.0]], dtype=torch.int64),
            )
            self.assertEqual(cumsum1[0], torch.tensor([6.0], dtype=torch.int64))
        self.assertEqual(cumsum1, cumsum_exp)

        # Different carry computation as output computation
        x = torch.arange(1, 5, device=device, dtype=torch.int64)
        init = torch.ones(1, device=device, dtype=torch.int64)
        result = scan_fct(add2, init, x, dim=0, reverse=reverse)
        result_exp = _fake_scan(add2, init=init, xs=x, dim=0, reverse=reverse)
        if not reverse:
            self.assertEqual(
                result[1],
                torch.tensor([[2.0], [3.0], [5.0], [10.0]], dtype=torch.int64),
            )
            self.assertEqual(result[0], torch.tensor([24.0], dtype=torch.int64))
        else:
            self.assertEqual(
                result[1],
                torch.tensor([[25.0], [14.0], [7.0], [5.0]], dtype=torch.int64),
            )
            self.assertEqual(result[0], torch.tensor([24.0], dtype=torch.int64))
        self.assertEqual(result, result_exp)

        # Non associative operation
        x = torch.arange(0, 5, device=device, dtype=torch.float32)
        init = torch.ones(1, device=device, dtype=torch.float32)
        result = scan_fct(
            get_scan_combine_fn("div", False),
            init,
            x,
            dim=0,
            reverse=reverse,
        )
        result_exp = _fake_scan(
            get_scan_combine_fn("div", False),
            init=init,
            xs=x,
            dim=0,
            reverse=reverse,
        )
        self.assertEqual(result, result_exp)

    # TODO: provide an implementation for all compile modes and re-enable all test
    @requires_cuda
    @parametrize("reverse", [False, True])
    @parametrize("compile_mode", ["none", "eager"])
    @parametrize("device", [torch.device("cpu"), torch.device("cuda")])
    @parametrize(
        "dtype",
        [
            torch.float16,
            torch.float32,
            torch.int32,
            torch.int64,
            torch.complex64,
        ],
    )
    def test_scan_dtype(self, reverse, compile_mode, device, dtype):
        scan_fct = compile_mode_helper(scan, compile_mode)

        # Check all outputs and carries on the correct device and with torch.float32
        x = torch.randn(3, 10, 2, device=device).to(dtype=dtype)
        op, init = (
            get_scan_combine_fn("adds"),
            torch.zeros(10, 2, device=device, dtype=dtype),
        )
        result = scan_fct(op, init, x, dim=0, reverse=reverse)
        result_exp = _fake_scan(op, init=init, xs=x, dim=0, reverse=reverse)
        self.assertEqual(result, result_exp)
        self.assertEqual(
            [[r.device.type for r in res] for res in result],
            [[device.type for _ in res] for res in result],
        )
        self.assertEqual(
            [[r.dtype for r in res] for res in result],
            [[dtype for _ in res] for res in result],
        )

        # Check all outputs and carries on the correct device and
        # carry.dtype torch.float32 and output.dtype torch.float16
        x = torch.randn(3, 10, 2, device=device).to(dtype=dtype)
        op, init = (
            get_scan_combine_fn("adds"),
            torch.zeros(10, 2, device=device, dtype=torch.float32),
        )
        result = scan_fct(op, init, x, dim=0, reverse=reverse)
        result_exp = _fake_scan(op, init=init, xs=x, dim=0, reverse=reverse)
        self.assertEqual(result, result_exp)
        self.assertEqual(
            [[r.dtype for r in res] for res in result],
            [
                [torch.float32 for _ in range(len(result[0]))],
                [dtype for _ in range(len(result[1]))],
            ],
        )

        # Check all outputs and carries on the correct device and
        # carry.dtype torch.int64 and output.dtype torch.float32
        x = torch.randn(3, 10, 2, device=device)
        op, init = (
            get_scan_combine_fn("adds"),
            torch.zeros(10, 2, device=device, dtype=dtype),
        )
        result = scan_fct(op, init, x, dim=0, reverse=reverse)
        result_exp = _fake_scan(op, init=init, xs=x, dim=0, reverse=reverse)
        self.assertEqual(result, result_exp)
        self.assertEqual(
            [[r.dtype for r in res] for res in result],
            [
                [dtype for _ in range(len(result[0]))],
                [torch.float32 for _ in range(len(result[1]))],
            ],
        )

    @requires_cuda
    @parametrize("reverse", [False, True])
    @parametrize("device", [torch.device("cpu"), torch.device("cuda")])
    def test_scan_dim(self, reverse, device):
        import random

        num_dims = [random.randint(2, 5) for _ in range(10)]
        for num_dim in num_dims:
            shapes = [random.randint(1, 10) for _ in range(num_dim)]
            rnd_scan_dim = random.randint(0, num_dim - 1)
            x = torch.randn(*shapes, device=device)
            init_shapes = shapes[:rnd_scan_dim] + shapes[rnd_scan_dim + 1 :]

            for op, op_pt, init in [
                (
                    get_scan_combine_fn("add", False),
                    torch.cumsum,
                    torch.zeros(*init_shapes, device=device),
                ),
                (
                    get_scan_combine_fn("mul", False),
                    torch.cumprod,
                    torch.ones(*init_shapes, device=device),
                ),
            ]:
                result = scan(op, init, x, dim=rnd_scan_dim, reverse=reverse)
                result_exp = _fake_scan(
                    op, init=init, xs=x, dim=rnd_scan_dim, reverse=reverse
                )
                self.assertEqual(result, result_exp)
                if not reverse:
                    result_exp_PT = op_pt(x, rnd_scan_dim)
                    res_list = list(result)
                    res_list[1] = res_list[1].movedim(0, rnd_scan_dim)
                    self.assertEqual(res_list[1], result_exp_PT)

    @requires_cuda
    @parametrize("reverse", [False, True])
    @parametrize("device", [torch.device("cpu"), torch.device("cuda")])
    def test_scan_binary_operator(self, reverse, device):
        state_dim = 20
        timesteps = 10
        projected_inputs = torch.randn(
            timesteps, state_dim, requires_grad=True, device=device
        )
        A = torch.randn(state_dim, requires_grad=True, device=device)
        elements = (A.repeat((timesteps, 1)), projected_inputs)
        init = tuple(
            [
                torch.ones_like(
                    torch._ops.ops.aten.slice(elements[0], 0, 0, 1, 1),
                    requires_grad=True,
                )
            ]
            + [
                torch.zeros_like(
                    torch._ops.ops.aten.slice(projected_inputs, 0, 0, 1, 1),
                    requires_grad=True,
                )
            ]
        )

        result = scan(
            get_scan_combine_fn("s5_operator", False),
            init,
            elements,
            dim=0,
            reverse=reverse,
        )
        expected_result = _fake_scan(
            get_scan_combine_fn("s5_operator", False),
            init=init,
            xs=elements,
            dim=0,
            reverse=reverse,
        )
        self.assertEqual(result, expected_result)

    @skipIfRocm(msg="Unsupported on ROCM yet")
    @requires_cuda
    @parametrize("reverse", [False, True])
    @parametrize("device", [torch.device("cpu"), torch.device("cuda")])
    def test_scan_tuple(self, reverse, device):
        x = torch.randn(3, 2, 2, device=device)
        y = torch.randn(3, 2, 2, device=device)
        inp = (x, y)
        init = tuple(torch._ops.ops.aten.slice(e, 0, 0, 1, 1) for e in inp)

        result_same = scan(
            get_scan_combine_fn("tuple_fct", False),
            init,
            inp,
            dim=0,
            reverse=reverse,
        )
        expected_result = _fake_scan(
            get_scan_combine_fn("tuple_fct", False),
            init=init,
            xs=inp,
            dim=0,
            reverse=reverse,
        )
        self.assertEqual(result_same, expected_result)

        def fct_different_output_tuple(x, y):
            return ((x[0] + y[0], x[1] * y[1]), (x[1] * y[1]))

        inp = (x, y)
        init = tuple(torch._ops.ops.aten.slice(e, 0, 0, 1, 1) for e in inp)

        result_diff = scan(
            fct_different_output_tuple, init, inp, dim=0, reverse=reverse
        )
        expected_result = _fake_scan(
            fct_different_output_tuple, init=init, xs=inp, dim=0, reverse=reverse
        )
        self.assertEqual(result_diff, expected_result)
        self.assertEqual(result_diff[1], result_same[1][1])

    @requires_cuda
    def test_scan_wrong_pytree(self):
        # Init and input have same pytree
        def fct_wrong_pytree(x, y):
            return (
                {
                    "i": x["i"] * y["j"][0][0],
                    "k": 0.0,
                    "j": ([x["j"][1][0]["o"]], [{"o": torch.sin(x["i"])}]),
                },
                {
                    "i": x["i"] * y["j"][0][0],
                    "k": 0.0,
                    "j": ([x["j"][1][0]["o"]], [{"o": torch.sin(x["i"])}]),
                },
            )

        x = torch.randn(3, 2, 2)
        y = torch.randn(3, 2, 2)
        z = torch.randn(3, 2, 2)
        inp = {"i": x, "j": ([y], [{"o": z}])}
        inp_flat, inp_spec = pytree.tree_flatten(inp)
        init_flat = [torch._ops.ops.aten.slice(e, 0, 0, 1, 1) for e in inp_flat]
        init = pytree.tree_unflatten(init_flat, inp_spec)

        with self.assertRaisesRegex(
            # Should be: RuntimeError,
            # r"The number of leaves of the pytree of the new carry produced by
            # the operator needs to match the length of the pytree of the init",
            RuntimeError,
            "The number of leaves of the pytree of the new carry",
        ):
            result = scan(fct_wrong_pytree, init, inp, dim=0)

    @requires_cuda
    @parametrize("reverse", [False, True])
    @parametrize("device", [torch.device("cpu"), torch.device("cuda")])
    def test_scan_complex_pytree(self, reverse, device):
        # Init and input have same pytree

        x = torch.randn(3, 2, 2, device=device)
        y = torch.randn(3, 2, 2, device=device)
        z = torch.randn(3, 2, 2, device=device)
        inp = {"i": x, "j": ([y], [{"o": z}])}
        inp_flat, inp_spec = pytree.tree_flatten(inp)
        init_flat = [torch._ops.ops.aten.slice(e, 0, 0, 1, 1) for e in inp_flat]
        init = pytree.tree_unflatten(init_flat, inp_spec)

        result = scan(
            get_scan_combine_fn("complex_pointwise", False),
            init,
            inp,
            dim=0,
            reverse=reverse,
        )
        expected_result = _fake_scan(
            get_scan_combine_fn("complex_pointwise", False),
            init=init,
            xs=inp,
            dim=0,
            reverse=reverse,
        )
        self.assertEqual(result, expected_result)

    # TODO: Does not work because of the usage of vmap witin associative_scan
    # The parameterization is commented out for the moment and the test is marked with expected fail
    # Fails with: AssertionError: scan is not an OpOverload
    @skipIfRocm(msg="Unsupported on ROCM yet")
    @unittest.skipIf(not SM70OrLater, "triton")
    @requires_cuda
    @unittest.expectedFailure
    def test_scan_associative_scan(self):
        combine_mode = "generic"
        compile_mode_scan = "compile"
        compile_mode_associative_scan = "none"
        reverse = True
        reverse_associative_scan = True
        device = torch.device("cuda")

        scan_fct = compile_mode_helper(scan, compile_mode_scan)
        associative_scan_fct = compile_mode_helper(
            associative_scan, compile_mode_associative_scan
        )
        init = torch.randn(10, 5, device=device)
        inp = torch.randn(3, 10, 5, device=device)

        def body(x, y):
            val = associative_scan_fct(
                get_scan_combine_fn("add", True),
                y,
                0,
                reverse=reverse_associative_scan,
                combine_mode=combine_mode,
            )
            return x + y, x + val

        result = scan_fct(body, init, inp, dim=0, reverse=reverse)
        expected_result = _fake_scan(
            body,
            init,
            inp,
            0,
            reverse=reverse,
        )

        self.assertEqual(result, expected_result)

    # TODO: provide an implementation for all compile modes and re-enable all test
    @requires_cuda
    @parametrize("compile_mode", ["none", "eager"])
    @parametrize("reverse", [False, True])
    @parametrize("device", [torch.device("cpu"), torch.device("cuda")])
    def test_scan_downstream_scan_matmul(self, compile_mode, reverse, device):
        inp = torch.randn(3, 10, 2, device=device)
        init = torch.randn(3, 2, device=device)

        for ind in range(2):
            # Chain with matmul
            def chain_fct(inp):
                W = torch.ones(2, 5, device=device)
                o = scan(
                    get_scan_combine_fn("add", False),
                    init,
                    inp,
                    dim=1,
                    reverse=reverse,
                )
                return o[ind] @ W

            fct_cmp = compile_mode_helper(chain_fct, compile_mode)

            expected_result = _fake_scan(
                get_scan_combine_fn("add", False),
                init=init,
                xs=inp,
                dim=1,
                reverse=reverse,
            )[ind] @ torch.ones(2, 5, device=device)
            result = fct_cmp(inp)
            self.assertEqual(result, expected_result)

    # TODO: provide an implementation for all compile modes and re-enable all test
    @requires_cuda
    @parametrize("compile_mode", ["none", "eager"])
    @parametrize("reverse", [False, True])
    @parametrize("device", [torch.device("cpu"), torch.device("cuda")])
    def test_scan_downstream_scan_scan_dim(self, compile_mode, reverse, device):
        inp = torch.randn(3, 10, 2, device=device)
        init = torch.randn(3, 2, device=device)

        # Chain with scan on different dim
        init2 = torch.randn(1, 10, 2, device=device)

        def chain_fct_different_dim(inp):
            o1 = scan(
                get_scan_combine_fn("add", False),
                init,
                inp,
                dim=1,
                reverse=reverse,
            )
            o1 = pytree.tree_map(lambda t: t.movedim(0, 1), o1)
            o2 = scan(
                get_scan_combine_fn("add", False),
                init2,
                o1[1],
                dim=0,
                reverse=reverse,
            )
            return o2

        fct_cmp = compile_mode_helper(chain_fct_different_dim, compile_mode)

        xs = _fake_scan(
            get_scan_combine_fn("add", False),
            init=init,
            xs=inp,
            dim=1,
            reverse=reverse,
        )[1]
        xs = pytree.tree_map(lambda t: t.movedim(0, 1), xs)
        expected_result = _fake_scan(
            get_scan_combine_fn("add", False),
            init=init2,
            xs=xs,
            dim=0,
            reverse=reverse,
        )
        result = fct_cmp(inp)
        self.assertEqual(result, expected_result)

    @requires_cuda
    @parametrize("reverse", [False, True])
    @parametrize("device", [torch.device("cpu"), torch.device("cuda")])
    def test_scan_non_pointwise(self, reverse, device):
        x = torch.randn(3, 10, 2, device=device)
        init = torch.randn(10, 2, device=device)
        result_expected = _fake_scan(
            get_scan_combine_fn("non_pointwise", False),
            init=init,
            xs=x,
            dim=0,
            reverse=reverse,
        )

        out = scan(
            get_scan_combine_fn("non_pointwise", False),
            init,
            x,
            dim=0,
            reverse=reverse,
        )
        self.assertEqual(out, result_expected)

    @requires_cuda
    @parametrize("reverse", [False, True])
    @parametrize("device", [torch.device("cpu"), torch.device("cuda")])
    def test_scan_compile_cnt(self, reverse, device):
        dim = 1

        from torch._dynamo.testing import CompileCounter

        # Tests rely on automatic_dynamic = True
        with torch._dynamo.config.patch(automatic_dynamic_shapes=True):
            cnt = CompileCounter()
            x = torch.randn(3, 2, 5, device=device)
            init = torch.randn(3, 5, device=device)
            # First compilation step
            torch.compile(scan, backend=cnt)(
                get_scan_combine_fn("add", False),
                init,
                x,
                dim=dim,
                reverse=reverse,
            )
            self.assertEqual(cnt.frame_count, 1)

            x = torch.randn(3, 20, 5, device=device)
            init = torch.randn(3, 5, device=device)
            # Recompilation due to first different size
            torch.compile(scan, backend=cnt)(
                get_scan_combine_fn("add", False),
                init,
                x,
                dim=dim,
                reverse=reverse,
            )
            self.assertEqual(cnt.frame_count, 2)

            x = torch.randn(3, 40, 5, device=device)
            init = torch.randn(3, 5, device=device)
            # No recompilation, because of dynamic shape
            torch.compile(scan, backend=cnt)(
                get_scan_combine_fn("add", False),
                init,
                x,
                dim=dim,
                reverse=reverse,
            )
            self.assertEqual(cnt.frame_count, 2)

            x = torch.randn(3, 40, 5, device=device)
            init = torch.randn(3, 40, device=device)
            # Recompilation because of dim change
            torch.compile(scan, backend=cnt)(
                get_scan_combine_fn("add", False),
                init,
                x,
                dim=2,
                reverse=reverse,
            )
            self.assertEqual(cnt.frame_count, 3)

            x = torch.randn(3, 40, 20, device=device)
            init = torch.randn(3, 40, device=device)
            # Recompilation due to first different size on new dim
            torch.compile(scan, backend=cnt)(
                get_scan_combine_fn("add", False),
                init,
                x,
                dim=2,
                reverse=reverse,
            )
            self.assertEqual(cnt.frame_count, 4)

            x = torch.randn(3, 40, 40, device=device)
            init = torch.randn(3, 40, device=device)
            # No recompilation, because of dynamic shape on new dim
            torch.compile(scan, backend=cnt)(
                get_scan_combine_fn("add", False),
                init,
                x,
                dim=2,
                reverse=reverse,
            )
            self.assertEqual(cnt.frame_count, 4)

            x = torch.randn(3, 60, 40, device=device)
            init = torch.randn(3, 40, device=device)
            # Recompilation because of dim change
            torch.compile(scan, backend=cnt)(
                get_scan_combine_fn("add", False),
                init,
                x,
                dim=1,
                reverse=reverse,
            )
            self.assertEqual(cnt.frame_count, 5)

            x = torch.randn(3, 60, 40, device=device)
            init = torch.randn(3, 40, device=device)
            # Recompilation because of reverse change
            torch.compile(scan, backend=cnt)(
                get_scan_combine_fn("add", False),
                init,
                x,
                dim=1,
                reverse=not reverse,
            )
            self.assertEqual(cnt.frame_count, 6)

            x = torch.randn(3, 60, 40, device=device)
            init = torch.randn(3, 40, device=device)
            # No recompilation, as nothing changed
            torch.compile(scan, backend=cnt)(
                get_scan_combine_fn("add", False),
                init,
                x,
                dim=1,
                reverse=not reverse,
            )
            self.assertEqual(cnt.frame_count, 6)

            x = torch.randn(3, 120, 80, device=device)
            init = torch.randn(3, 80, device=device)
            # No recompilation, final test
            torch.compile(scan, backend=cnt)(
                get_scan_combine_fn("add", False),
                init,
                x,
                dim=1,
                reverse=reverse,
            )
            self.assertEqual(cnt.frame_count, 6)

    @requires_cuda
    @parametrize("compile_mode", ["none", "eager"])
    def test_scan_init_scanned_0(self, compile_mode):
        scan_fct = compile_mode_helper(scan, compile_mode)

        # Only init and no input
        x = torch.randn(3, 1, 2)
        init = torch.randn(3, 2)
        dim = 1

        # Scan dimension is 0
        init = torch._ops.ops.aten.slice(x, dim, 0, 1, 1)
        inp = torch._ops.ops.aten.slice(x, dim, 1, None, 1)
        if compile_mode == "none":
            with self.assertRaisesRegex(
                RuntimeError,
                "xs leaves must have a scan dimension > 0",
            ):
                result_init = scan_fct(
                    get_scan_combine_fn("add", False),
                    init,
                    inp,
                    dim=dim,
                )
        else:
            with self.assertRaisesRegex(
                # Should be: RuntimeError, "Input leaves must have a scan dimension > 0"
                torch._dynamo.exc.Unsupported,
                "Observed exception.*",
            ):
                result_init = scan_fct(
                    get_scan_combine_fn("add", False),
                    init,
                    inp,
                    dim=dim,
                )

    @requires_cuda
    @parametrize("compile_mode", ["none", "eager"])
    def test_scan_init_non_tensor(self, compile_mode):
        scan_fct = compile_mode_helper(scan, compile_mode)

        x = torch.randn(3, 1, 2)
        dim = 1

        # Init is a float and not a tensor
        init = 1.0
        if compile_mode == "none":
            with self.assertRaisesRegex(
                RuntimeError,
                "All init leaves must be a Tensor",
            ):
                result_init = scan_fct(
                    get_scan_combine_fn("add", False), init, x, dim=dim
                )
        else:
            with self.assertRaisesRegex(
                # Should be: RuntimeError, "Init leaves must be a Tensor"
                torch._dynamo.exc.Unsupported,
                "Observed exception.*",
            ):
                result_init = scan_fct(
                    get_scan_combine_fn("add", False), init, x, dim=dim
                )

    @requires_cuda
    @parametrize("compile_mode", ["none", "eager"])
    def test_scan_init_wrong_shape(self, compile_mode):
        scan_fct = compile_mode_helper(scan, compile_mode)

        # Only init and no input
        x = torch.randn(3, 1, 2)
        dim = 1

        # Init wrong shape (Other dim different)
        init = torch.randn(1, 2)
        if compile_mode == "none":
            with self.assertRaisesRegex(RuntimeError, "The shape of the new_carry"):
                result_init = scan_fct(
                    get_scan_combine_fn("add", False),
                    init,
                    x,
                    dim=dim,
                )
        else:
            with self.assertRaisesRegex(
                # Should be: RuntimeError, "The size of tensor a.*"
                torch._dynamo.exc.Unsupported,
                "Observed exception.*",
            ):
                result_init = scan_fct(
                    get_scan_combine_fn("add", False),
                    init,
                    x,
                    dim=dim,
                )

    @requires_cuda
    @parametrize("compile_mode", ["none", "eager"])
    def test_scan_init_wrong_pytree(self, compile_mode):
        def add_one_carry(x: torch.Tensor, y: torch.Tensor):
            return x[0], x

        scan_fct = compile_mode_helper(scan, compile_mode)

        # Only init and no input
        x = torch.randn(3, 1, 2)
        dim = 1

        # Init wrong pytree
        init = (
            torch._ops.ops.aten.slice(x, dim, 0, 1, 1),
            torch._ops.ops.aten.slice(x, dim, 0, 1, 1),
        )

        if compile_mode == "none":
            with self.assertRaisesRegex(
                RuntimeError,
                "The number of leaves of the pytree of the new carry produced by the operator",
            ):
                result_init = scan_fct(add_one_carry, init, x, dim=dim)

        else:
            with self.assertRaisesRegex(
                # Should be: RuntimeError: The number of leaves of the pytree of the new carry produced
                # by the operator needs to match the length of the pytree of the init
                torch._dynamo.exc.Unsupported,
                "Observed exception.*",
            ):
                result_init = scan_fct(add_one_carry, init, x, dim=dim)

    @requires_cuda
    @parametrize("reverse", [False, True])
    @parametrize("compile_mode", ["none", "eager"])
    @parametrize("device", [torch.device("cpu"), torch.device("cuda")])
    def test_scan_init(self, reverse, compile_mode, device):
        scan_fct = compile_mode_helper(scan, compile_mode)

        # Only init and no input
        x = torch.randn(3, 1, 2, device=device)
        init = torch.randn(3, 1, 2, device=device)
        dim = 1
        op, op_pt = (get_scan_combine_fn("add", False), torch.cumsum)

        # Only init given
        init = torch._ops.ops.aten.slice(x, dim, 0, 1, 1)
        result = scan_fct(op, init, [], dim=dim, reverse=reverse)
        result_exp = _fake_scan(op, init=init, xs=[], dim=dim, reverse=reverse)
        result_init = scan_fct(op, init, [], dim=dim, reverse=reverse)
        self.assertEqual(result, result_exp)
        self.assertEqual(result_init, result_exp)
        self.assertEqual(result_init[0], init)

        x = torch.randn(3, 5, 2, device=device)
        init = torch.randn(3, 5, 2, device=device)
        dim = 0

        op, op_pt = (get_scan_combine_fn("add", False), torch.cumsum)
        inp = torch._ops.ops.aten.slice(x, dim, 1, None, 1)

        # Init tensor scalar
        init = torch.ones(1, device=device)

        def add_scalar_carry(x: torch.Tensor, y: torch.Tensor):
            return x + 1.0, x + y

        result_init = scan_fct(add_scalar_carry, init, inp, dim=dim, reverse=reverse)
        result_exp = _fake_scan(
            add_scalar_carry, init=init, xs=inp, dim=dim, reverse=reverse
        )
        self.assertEqual(result_init, result_exp)
        self.assertEqual(result_init[0], torch.tensor([3.0], device=device))

        # Init tensor entirely different shape than inp
        init = torch.randn(7, 8, device=device)

        def add_scalar_carry2(x: torch.Tensor, y: torch.Tensor):
            return x + 1.0, x[: y.shape[0], : y.shape[1]] + y

        result_init = scan_fct(add_scalar_carry2, init, inp, dim=dim, reverse=reverse)
        result_exp = _fake_scan(
            add_scalar_carry2, init=init, xs=inp, dim=dim, reverse=reverse
        )
        self.assertEqual(result_init, result_exp)

        # Init with two timestep on dim axis. Should work as y has always 1 on dim axis and
        # hence automatic broadcasting should work
        # I.e., the input shape is 2x5x2, but the carry at each iteration is 2x5x2,
        # thus the output of each iteration is 2x5x2, which results in the total output
        # to be 4x5x2
        init = torch._ops.ops.aten.slice(x, dim, 0, 2, 1)
        result_init = scan_fct(op, init, inp, dim=dim, reverse=reverse)
        result_exp = _fake_scan(op, init=init, xs=inp, dim=dim, reverse=reverse)
        self.assertEqual(result_init, result_exp)
        self.assertEqual(result_init[0].shape, torch.Size([2, 5, 2]))

        init = torch.tile(init, (1, 2, 1))

        def add_scalar_carry_sliced_out(x: torch.Tensor, y: torch.Tensor):
            return x + 1.0, x[:, :1, :] + y

        result_init = scan_fct(
            add_scalar_carry_sliced_out, init, inp, dim=dim, reverse=reverse
        )
        result_exp = _fake_scan(
            add_scalar_carry_sliced_out, init=init, xs=inp, dim=dim, reverse=reverse
        )
        self.assertEqual(result_init, result_exp)
        self.assertEqual(result_init[0].shape, torch.Size([2, 10, 2]))
        self.assertEqual(result_init[1].shape, torch.Size([2, 2, 5, 2]))

        # Correct case
        op, op_pt = (get_scan_combine_fn("add", False), torch.cumsum)
        x = torch.randn(3, 2, 2, device=device)
        dim = 1

        if reverse:
            init = torch.zeros_like(torch.select_copy(x, -1, 0))
            inp = torch._ops.ops.aten.slice(x, dim, 0, -1, 1)
        else:
            init = torch.zeros_like(torch.select_copy(x, 1, 0))
            inp = torch._ops.ops.aten.slice(x, dim, 1, None, 1)

        result = scan_fct(op, init, x, dim=dim, reverse=reverse)
        result_exp = _fake_scan(op, init=init, xs=x, dim=dim, reverse=reverse)

        self.assertEqual(result, result_exp)
        if not reverse:
            result_exp_PT = op_pt(x, dim)
            result = list(result)
            result[1] = pytree.tree_map(lambda t: t.movedim(0, dim), result[1])
            self.assertEqual(result[1], result_exp_PT)

    @requires_cuda
    @parametrize("reverse", [False, True])
    @parametrize("device", [torch.device("cpu"), torch.device("cuda")])
    def test_scan_init_wrong_pytree_complex(self, reverse, device):
        x = torch.randn(3, 2, 2, device=device)
        y = torch.randn(3, 2, 2, device=device)
        z = torch.randn(3, 2, 2, device=device)

        # Wrong pytree fed to the function
        init = {
            "i": torch._ops.ops.aten.slice(x, 0, 0, 1, 1),
            "j": (
                {"a": torch._ops.ops.aten.slice(x, 0, 0, 1, 1)},
                [torch._ops.ops.aten.slice(y, 0, 0, 1, 1)],
                [{"o": torch._ops.ops.aten.slice(z, 0, 0, 1, 1)}],
            ),
        }
        inp = {
            "i": torch._ops.ops.aten.slice(x, 0, 0, None, 1),
            "j": (
                [torch._ops.ops.aten.slice(y, 0, 0, None, 1)],
                [{"o": torch._ops.ops.aten.slice(z, 0, 0, None, 1)}],
            ),
        }
        with self.assertRaisesRegex(
            Exception,
            ".*",
        ):
            result = scan(
                get_scan_combine_fn("complex_pointwise", False),
                init,
                inp,
                dim=0,
                reverse=reverse,
            )

    @requires_cuda
    @parametrize("reverse", [False, True])
    @parametrize("device", [torch.device("cpu"), torch.device("cuda")])
    def test_scan_init_pytree_complex(self, reverse, device):
        def fct_pointwise_different_output(x, y):
            return (
                {
                    "i": x["i"] * y["i"],
                    "j": (
                        [x["j"][0][0] * y["j"][0][0]],
                        [{"o": x["j"][1][0]["o"] + y["j"][1][0]["o"]}],
                    ),
                },
                (
                    y["i"],
                    {
                        "o": x["i"] * y["i"],
                        "j": (
                            [x["j"][0][0] * y["j"][0][0]],
                            [{"o": x["j"][1][0]["o"] + y["j"][1][0]["o"]}],
                        ),
                    },
                ),
            )

        def fct_pointwise_different_carry(x, y):
            return (
                {
                    "i": x["i"] * y["i"],
                    "j": (
                        x["i"],
                        [x["j"][1][0] * y["j"][0][0]],
                        [{"o": x["j"][2][0]["o"] + y["j"][1][0]["o"]}],
                    ),
                },
                (
                    y["i"],
                    {
                        "o": x["i"] * y["i"] + x["j"][0][0],
                        "j": (
                            [x["j"][1][0] * y["j"][0][0]],
                            [{"o": x["j"][2][0]["o"] + y["j"][1][0]["o"]}],
                        ),
                    },
                ),
            )

        x = torch.randn(3, 2, 2, device=device)
        y = torch.randn(3, 2, 2, device=device)
        z = torch.randn(3, 2, 2, device=device)

        if reverse:
            init_start, init_end = -1, None
            inp_start, inp_end = 0, -1
        else:
            init_start, init_end = 0, 1
            inp_start, inp_end = 1, None

        # Regular case
        init = {
            "i": torch._ops.ops.aten.slice(x, 0, init_start, init_end, 1),
            "j": (
                [torch._ops.ops.aten.slice(y, 0, init_start, init_end, 1)],
                [{"o": torch._ops.ops.aten.slice(z, 0, init_start, init_end, 1)}],
            ),
        }
        inp = {
            "i": torch._ops.ops.aten.slice(x, 0, inp_start, inp_end, 1),
            "j": (
                [torch._ops.ops.aten.slice(y, 0, inp_start, inp_end, 1)],
                [{"o": torch._ops.ops.aten.slice(z, 0, inp_start, inp_end, 1)}],
            ),
        }
        result = scan(
            get_scan_combine_fn("complex_pointwise", False),
            init,
            inp,
            dim=0,
            reverse=reverse,
        )
        expected_result = _fake_scan(
            get_scan_combine_fn("complex_pointwise", False),
            init,
            inp,
            dim=0,
            reverse=reverse,
        )
        self.assertEqual(result, expected_result)

        # Pytree of output is different
        result = scan(fct_pointwise_different_output, init, inp, dim=0, reverse=reverse)
        expected_result = _fake_scan(
            fct_pointwise_different_output, init=init, xs=inp, dim=0, reverse=reverse
        )
        self.assertEqual(result, expected_result)

        # Pytree of carry is different
        init = {
            "i": torch._ops.ops.aten.slice(x, 0, init_start, init_end, 1),
            "j": (
                torch._ops.ops.aten.slice(x, 0, init_start, init_end, 1),
                [torch._ops.ops.aten.slice(y, 0, init_start, init_end, 1)],
                [{"o": torch._ops.ops.aten.slice(z, 0, init_start, init_end, 1)}],
            ),
        }
        inp = {
            "i": torch._ops.ops.aten.slice(x, 0, inp_start, inp_end, 1),
            "j": (
                [torch._ops.ops.aten.slice(y, 0, inp_start, inp_end, 1)],
                [{"o": torch._ops.ops.aten.slice(z, 0, inp_start, inp_end, 1)}],
            ),
        }
        result = scan(fct_pointwise_different_carry, init, inp, dim=0, reverse=reverse)
        expected_result = _fake_scan(
            fct_pointwise_different_carry, init=init, xs=inp, dim=0, reverse=reverse
        )
        self.assertEqual(result, expected_result)

    def test_scan_RNN(self):
        dim = 1
        device = torch.device("cpu")

        rnn = torch.nn.RNN(
            input_size=5,
            hidden_size=7,
        )
        rnn = rnn.to(device=device)
        x = torch.randn(1, 2, 5, device=device)
        h = torch.randn(1, 2, 7, device=device)

        new_state_dict = {
            "weight_ih_l0": torch.ones_like(rnn.weight_ih_l0),
            "bias_ih_l0": torch.ones_like(rnn.bias_ih_l0),
            "weight_hh_l0": torch.ones_like(rnn.weight_hh_l0),
            "bias_hh_l0": torch.ones_like(rnn.bias_hh_l0),
        }
        rnn.load_state_dict(new_state_dict)

        def RNN(x: torch.Tensor, y: torch.Tensor):
            W_ih = torch.ones((5, 7), device=device)
            b_ih = torch.ones((7), device=device)
            W_hh = torch.ones((7, 7), device=device)
            b_hh = torch.ones((7), device=device)
            c_new = y @ W_ih + b_ih
            h_new = torch.tanh(c_new + x @ W_hh + b_hh)
            return h_new, h_new

        expected_result = rnn(
            torch.permute(x, (1, 0, 2)), torch.unsqueeze(h[:, 0, :], 0)
        )
        expected_result_state = torch.permute(expected_result[1], (1, 0, 2))
        result = scan(RNN, init=torch.select_copy(h, dim, 0), xs=x, dim=dim)
        self.assertEqual(result[0].unsqueeze(0), expected_result_state)
        self.assertEqual(result[1], expected_result[0])

    @skipIfNoDynamoSupport
    def test_scan_simple_graph_wrong_dtype(self):
        def add_wrong_dtype(x: torch.Tensor, y: torch.Tensor):
            return torch.ones_like(x + y, dtype=torch.int64), x + y

        x = torch.randn(3, 10, 2, device=torch.device("cpu"))
        init = torch.randn(1, 10, 2, device=torch.device("cpu"))

        def f(fct, init, xs):
            return scan(fct, init, xs, dim=0, reverse=True)

        # Wrong dtype
        with self.assertRaisesRegex(
            # Should be: RuntimeError: Expected the init and
            # the new carry produced by the operator to be a tensor of
            # torch.int64 but got torch.float32 and torch.int64
            RuntimeError,
            "The dtype of the new_carry",
        ):
            f(add_wrong_dtype, init, x)

    @skipIfNoDynamoSupport
    @skipIfCrossRef  # Arg order changes with crossref
    def test_scan_simple_graph(self):
        from torch._dynamo.testing import EagerAndRecordGraphs

        x = torch.randn(3, 10, 2, device=torch.device("cpu"))
        init = torch.randn(1, 10, 2, device=torch.device("cpu"))

        def f(fct, init, xs):
            return scan(fct, init, xs, dim=0, reverse=True)

        # Correct case
        gm = make_fx(f, tracing_mode="symbolic")(
            get_scan_combine_fn("add", False), init, x
        )
        self.assertExpectedInline(
            gm.code.strip(),
            """\
def forward(self, fct_1, init_1, xs_1):
    select = torch.ops.aten.select.int(xs_1, 0, 0)
    add = torch.ops.aten.add.Tensor(init_1, select);  add = None
    add_1 = torch.ops.aten.add.Tensor(init_1, select);  select = add_1 = None
    clone = torch.ops.aten.clone.default(init_1);  clone = None
    select_copy = torch.ops.aten.select_copy.int(xs_1, 0, 0);  select_copy = None
    scan_combine_graph_0 = self.scan_combine_graph_0
    scan = torch.ops.higher_order.scan(scan_combine_graph_0, [init_1], [xs_1], 0, True, []);  scan_combine_graph_0 = init_1 = xs_1 = None
    getitem = scan[0]
    getitem_1 = scan[1];  scan = None
    return (getitem, getitem_1)""",  # noqa: B950
        )

        # Check graph
        backend = EagerAndRecordGraphs()
        torch.compile(f, backend=backend)(get_scan_combine_fn("add", False), init, x)
        gm = backend.graphs[0]

        self.assertExpectedInline(
            gm.code.strip(),
            """\
def forward(self, L_init_ : torch.Tensor, L_xs_ : torch.Tensor):
    l_init_ = L_init_
    l_xs_ = L_xs_
    select = l_xs_.select(0, 0)
    new_carry = l_init_ + select;  new_carry = None
    add_1 = l_init_ + select;  select = add_1 = None
    child = l_init_.clone();  child = None
    child_1 = torch.select_copy(l_xs_, 0, 0);  child_1 = None
    scan_combine_fn_0 = self.scan_combine_fn_0
    scan = torch.ops.higher_order.scan(scan_combine_fn_0, [l_init_], [l_xs_], 0, True, []);  scan_combine_fn_0 = l_init_ = l_xs_ = None
    getitem = scan[0]
    getitem_1 = scan[1];  scan = None
    return (getitem, getitem_1)""",  # noqa: B950
        )


class AssociativeScanModels:
    @staticmethod
    def get_scan_fct(compile_mode, combine_mode):
        # Compile the associative_scan according to the provided compile_mode
        if compile_mode != "fake":
            compile_mode = "none"
            assoc_scan_comp = compile_mode_helper(associative_scan, compile_mode)

            def scan_fct(combine_fn, xs, dim, reverse):
                return assoc_scan_comp(combine_fn, xs, dim, reverse, combine_mode)

        else:
            scan_fct = _fake_associative_scan
        return scan_fct

    class CombineFn(torch.nn.Module):
        def __init__(self, combine_fn, dim, reverse, combine_mode, compile_mode):
            super().__init__()

            self.scan_fct = AssociativeScanModels.get_scan_fct(
                compile_mode, combine_mode
            )
            self.combine_fn = combine_fn
            self.dim = dim
            self.reverse = reverse

        def forward(self, inputs):
            results = self.scan_fct(self.combine_fn, inputs, self.dim, self.reverse)
            return results

    class Simple(torch.nn.Module):
        def __init__(self, dim, reverse, combine_mode, compile_mode):
            super().__init__()

            kwargs = {
                "dim": dim,
                "reverse": reverse,
                "combine_mode": combine_mode,
                "compile_mode": compile_mode,
            }
            self.combine_fns = [
                AssociativeScanModels.CombineFn(
                    get_scan_combine_fn("add", True), **kwargs
                ),
                AssociativeScanModels.CombineFn(
                    get_scan_combine_fn("mul", True), **kwargs
                ),
            ]

        def forward(self, inputs):
            results = []
            for combine_fn in self.combine_fns:
                results.append(combine_fn(inputs))
            return results

    class ChainFn(torch.nn.Module):
        def __init__(self, combine_fn, dim, reverse, combine_mode, compile_mode):
            super().__init__()

            chain_len = len(combine_fn)
            kwargs = {
                "combine_fn": combine_fn,
                "dim": dim,
                "reverse": reverse,
                "combine_mode": combine_mode,
            }

            # Prepare the kwargs as a list.
            self.nested_tuple = []
            for ind in range(chain_len):
                kwargs_el = {}
                for key, val in kwargs.items():
                    # Check if val is a list and if it has the same length as combine_fn
                    # If so, then use the individual elements.
                    # If not, duplicate the first element.
                    if type(val) == list and len(val) == chain_len:
                        kwargs_el[key] = val[ind]
                    else:
                        kwargs_el[key] = val

                scan_fct = AssociativeScanModels.get_scan_fct(
                    compile_mode, kwargs_el["combine_mode"]
                )
                combine_fn = kwargs_el["combine_fn"]
                del kwargs_el["combine_fn"]
                del kwargs_el["combine_mode"]
                self.nested_tuple.append((combine_fn, scan_fct, kwargs_el))

        def forward(self, inputs):
            results = inputs
            for combine_fn, scan_fct, kwargs in self.nested_tuple:
                results = combine_fn(scan_fct, results, **kwargs)
            return results

    class NestedFn(torch.nn.Module):
        def forward(self, scan_fct, inputs, **kwargs):
            combine_fn = kwargs["combine_fn"]

            # Remove combine_fn from kwargs
            del kwargs["combine_fn"]

            results = scan_fct(combine_fn, inputs, **kwargs)

            return results


@unittest.skipIf(IS_WINDOWS, "Windows not supported for this test")
@skipIfNoDynamoSupport
class AssociativeScanTests(TestCase):
    def setUp(self):
        torch._dynamo.reset()
        super().setUp()

    def _run_test(self, model, model_fake, inputs):
        result = model(inputs)
        result_exp = model_fake(inputs)
        self.assertEqual(result, result_exp)

        # Return the result of the functions under test for further investigations
        return result

    def _prepare_fake_kwargs(self, original_kwargs):
        kwargs_fake = original_kwargs.copy()
        kwargs_fake["compile_mode"] = "fake"
        return kwargs_fake

    @unittest.skipIf(not SM70OrLater, "triton")
    @requires_cuda
    @parametrize("reverse", [False, True])
    @parametrize("compile_mode", ["none", "eager", "compile", "compile_dynamic_shape"])
    @parametrize("combine_mode", ["pointwise", "generic"])
    @parametrize("device", [torch.device("cpu"), torch.device("cuda")])
    # Skipping the combination of combine_mode=pointwise and device=cpu
    # as the current implementation of pointwise does only support CUDA device
    @decorateIf(
        unittest.skip,
        lambda params: (
            params["combine_mode"] == "pointwise"
            and (params["device"] == torch.device("cpu") or torch.version.hip)
        ),
    )
    def test_associative_scan_compile(
        self, combine_mode, reverse, compile_mode, device
    ):
        x = torch.randn(3, 10, 2, device=device)
        kwargs = {
            "dim": 0,
            "reverse": reverse,
            "compile_mode": compile_mode,
            "combine_mode": combine_mode,
        }
        kwargs_fake = self._prepare_fake_kwargs(kwargs)
        results = self._run_test(
            model=AssociativeScanModels.Simple(**kwargs),
            model_fake=AssociativeScanModels.Simple(**kwargs_fake),
            inputs=x,
        )

        if not reverse:
            results_torch = []
            for op_pt in [torch.cumsum, torch.cumprod]:
                results_torch.append(op_pt(x, 0))
            self.assertEqual(results, results_torch)

        # Jax Examples
        x = torch.arange(0, 4, device=device)
        kwargs = {
            "dim": 0,
            "reverse": reverse,
            "compile_mode": compile_mode,
            "combine_fn": get_scan_combine_fn("add", True),
            "combine_mode": combine_mode,
        }
        kwargs_fake = self._prepare_fake_kwargs(kwargs)
        result = self._run_test(
            model=AssociativeScanModels.CombineFn(**kwargs),
            model_fake=AssociativeScanModels.CombineFn(**kwargs_fake),
            inputs=x,
        )

        if not reverse:
            results_torch = torch.tensor([0.0, 1.0, 3.0, 6.0], dtype=torch.int64)
        else:
            results_torch = torch.tensor([6.0, 6.0, 5.0, 3.0], dtype=torch.int64)

        self.assertEqual(result, results_torch)

    @unittest.skipIf(not SM70OrLater, "triton")
    @requires_cuda
    @parametrize("reverse", [False, True])
    @parametrize("compile_mode", ["none", "eager", "compile", "compile_dynamic_shape"])
    @parametrize("combine_mode", ["pointwise", "generic"])
    @parametrize("device", [torch.device("cpu"), torch.device("cuda")])
    # Skipping the combination of combine_mode=pointwise and device=cpu
    # as the current implementation of pointwise does only support CUDA device
    @decorateIf(
        unittest.skip,
        lambda params: (
            params["combine_mode"] == "pointwise"
            and (params["device"] == torch.device("cpu") or torch.version.hip)
        ),
    )
    def test_associative_scan_dim(self, combine_mode, compile_mode, reverse, device):
        import random

        random.seed(1234)

        num_dims = [random.randint(2, 5) for _ in range(4)]
        for num_dim in num_dims:
            shapes = [random.randint(1, 9) for _ in range(num_dim)]
            rnd_scan_dim = random.randint(0, num_dim - 1)
            x = torch.randn(*shapes, device=device)

            kwargs = {
                "dim": rnd_scan_dim,
                "reverse": reverse,
                "compile_mode": compile_mode,
                "combine_mode": combine_mode,
            }
            kwargs_fake = self._prepare_fake_kwargs(kwargs)
            results = self._run_test(
                model=AssociativeScanModels.Simple(**kwargs),
                model_fake=AssociativeScanModels.Simple(**kwargs_fake),
                inputs=x,
            )

            if not reverse:
                results_torch = []
                for op_pt in [torch.cumsum, torch.cumprod]:
                    results_torch.append(op_pt(x, 0))
                self.assertEqual(results, results_torch)

    @unittest.skipIf(not SM70OrLater, "triton")
    @requires_cuda
    # This test is expected to fail, as there may be an issue with the underlying triton implementation
    # See https://github.com/pytorch/pytorch/issues/137943
    @unittest.expectedFailure
    def test_associative_scan_dim_shape_failure(self):
        num_dims = [2]
        for num_dim in num_dims:
            shapes = [9 for _ in range(num_dim)]
            rnd_scan_dim = 0
            x = torch.randn(*shapes, device=torch.device("cuda"))

            kwargs = {
                "dim": rnd_scan_dim,
                "reverse": True,
                "compile_mode": "none",
                "combine_mode": "generic",
            }
            kwargs_fake = self._prepare_fake_kwargs(kwargs)
            self._run_test(
                model=AssociativeScanModels.Simple(**kwargs),
                model_fake=AssociativeScanModels.Simple(**kwargs_fake),
                inputs=x,
            )

    @skipIfRocm(msg="Unsupported on ROCM yet")
    @unittest.skipIf(not SM70OrLater, "triton")
    @requires_cuda
    @parametrize("compile_mode", ["none", "eager", "compile", "compile_dynamic_shape"])
    @parametrize("combine_mode", ["pointwise", "generic"])
    @parametrize("reverse", [False, True])
    @parametrize("device", [torch.device("cpu"), torch.device("cuda")])
    # Skipping the combination of combine_mode=pointwise and device=cpu
    # as the current implementation of pointwise does only support CUDA device
    @decorateIf(
        unittest.skip,
        lambda params: (
            params["combine_mode"] == "pointwise"
            and (params["device"] == torch.device("cpu") or torch.version.hip)
        ),
    )
    def test_associative_scan_tuple(self, compile_mode, combine_mode, reverse, device):
        x = torch.randn(3, 2, 2, device=device)
        y = torch.randn(3, 2, 2, device=device)
        inp = (x, y)

        kwargs = {
            "dim": 0,
            "reverse": reverse,
            "compile_mode": compile_mode,
            "combine_fn": get_scan_combine_fn("tuple_fct", True),
            "combine_mode": combine_mode,
        }
        kwargs_fake = self._prepare_fake_kwargs(kwargs)
        self._run_test(
            model=AssociativeScanModels.CombineFn(**kwargs),
            model_fake=AssociativeScanModels.CombineFn(**kwargs_fake),
            inputs=inp,
        )

    @unittest.skipIf(not SM70OrLater, "triton")
    @requires_cuda
    @parametrize("compile_mode", ["none", "eager", "compile", "compile_dynamic_shape"])
    @parametrize("combine_mode", ["pointwise", "generic"])
    @parametrize("reverse", [False, True])
    @parametrize("device", [torch.device("cpu"), torch.device("cuda")])
    def test_associative_scan_expand_in_combine_fn(
        self, compile_mode, combine_mode, reverse, device
    ):
        x = torch.randn(3, 2, 2, device=device)

        def combine_fn(x, y):
            return x * torch.sum(y, -1).expand(x.shape)

        kwargs = {
            "dim": 0,
            "reverse": reverse,
            "compile_mode": compile_mode,
            "combine_fn": combine_fn,
            "combine_mode": "generic",
        }
        kwargs_fake = self._prepare_fake_kwargs(kwargs)
        self._run_test(
            model=AssociativeScanModels.CombineFn(**kwargs),
            model_fake=AssociativeScanModels.CombineFn(**kwargs_fake),
            inputs=x,
        )

    @unittest.skipIf(not SM70OrLater, "triton")
    @requires_cuda
    @parametrize("compile_mode", ["none", "eager", "compile", "compile_dynamic_shape"])
    @parametrize("reverse", [False, True])
    @parametrize("device", [torch.device("cpu"), torch.device("cuda")])
    def test_associative_scan_non_contiguous_tensor(
        self, compile_mode, reverse, device
    ):
        x = torch.arange(30, device=device).view(10, 3).t()
        assert not x.is_contiguous()

        kwargs = {
            "dim": 0,
            "reverse": reverse,
            "compile_mode": compile_mode,
            "combine_fn": get_scan_combine_fn("add", True),
            "combine_mode": "generic",
        }
        kwargs_fake = self._prepare_fake_kwargs(kwargs)
        self._run_test(
            model=AssociativeScanModels.CombineFn(**kwargs),
            model_fake=AssociativeScanModels.CombineFn(**kwargs_fake),
            inputs=x,
        )

    @unittest.skipIf(not SM70OrLater, "triton")
    @requires_cuda
    @parametrize("compile_mode", ["none", "eager", "compile", "compile_dynamic_shape"])
    @parametrize("combine_mode", ["pointwise", "generic"])
    @parametrize("reverse", [False, True])
    @parametrize("device", [torch.device("cpu"), torch.device("cuda")])
    # Skipping the combination of combine_mode=pointwise and device=cpu
    # as the current implementation of pointwise does only support CUDA device
    @decorateIf(
        unittest.skip,
        lambda params: (
            params["combine_mode"] == "pointwise"
            and (params["device"] == torch.device("cpu") or torch.version.hip)
        ),
    )
    def test_associative_scan_complex_pytree(
        self, compile_mode, combine_mode, reverse, device
    ):
        x = torch.randn(3, 2, 2, device=device)
        y = torch.randn(3, 2, 2, device=device)
        z = torch.randn(3, 2, 2, device=device)
        inp = {"i": x, "j": ([y], [{"o": z}])}

        kwargs = {
            "dim": 0,
            "reverse": reverse,
            "compile_mode": compile_mode,
            "combine_fn": get_scan_combine_fn("complex_pointwise", True),
            "combine_mode": combine_mode,
        }
        kwargs_fake = self._prepare_fake_kwargs(kwargs)
        self._run_test(
            model=AssociativeScanModels.CombineFn(**kwargs),
            model_fake=AssociativeScanModels.CombineFn(**kwargs_fake),
            inputs=inp,
        )

    @unittest.skipIf(not SM70OrLater, "triton")
    @requires_cuda
    @parametrize("combine_mode", ["pointwise", "generic"])
    @parametrize("compile_mode", ["none", "eager", "compile", "compile_dynamic_shape"])
    @parametrize("reverse", [False, True])
    @parametrize("device", [torch.device("cpu"), torch.device("cuda")])
    # Skipping the combination of combine_mode=pointwise and device=cpu
    # as the current implementation of pointwise does only support CUDA device
    @decorateIf(
        unittest.skip,
        lambda params: (
            params["combine_mode"] == "pointwise"
            and (params["device"] == torch.device("cpu") or torch.version.hip)
        ),
    )
    def test_associative_scan_downstream_scan_matmul(
        self, combine_mode, compile_mode, reverse, device
    ):
        def first_chain_fct(scan_fct, inp, **kwargs):
            o = scan_fct(get_scan_combine_fn("add", True), inp, **kwargs)
            return o

        def second_chain_fct(scan_fct, inp, **kwargs):
            W = torch.ones(2, 5, device=device)
            return inp @ W

        inp = torch.randn(3, 10, 2, device=device)
        kwargs = {
            "dim": 1,
            "reverse": reverse,
            "compile_mode": compile_mode,
            "combine_fn": [first_chain_fct, second_chain_fct],
            "combine_mode": combine_mode,
        }
        kwargs_fake = self._prepare_fake_kwargs(kwargs)
        self._run_test(
            model=AssociativeScanModels.ChainFn(**kwargs),
            model_fake=AssociativeScanModels.ChainFn(**kwargs_fake),
            inputs=inp,
        )

    @unittest.skipIf(not SM70OrLater, "triton")
    @requires_cuda
    @parametrize("combine_mode", ["pointwise", "generic"])
    @parametrize("compile_mode", ["none", "eager", "compile", "compile_dynamic_shape"])
    @parametrize("reverse", [False, True])
    @parametrize("device", [torch.device("cpu"), torch.device("cuda")])
    # Skipping the combination of combine_mode=pointwise and device=cpu
    # as the current implementation of pointwise does only support CUDA device
    @decorateIf(
        unittest.skip,
        lambda params: (
            params["combine_mode"] == "pointwise"
            and (params["device"] == torch.device("cpu") or torch.version.hip)
        ),
    )
    def test_associative_scan_downstream_scan_scan(
        self, combine_mode, compile_mode, reverse, device
    ):
        def first_chain_fct(scan_fct, inp, **kwargs):
            o1 = scan_fct(get_scan_combine_fn("add", True), inp, **kwargs)
            return o1

        def second_chain_fct(scan_fct, inp, **kwargs):
            o2 = scan_fct(get_scan_combine_fn("add", True), inp, **kwargs)
            return o2

        inp = torch.randn(3, 10, 2, device=device)

        kwargs = {
            "dim": 1,
            "reverse": reverse,
            "compile_mode": compile_mode,
            "combine_fn": [first_chain_fct, second_chain_fct],
            "combine_mode": combine_mode,
        }
        kwargs_fake = self._prepare_fake_kwargs(kwargs)
        self._run_test(
            model=AssociativeScanModels.ChainFn(**kwargs),
            model_fake=AssociativeScanModels.ChainFn(**kwargs_fake),
            inputs=inp,
        )

    @unittest.skipIf(not SM70OrLater, "triton")
    @requires_cuda
    @parametrize("combine_mode", ["pointwise", "generic"])
    @parametrize("compile_mode", ["none", "eager", "compile", "compile_dynamic_shape"])
    @parametrize("reverse_first", [False, True])
    @parametrize("same_direction", [False, True])
    @parametrize("device", [torch.device("cpu"), torch.device("cuda")])
    # Skipping the combination of combine_mode=pointwise and device=cpu
    # as the current implementation of pointwise does only support CUDA device
    @decorateIf(
        unittest.skip,
        lambda params: (
            params["combine_mode"] == "pointwise"
            and (params["device"] == torch.device("cpu") or torch.version.hip)
        ),
    )
    def test_associative_scan_downstream_scan_scan_different_dim(
        self, combine_mode, compile_mode, reverse_first, same_direction, device
    ):
        reverse_second = reverse_first if same_direction else not reverse_first

        def first_chain_fct(scan_fct, inp, **kwargs):
            o1 = scan_fct(get_scan_combine_fn("add", True), inp, **kwargs)
            return o1

        def second_chain_fct(scan_fct, inp, **kwargs):
            o2 = scan_fct(get_scan_combine_fn("add", True), inp, **kwargs)
            return o2

        inp = torch.randn(3, 10, 2, device=device)

        kwargs = {
            "dim": [1, 0],
            "reverse": [reverse_first, reverse_second],
            "compile_mode": compile_mode,
            "combine_fn": [first_chain_fct, second_chain_fct],
            "combine_mode": [combine_mode, combine_mode],
        }
        kwargs_fake = self._prepare_fake_kwargs(kwargs)
        self._run_test(
            model=AssociativeScanModels.ChainFn(**kwargs),
            model_fake=AssociativeScanModels.ChainFn(**kwargs_fake),
            inputs=inp,
        )

    # TODO: Does not work because of the usage of vmap witin associative_scan
    # TODO: Re-enable additional parameters again once this issues has been resolved
    @unittest.skipIf(not SM70OrLater, "triton")
    @requires_cuda
    @unittest.expectedFailure
    def test_associative_scan_nested(self):
        combine_mode = "pointwise"
        compile_mode = "eager"
        reverse_first = False
        same_direction = False
        device = torch.device("cuda")

        reverse_second = reverse_first if same_direction else not reverse_first

        def first_nested_fct(x, y):
            y_new = associative_scan(
                second_nested_fct,
                y,
                0,
                reverse=reverse_second,
                combine_mode=combine_mode,
            )
            return x + y_new

        def first_nested_fct_fake(x, y):
            y_new = _fake_associative_scan(
                second_nested_fct, y, 0, reverse=reverse_second
            )
            return x + y_new

        def second_nested_fct(x, y):
            return x * y

        inp = torch.randn(3, 10, 2, device=device)

        kwargs = {
            "dim": 0,
            "reverse": reverse_first,
            "compile_mode": compile_mode,
            "combine_fn": first_nested_fct,
            "combine_mode": combine_mode,
        }
        kwargs_fake = self._prepare_fake_kwargs(kwargs)
        kwargs_fake["combine_fn"] = first_nested_fct_fake
        self._run_test(
            model=AssociativeScanModels.NestedFn(**kwargs),
            model_fake=AssociativeScanModels.NestedFn(**kwargs_fake),
            inputs=inp,
        )

    @unittest.skipIf(not SM70OrLater, "triton")
    @requires_cuda
    @parametrize("compile_mode", ["none", "eager", "compile", "compile_dynamic_shape"])
    @parametrize("loop_type", ["for"])
    @parametrize("reverse", [False, True])
    @parametrize("device", [torch.device("cpu"), torch.device("cuda")])
    def test_associative_scan_loop_in_combine_fn(
        self, compile_mode, loop_type, reverse, device
    ):
        def combine_fn(x, y):
            cnt = torch.zeros_like(y[0, :])
            if loop_type == "while":

                def cond_fn(ind, loop_val):
                    return (loop_val < 5)[0]

                def body_fn(ind, loop_val):
                    return ind + 1, loop_val + torch.abs(ind)

                new_ind, cnt = torch.while_loop(
                    cond_fn=cond_fn,
                    body_fn=body_fn,
                    carried_inputs=(
                        torch.zeros(1, dtype=torch.int32, device=cnt.device),
                        cnt,
                    ),
                )
            else:
                for ind in range(10):
                    cnt += torch.abs(y[ind])
            return x * cnt

        inp = torch.randn(3, 10, 1, device=device) * 2

        kwargs = {
            "dim": 0,
            "reverse": reverse,
            "compile_mode": compile_mode,
            "combine_fn": combine_fn,
            "combine_mode": "generic",
        }
        kwargs_fake = self._prepare_fake_kwargs(kwargs)
        self._run_test(
            model=AssociativeScanModels.CombineFn(**kwargs),
            model_fake=AssociativeScanModels.CombineFn(**kwargs_fake),
            inputs=inp,
        )

    # TODO: Does not work because of the usage of vmap witin associative_scan
    # TODO: Re-enable additional parameters again once this issues has been resolved
    @unittest.skipIf(not SM70OrLater, "triton")
    @requires_cuda
    @unittest.expectedFailure
    def test_associative_scan_loop_in_combine_fn_failure(self):
        compile_mode = "none"
        loop_type = "while"
        reverse = False
        device = torch.device("cuda")

        def combine_fn(x, y):
            cnt = torch.zeros_like(y[0, :])
            if loop_type == "while":

                def cond_fn(ind, loop_val):
                    return (loop_val < 5)[0]

                def body_fn(ind, loop_val):
                    return ind + 1, loop_val + torch.abs(ind)

        inp = torch.randn(3, 10, 1, device=device) * 2

        kwargs = {
            "dim": 0,
            "reverse": reverse,
            "compile_mode": compile_mode,
            "combine_fn": combine_fn,
            "combine_mode": "generic",
        }
        kwargs_fake = self._prepare_fake_kwargs(kwargs)
        self._run_test(
            model=AssociativeScanModels.CombineFn(**kwargs),
            model_fake=AssociativeScanModels.CombineFn(**kwargs_fake),
            inputs=inp,
        )

    @unittest.skipIf(not SM70OrLater, "triton")
    @requires_cuda
    @parametrize("compile_mode", ["none", "eager", "compile", "compile_dynamic_shape"])
    @parametrize("reverse", [False, True])
    @parametrize("device", [torch.device("cpu"), torch.device("cuda")])
    def test_associative_scan_cond_in_combine_fn(self, compile_mode, reverse, device):
        def combine_fn(x, y):
            val = cond(torch.sum(y) > 0.0, lambda y: y + 0.0, lambda y: 1.0 - y, (y,))
            return x * val

        inp = torch.randn(3, 10, 1, device=device)

        kwargs = {
            "dim": 0,
            "reverse": reverse,
            "compile_mode": compile_mode,
            "combine_fn": combine_fn,
            "combine_mode": "generic",
        }
        kwargs_fake = self._prepare_fake_kwargs(kwargs)
        self._run_test(
            model=AssociativeScanModels.CombineFn(**kwargs),
            model_fake=AssociativeScanModels.CombineFn(**kwargs_fake),
            inputs=inp,
        )

    # TODO: Does not work because of the usage of vmap witin associative_scan
    # TODO: Re-enable additional parameters again once this issues has been resolved
    @unittest.skipIf(not SM70OrLater, "triton")
    @requires_cuda
    @unittest.expectedFailure
    def test_associative_scan_map_in_combine_fn(self):
        compile_mode = "none"
        reverse = False
        device = torch.device("cuda")

        def combine_fn(x, y):
            def body(x, y):
                return x + y

            y_init = y[0]
            y_new = control_flow.map(body, y, y_init)
            return x * y_new

        inp = torch.randn(3, 10, 1, device=device)

        kwargs = {
            "dim": 0,
            "reverse": reverse,
            "compile_mode": compile_mode,
            "combine_fn": combine_fn,
            "combine_mode": "generic",
        }
        kwargs_fake = self._prepare_fake_kwargs(kwargs)
        self._run_test(
            model=AssociativeScanModels.CombineFn(**kwargs),
            model_fake=AssociativeScanModels.CombineFn(**kwargs_fake),
            inputs=inp,
        )

    @unittest.skipIf(not SM70OrLater, "triton")
    @requires_cuda
    @parametrize("compile_mode", ["none", "eager", "compile", "compile_dynamic_shape"])
    @parametrize("reverse", [False, True])
    @parametrize("device", [torch.device("cpu"), torch.device("cuda")])
    def test_associative_scan_vmap_in_combine_fn(self, compile_mode, reverse, device):
        def combine_fn(x, y):
            def body(x):
                return x**2

            mapped_body = torch.vmap(body, 0, 0)
            y_new = mapped_body(y)
            return x + y_new

        inp = torch.randn(3, 10, 2, device=device)

        kwargs = {
            "dim": 0,
            "reverse": reverse,
            "compile_mode": compile_mode,
            "combine_fn": combine_fn,
            "combine_mode": "generic",
        }
        kwargs_fake = self._prepare_fake_kwargs(kwargs)
        self._run_test(
            model=AssociativeScanModels.CombineFn(**kwargs),
            model_fake=AssociativeScanModels.CombineFn(**kwargs_fake),
            inputs=inp,
        )

    @unittest.skipIf(not SM70OrLater, "triton")
    @requires_cuda
    @parametrize("reverse", [False, True])
    @parametrize("compile_mode", ["none", "eager", "compile", "compile_dynamic_shape"])
    @parametrize("device", [torch.device("cpu"), torch.device("cuda")])
    # Skipping the combination of associative_scan and device=cpu
    # as the current implementation of pointwise does only support CUDA device
    @decorateIf(
        unittest.skip,
        lambda params: (params["device"] == torch.device("cpu")),
    )
    def test_associative_scan_non_pointwise_generic(
        self, reverse, compile_mode, device
    ):
        x = torch.randn(3, 10, 2, device=device)

        kwargs = {
            "dim": 0,
            "reverse": reverse,
            "compile_mode": compile_mode,
            "combine_fn": get_scan_combine_fn("non_pointwise", True),
            "combine_mode": "generic",
        }
        kwargs_fake = self._prepare_fake_kwargs(kwargs)
        self._run_test(
            model=AssociativeScanModels.CombineFn(**kwargs),
            model_fake=AssociativeScanModels.CombineFn(**kwargs_fake),
            inputs=x,
        )

    @skipIfRocm(msg="Unsupported on ROCM yet")
    @unittest.skipIf(not SM70OrLater, "triton")
    @requires_cuda
    @parametrize("compile_mode", ["none", "eager", "compile", "compile_dynamic_shape"])
    @parametrize("combine_mode", ["pointwise", "generic"])
    @parametrize("reverse", [False, True])
    @parametrize("device", [torch.device("cpu"), torch.device("cuda")])
    # Skipping the combination of combine_mode=pointwise and device=cpu
    # as the current implementation of pointwise does only support CUDA device
    @decorateIf(
        unittest.skip,
        lambda params: (
            params["combine_mode"] == "pointwise"
            and (params["device"] == torch.device("cpu") or torch.version.hip)
        ),
    )
    def test_associative_scan_binary_operator(
        self, compile_mode, combine_mode, reverse, device
    ):
        state_dim = 20
        timesteps = 10
        projected_inputs = torch.randn(
            timesteps, state_dim, requires_grad=True, device=device
        )
        A = torch.randn(state_dim, requires_grad=True, device=device)
        elements = (A.repeat((timesteps, 1)), projected_inputs)

        kwargs = {
            "dim": 0,
            "reverse": reverse,
            "compile_mode": compile_mode,
            "combine_fn": get_scan_combine_fn("s5_operator", True),
            "combine_mode": combine_mode,
        }
        kwargs_fake = self._prepare_fake_kwargs(kwargs)
        self._run_test(
            model=AssociativeScanModels.CombineFn(**kwargs),
            model_fake=AssociativeScanModels.CombineFn(**kwargs_fake),
            inputs=elements,
        )

    @unittest.skipIf(not SM70OrLater, "triton")
<<<<<<< HEAD
    @unittest.skipIf(not torch.cuda.is_available(), "Test requires CUDA.")
    @parametrize("compile_mode", ["none", "eager", "compile", "compile_dynamic_shape"])
    @parametrize("combine_mode", ["pointwise", "generic"])
    @parametrize("reverse", [False, True])
    @parametrize("device", [torch.device("cpu"), torch.device("cuda")])
    # Skipping the combine_mode=pointwise
    # as the current implementation of associative_scan lowering
    # does not support lifted arguments
    @decorateIf(
        unittest.skip,
        lambda params: (params["combine_mode"] == "pointwise"),
    )
    def test_associative_scan_freevars2(
        self, compile_mode, combine_mode, reverse, device
    ):
        H = torch.rand(2, device=device)

        def fct_freevars1(x: torch.Tensor, y: torch.Tensor):
            return x * H + y * 2

        def fct_freevars2(x: torch.Tensor, y: torch.Tensor):
            return x * H + y * H

        H1 = torch.rand(1, device=device)
        H2 = torch.rand(1, device=device)

        def fct_freevars3(x: torch.Tensor, y: torch.Tensor):
            return x * H1 + y * H2

        inp = torch.randn(3, 2, 2, device=device)

        for fct, param in [
            (fct_freevars1, (H,)),
            (fct_freevars2, (H,)),
            (fct_freevars3, (H1, H2)),
        ]:
            kwargs = {
                "dim": 0,
                "reverse": reverse,
                "compile_mode": compile_mode,
                "combine_fn": fct,
                "combine_mode": combine_mode,
            }
            kwargs_fake = self._prepare_fake_kwargs(kwargs)
            self._run_test(
                model=AssociativeScanModels.CombineFn(**kwargs),
                model_fake=AssociativeScanModels.CombineFn(**kwargs_fake),
                inputs=inp,
            )

    @unittest.skipIf(not SM70OrLater, "triton")
    @unittest.skipIf(not torch.cuda.is_available(), "Test requires CUDA.")
    @parametrize("compile_mode", ["none", "eager", "compile", "compile_dynamic_shape"])
    @parametrize("combine_mode", ["pointwise", "generic"])
    @parametrize("reverse", [False, True])
    @parametrize("device", [torch.device("cpu"), torch.device("cuda")])
    # Skipping the combine_mode=pointwise
    # as the current implementation of associative_scan lowering
    # does not support lifted arguments
    @decorateIf(
        unittest.skip,
        lambda params: (params["combine_mode"] == "pointwise"),
    )
    def test_associative_scan_freevars_shape_check(
        self, compile_mode, combine_mode, reverse, device
    ):
        H = torch.eye(2, device=device, requires_grad=True)

        def fct_freevars(x: torch.Tensor, y: torch.Tensor):
            return x @ H + y

        inp = torch.randn(2, 2, 3, device=device, requires_grad=True)

        kwargs = {
            "dim": 2,
            "reverse": reverse,
            "compile_mode": compile_mode,
            "combine_fn": fct_freevars,
            "combine_mode": combine_mode,
        }
        kwargs_fake = self._prepare_fake_kwargs(kwargs)
        self._run_test(
            model=AssociativeScanModels.CombineFn(**kwargs),
            model_fake=AssociativeScanModels.CombineFn(**kwargs_fake),
            inputs=inp,
        )

    # TODO: Support Autograd for associative scan
    @unittest.skipIf(not SM70OrLater, "triton")
    @unittest.skipIf(not torch.cuda.is_available(), "Test requires CUDA.")
    @parametrize("compile_mode", ["none", "eager", "compile", "compile_dynamic_shape"])
    @parametrize("reverse", [False, True])
    @parametrize("device", [torch.device("cpu"), torch.device("cuda")])
    @parametrize("combine_mode", ["pointwise", "generic"])
    # Skipping the combine_mode=pointwise
    # as the current implementation of associative_scan lowering
    # does not support lifted arguments
    @decorateIf(
        unittest.skip,
        lambda params: (params["combine_mode"] == "pointwise"),
    )
    def test_associative_scan_freevars_pytree(
        self, compile_mode, combine_mode, reverse, device
    ):
        xf = torch.randn(2, 2, device=device, requires_grad=True)
        yf = torch.randn(2, 2, device=device, requires_grad=True)
        zf = torch.randn(2, 2, device=device, requires_grad=True)
        inpf = {"i": xf, "j": ([yf], [{"o": zf}])}

        def fct_pointwise(x, y):
            return {
                "i": (x["i"] * y["i"]) + inpf["i"],
                "j": (
                    [(x["j"][0][0] * y["j"][0][0]) + inpf["j"][0][0]],
                    [
                        {
                            "o": (x["j"][1][0]["o"] + y["j"][1][0]["o"])
                            + inpf["j"][1][0]["o"]
                        }
                    ],
                ),
            }

        x = torch.randn(3, 2, 2, device=device, requires_grad=True)
        y = torch.randn(3, 2, 2, device=device, requires_grad=True)
        z = torch.randn(3, 2, 2, device=device, requires_grad=True)
        inp = {"i": x, "j": ([y], [{"o": z}])}

        kwargs = {
            "dim": 0,
            "reverse": reverse,
            "compile_mode": compile_mode,
            "combine_fn": fct_pointwise,
            "combine_mode": combine_mode,
        }
        kwargs_fake = self._prepare_fake_kwargs(kwargs)
        self._run_test(
            model=AssociativeScanModels.CombineFn(**kwargs),
            model_fake=AssociativeScanModels.CombineFn(**kwargs_fake),
            inputs=inp,
        )

    @unittest.skipIf(not SM70OrLater, "triton")
=======
>>>>>>> d031d1bf
    @requires_cuda
    def test_associative_scan_sparse_tensor(self):
        x = torch.tensor(
            [[[0.0, 0], [1.0, 2.0]], [[0.0, 0], [3.0, 4.0]], [[0.0, 0], [5.0, 6.0]]]
        ).to_sparse()

        with self.assertRaisesRegex(
            RuntimeError,
            "torch.compile does not support sparse Tensors",
        ):
            result = associative_scan(
                get_scan_combine_fn("add", True),
                x,
                0,
            )

    @unittest.skipIf(not SM70OrLater, "triton")
    @requires_cuda
    def test_associative_scan_combine_fn_wrong_meta_in_combine_fn(self):
        device = torch.device("cuda")
        B, N, C, H, W = 3, 3, 2, 3, 3
        x = torch.randn(B, N, C, H, W, device=device)

        def fct_wrong_dtype(x, y):
            return (x + y).to(torch.int64)

        def fct_wrong_device(x, y):
            return (x + y).to(
                torch.device("cpu") if device.type == "cuda" else torch.device("cuda")
            )

        def fct_wrong_stride(x, y):
            return (x + y).to(memory_format=torch.channels_last)

        for fct in [fct_wrong_dtype, fct_wrong_device, fct_wrong_stride]:
            with self.assertRaisesRegex(
                # Should be: RuntimeError,
                # "The pytree of the output of the operator needs to match the xs pytree"
                torch._dynamo.exc.Unsupported,
                "Observed exception.*",
            ):
                result = associative_scan(fct, x, 0)

    @unittest.skipIf(not SM70OrLater, "triton")
    @requires_cuda
    def test_associative_scan_wrong_pytree(self):
        def fct_wrong_pytree(x, y):
            return {
                "i": x["i"] * y["j"][0][0],
                "k": 0.0,
                "j": ([x["j"][1][0]["o"]], [{"o": torch.sin(x["i"])}]),
            }

        x = torch.randn(3, 2, 2)
        y = torch.randn(3, 2, 2)
        z = torch.randn(3, 2, 2)
        inp = {"i": x, "j": ([y], [{"o": z}])}

        with self.assertRaisesRegex(
            # Should be: RuntimeError,
            # r"The number of leaves of the pytree of the output of the operator
            # needs to match the lenght of the pytree of the input",
            torch._dynamo.exc.Unsupported,
            "Observed exception.*",
        ):
            result = associative_scan(fct_wrong_pytree, inp, 0, combine_mode="generic")

    @unittest.skipIf(not SM70OrLater, "triton")
    @requires_cuda
    def test_associative_scan_non_pointwise(self):
        x = torch.randn(3, 10, 2, device=torch.device("cuda"))
        # Expected to fail, as the pointwise combine_mode does not allow non-pointwise operations
        with self.assertRaisesRegex(
            Exception,
            "For combine_mode='pointwise', the combine_fn needs to be pointwise",
        ):
            out = associative_scan(
                get_scan_combine_fn("non_pointwise", True),
                x,
                0,
                combine_mode="pointwise",
            )


@unittest.skipIf(IS_WINDOWS, "Windows not supported for this test")
@skipIfNoDynamoSupport
class TestControlFlowTraced(TestCase):
    def setUp(self):
        torch._dynamo.reset()
        super().setUp()

    def _check_tracing(self, fn, args, allow_non_fake_inputs=False):
        graphs = {}
        eager_res = fn(*args)
        for tracing_mode in ["symbolic", "real", "fake"]:
            graph = make_fx(
                fn,
                tracing_mode=tracing_mode,
                _allow_non_fake_inputs=allow_non_fake_inputs,
            )(*args)
            graphs[tracing_mode] = graph
            self.assertEqual(graph(*args), eager_res)
        return graphs

    def _check_compile(self, fn, args, *, backend="eager"):
        eager_res = fn(*args)
        compiled_fn = torch.compile(fn, backend=backend)
        self.assertEqual(compiled_fn(*args), eager_res)

    def test_cond_traced_not_nested(self):
        def true_fn(x):
            return x.sin()

        def false_fn(x):
            return x.cos()

        def f(x, y):
            return cond(y, true_fn, false_fn, [x])

        x = torch.randn(4)
        graph = make_fx(f)(x, torch.tensor(False))
        result_true = graph.forward(x, torch.tensor(True))
        result_false = graph.forward(x, torch.tensor(False))
        self.assertFalse(torch.allclose(result_true, result_false))
        self.assertEqual(result_true, torch.sin(x))
        self.assertEqual(result_false, torch.cos(x))

        graph = make_fx(f, tracing_mode="symbolic")(x, torch.tensor(False))
        self.assertEqual(graph(x, torch.tensor(True)), f(x, torch.tensor(True)))

    @skipIfTorchDynamo("Graph is not captured by backend if test with dynamo")
    @skipIfCrossRef  # Arg order changes with crossref
    def test_cond_simple_with_linear_compile_check_graph(self):
        from torch._dynamo.testing import EagerAndRecordGraphs

        def true_fn(x):
            return x.sin()

        def false_fn(x):
            return x.cos()

        x = torch.randn(4, requires_grad=True)

        def f(pred, x):
            result = cond(pred, true_fn, false_fn, (x,))
            grad_out = torch.ones_like(result)
            return torch.autograd.grad(result, (x,), grad_out)

        backend = EagerAndRecordGraphs()
        torch.compile(f, backend=backend)(torch.tensor(False), x)
        self.assertEqual(len(backend.graphs), 2)
        gm = backend.graphs[0]

        self.assertExpectedInline(
            gm.code.strip(),
            """\
def forward(self, L_pred_ : torch.Tensor, L_x_ : torch.Tensor):
    l_pred_ = L_pred_
    l_x_ = L_x_
    cond_true_0 = self.cond_true_0
    cond_false_0 = self.cond_false_0
    cond = torch.ops.higher_order.cond(l_pred_, cond_true_0, cond_false_0, [l_x_]);  l_pred_ = cond_true_0 = cond_false_0 = l_x_ = None
    result = cond[0];  cond = None
    grad_out = torch.ones_like(result)
    return (result, grad_out)""",  # noqa: B950
        )

        self.assertExpectedInline(
            gm.cond_true_0.code.strip(),
            """\
def forward(self, l_x_):
    l_x__1 = l_x_
    sin = l_x__1.sin();  l_x__1 = None
    return (sin,)""",  # noqa: B950
        )
        self.assertExpectedInline(
            gm.cond_false_0.code.strip(),
            """\
def forward(self, l_x_):
    l_x__1 = l_x_
    cos = l_x__1.cos();  l_x__1 = None
    return (cos,)""",  # noqa: B950
        )

        backward_gm = backend.graphs[1]
        self.assertExpectedInline(
            backward_gm.code.strip(),
            """\
def forward(self, L_ctx_saved_tensors_0_ : torch.Tensor, L_ctx_pred : torch.Tensor, L_flat_grads_0_ : torch.Tensor):
    l_ctx_saved_tensors_0_ = L_ctx_saved_tensors_0_
    l_ctx_pred = L_ctx_pred
    l_flat_grads_0_ = L_flat_grads_0_
    cond_true_0 = self.cond_true_0
    cond_false_0 = self.cond_false_0
    cond = torch.ops.higher_order.cond(l_ctx_pred, cond_true_0, cond_false_0, [l_ctx_saved_tensors_0_, l_flat_grads_0_]);  l_ctx_pred = cond_true_0 = cond_false_0 = l_ctx_saved_tensors_0_ = l_flat_grads_0_ = None
    getitem = cond[0];  cond = None
    return (getitem,)""",  # noqa: B950
        )

    def test_while_loop_nested_traced(self):
        fn, inp = WHILE_LOOP_TESTS["nested"]
        graphs = self._check_tracing(fn, inp)
        self.assertExpectedInline(
            graphs["symbolic"].code.strip("\n"),
            """\
def forward(self, out_iter_1, it_1, y_1):
    while_loop_cond_graph_0 = self.while_loop_cond_graph_0
    while_loop_body_graph_0 = self.while_loop_body_graph_0
    while_loop = torch.ops.higher_order.while_loop(while_loop_cond_graph_0, while_loop_body_graph_0, (out_iter_1, it_1, y_1), ());  while_loop_cond_graph_0 = while_loop_body_graph_0 = out_iter_1 = it_1 = y_1 = None
    getitem = while_loop[0]
    getitem_1 = while_loop[1]
    getitem_2 = while_loop[2];  while_loop = None
    return (getitem, getitem_1, getitem_2)
    """,  # noqa: B950
        )
        self.assertExpectedInline(
            graphs["symbolic"].while_loop_cond_graph_0.code.strip("\n"),
            """\
def forward(self, arg0_1, arg1_1, arg2_1):
    sum_1 = torch.ops.aten.sum.default(arg0_1);  arg0_1 = None
    lt = torch.ops.aten.lt.Scalar(sum_1, 2);  sum_1 = None
    return lt
    """,
        )
        self.assertExpectedInline(
            graphs["symbolic"].while_loop_body_graph_0.code.strip("\n"),
            """\
def forward(self, arg0_1, arg1_1, arg2_1):
    while_loop_cond_graph_0 = self.while_loop_cond_graph_0
    while_loop_body_graph_0 = self.while_loop_body_graph_0
    while_loop = torch.ops.higher_order.while_loop(while_loop_cond_graph_0, while_loop_body_graph_0, (arg0_1, arg1_1, arg2_1), ());  while_loop_cond_graph_0 = while_loop_body_graph_0 = arg0_1 = arg1_1 = arg2_1 = None
    getitem = while_loop[0]
    getitem_1 = while_loop[1]
    getitem_2 = while_loop[2];  while_loop = None
    add = torch.ops.aten.add.Tensor(getitem, 1);  getitem = None
    return (add, getitem_1, getitem_2)
    """,  # noqa: B950
        )

    def _wrap_with_functionalize(self, fn, func_type):
        mode = None
        if func_type == "cpp":
            fn = CppFunctionalizeAPI().functionalize(fn)
        elif func_type == "python":
            fn = PythonFunctionalizeAPI().functionalize(fn)
            mode = FunctionalTensorMode()
        elif func_type == "functorch":
            fn = torch.func.functionalize(fn)
        else:
            assert func_type == "no"
        return fn, mode

    @parametrize("func_type", ["no", "cpp", "python", "functorch"])
    def test_while_loop_simple_functionalize_check_graph(self, func_type):
        fn, inp = WHILE_LOOP_TESTS["simple_with_mutation"]
        fn, mode = self._wrap_with_functionalize(fn, func_type)
        mode = mode if mode is not None else contextlib.nullcontext()
        with mode:
            graphs = self._check_tracing(fn, inp)
        if func_type == "no":
            self.assertExpectedInline(
                graphs["symbolic"].code.strip("\n"),
                """\
def forward(self, x_1):
    while_loop_cond_graph_0 = self.while_loop_cond_graph_0
    while_loop_body_graph_0 = self.while_loop_body_graph_0
    while_loop = torch.ops.higher_order.while_loop(while_loop_cond_graph_0, while_loop_body_graph_0, (x_1,), ());  while_loop_cond_graph_0 = while_loop_body_graph_0 = x_1 = None
    getitem = while_loop[0];  while_loop = None
    return (getitem,)
    """,  # noqa: B950
            )
            self.assertExpectedInline(
                graphs["symbolic"].while_loop_cond_graph_0.code.strip("\n"),
                """\
def forward(self, arg0_1):
    clone = torch.ops.aten.clone.default(arg0_1);  arg0_1 = None
    add_ = torch.ops.aten.add_.Tensor(clone, 1);  clone = None
    add__1 = torch.ops.aten.add_.Tensor(add_, -1);  add_ = None
    sum_1 = torch.ops.aten.sum.default(add__1);  add__1 = None
    lt = torch.ops.aten.lt.Scalar(sum_1, 10);  sum_1 = None
    return lt
    """,
            )
            self.assertExpectedInline(
                graphs["symbolic"].while_loop_body_graph_0.code.strip("\n"),
                """\
def forward(self, arg0_1):
    clone = torch.ops.aten.clone.default(arg0_1);  arg0_1 = None
    add_ = torch.ops.aten.add_.Tensor(clone, 1);  clone = None
    add__1 = torch.ops.aten.add_.Tensor(add_, -1);  add_ = None
    add = torch.ops.aten.add.Tensor(add__1, 1);  add__1 = None
    return (add,)
    """,
            )
        elif func_type == "python":
            self.assertExpectedInline(
                graphs["symbolic"].code.strip("\n"),
                """\
def forward(self, arg0_1):
    while_loop_cond_graph_0 = self.while_loop_cond_graph_0
    while_loop_body_graph_0 = self.while_loop_body_graph_0
    while_loop = torch.ops.higher_order.while_loop(while_loop_cond_graph_0, while_loop_body_graph_0, (arg0_1,), ());  while_loop_cond_graph_0 = while_loop_body_graph_0 = arg0_1 = None
    getitem = while_loop[0];  while_loop = None
    return (getitem,)
    """,  # noqa: B950
            )
            self.assertExpectedInline(
                graphs["symbolic"].while_loop_cond_graph_0.code.strip("\n"),
                """\
def forward(self, arg0_1):
    clone = torch.ops.aten.clone.default(arg0_1);  arg0_1 = None
    add = torch.ops.aten.add.Tensor(clone, 1);  clone = None
    add_1 = torch.ops.aten.add.Tensor(add, -1);  add = None
    sum_1 = torch.ops.aten.sum.default(add_1);  add_1 = None
    lt = torch.ops.aten.lt.Scalar(sum_1, 10);  sum_1 = None
    return lt
    """,
            )
            self.assertExpectedInline(
                graphs["symbolic"].while_loop_body_graph_0.code.strip("\n"),
                """\
def forward(self, arg0_1):
    clone = torch.ops.aten.clone.default(arg0_1);  arg0_1 = None
    add = torch.ops.aten.add.Tensor(clone, 1);  clone = None
    add_1 = torch.ops.aten.add.Tensor(add, -1);  add = None
    add_2 = torch.ops.aten.add.Tensor(add_1, 1);  add_1 = None
    return (add_2,)
    """,
            )
        else:
            self.assertExpectedInline(
                graphs["symbolic"].code.strip("\n"),
                """\
def forward(self, x_1):
    while_loop_cond_graph_0 = self.while_loop_cond_graph_0
    while_loop_body_graph_0 = self.while_loop_body_graph_0
    while_loop = torch.ops.higher_order.while_loop(while_loop_cond_graph_0, while_loop_body_graph_0, (x_1,), ());  while_loop_cond_graph_0 = while_loop_body_graph_0 = x_1 = None
    getitem = while_loop[0];  while_loop = None
    return (getitem,)
    """,  # noqa: B950
            )
            self.assertExpectedInline(
                graphs["symbolic"].while_loop_cond_graph_0.code.strip("\n"),
                """\
def forward(self, arg0_1):
    clone = torch.ops.aten.clone.default(arg0_1);  arg0_1 = None
    add = torch.ops.aten.add.Tensor(clone, 1);  clone = None
    add_1 = torch.ops.aten.add.Tensor(add, -1);  add = None
    sum_1 = torch.ops.aten.sum.default(add_1);  add_1 = None
    lt = torch.ops.aten.lt.Scalar(sum_1, 10);  sum_1 = None
    return lt
    """,
            )
            self.assertExpectedInline(
                graphs["symbolic"].while_loop_body_graph_0.code.strip("\n"),
                """\
def forward(self, arg0_1):
    clone = torch.ops.aten.clone.default(arg0_1);  arg0_1 = None
    add = torch.ops.aten.add.Tensor(clone, 1);  clone = None
    add_1 = torch.ops.aten.add.Tensor(add, -1);  add = None
    add_2 = torch.ops.aten.add.Tensor(add_1, 1);  add_1 = None
    return (add_2,)
    """,
            )

    @parametrize("func_type", ["no", "cpp", "python", "functorch"])
    @parametrize("while_loop_test", list(WHILE_LOOP_TESTS.keys()))
    def test_while_loop_functionalize(self, func_type, while_loop_test):
        # simple_with_linear doesn't work becaue parameters and buffers
        # are not inputs so they're not wrapped by functionalization and tracing.
        if while_loop_test not in ("simple_with_linear", "nested_with_linear"):
            fn, inp = WHILE_LOOP_TESTS[while_loop_test]
            fn, mode = self._wrap_with_functionalize(fn, func_type)
            mode = mode if mode is not None else contextlib.nullcontext()
            with mode:
                self._check_tracing(fn, inp)

    @parametrize("while_loop_test", list(WHILE_LOOP_TESTS.keys()))
    def test_while_loop_tracing(self, while_loop_test):
        fn, inp = WHILE_LOOP_TESTS[while_loop_test]
        allow_non_fake_inputs = (
            False
            if while_loop_test not in ("simple_with_linear", "nested_with_linear")
            else True
        )
        self._check_tracing(fn, inp, allow_non_fake_inputs)

    @parametrize("backend", ["eager", "aot_eager"])
    @parametrize("while_loop_test", list(WHILE_LOOP_TESTS.keys()))
    def test_while_loop_compile(self, backend, while_loop_test):
        fn, inp = WHILE_LOOP_TESTS[while_loop_test]
        self._check_compile(fn, inp, backend=backend)

    @skipIfTorchDynamo("Graph is not captured by backend if test with dynamo")
    @skipIfCrossRef  # Arg order changes with cross ref
    def test_while_loop_simple_with_linear_compile_check_graph(self):
        fn, inp = WHILE_LOOP_TESTS["simple_with_linear"]
        from torch._dynamo.testing import EagerAndRecordGraphs

        backend = EagerAndRecordGraphs()
        torch.compile(fn, backend=backend)(*inp)
        self.assertEqual(len(backend.graphs), 1)
        gm = backend.graphs[0]
        if torch._dynamo.config.inline_inbuilt_nn_modules:
            self.assertExpectedInline(
                gm.code.strip(),
                """\
def forward(self, L_iter_ : torch.Tensor, L_x_ : torch.Tensor, L_self_buffers_dec_ : torch.Tensor, L_self_modules_linear_parameters_weight_ : torch.nn.parameter.Parameter, L_self_modules_linear_parameters_bias_ : torch.nn.parameter.Parameter):
    l_iter_ = L_iter_
    l_x_ = L_x_
    l_self_buffers_dec_ = L_self_buffers_dec_
    l_self_modules_linear_parameters_weight_ = L_self_modules_linear_parameters_weight_
    l_self_modules_linear_parameters_bias_ = L_self_modules_linear_parameters_bias_
    cond_fn_0 = self.cond_fn_0
    body_fn_0 = self.body_fn_0
    while_loop = torch.ops.higher_order.while_loop(cond_fn_0, body_fn_0, (l_iter_, l_x_), (l_self_buffers_dec_, l_self_modules_linear_parameters_bias_, l_self_modules_linear_parameters_weight_));  cond_fn_0 = body_fn_0 = l_iter_ = l_x_ = l_self_buffers_dec_ = l_self_modules_linear_parameters_bias_ = l_self_modules_linear_parameters_weight_ = None
    getitem = while_loop[0]
    getitem_1 = while_loop[1];  while_loop = None
    return (getitem, getitem_1)""",  # noqa: B950
            )
            self.assertExpectedInline(
                gm.cond_fn_0.code.strip(),
                """\
def forward(self, l_iter_ : torch.Tensor, l_x_ : torch.Tensor, l_self_buffers_dec__cond_fn, l_self_modules_linear_parameters_bias__body_fn, l_self_modules_linear_parameters_weight__body_fn):
    sub = l_iter_ - l_self_buffers_dec__cond_fn;  l_iter_ = l_self_buffers_dec__cond_fn = None
    gt = sub > 0;  sub = None
    return gt""",  # noqa: B950
            )
            self.assertExpectedInline(
                gm.body_fn_0.code.strip(),
                """\
def forward(self, l_iter_ : torch.Tensor, l_x_ : torch.Tensor, l_self_buffers_dec__cond_fn, l_self_modules_linear_parameters_bias__body_fn, l_self_modules_linear_parameters_weight__body_fn):
    child = l_iter_ - 1;  l_iter_ = None
    child_1 = torch._C._nn.linear(l_x_, l_self_modules_linear_parameters_weight__body_fn, l_self_modules_linear_parameters_bias__body_fn);  l_x_ = l_self_modules_linear_parameters_weight__body_fn = l_self_modules_linear_parameters_bias__body_fn = None
    return (child, child_1)""",  # noqa: B950
            )
        else:
            self.assertExpectedInline(
                gm.code.strip(),
                """\
def forward(self, L_iter_ : torch.Tensor, L_x_ : torch.Tensor):
    l_iter_ = L_iter_
    l_x_ = L_x_
    l__self___dec = self.L__self___dec
    l__self___linear_weight = self.L__self___linear_weight
    l__self___linear_bias = self.L__self___linear_bias
    cond_fn_0 = self.cond_fn_0
    body_fn_0 = self.body_fn_0
    while_loop = torch.ops.higher_order.while_loop(cond_fn_0, body_fn_0, (l_iter_, l_x_), (l__self___dec, l__self___linear_bias, l__self___linear_weight));  cond_fn_0 = body_fn_0 = l_iter_ = l_x_ = l__self___dec = l__self___linear_bias = l__self___linear_weight = None
    getitem = while_loop[0]
    getitem_1 = while_loop[1];  while_loop = None
    return (getitem, getitem_1)""",  # noqa: B950
            )
            self.assertExpectedInline(
                gm.cond_fn_0.code.strip(),
                """\
def forward(self, l_iter_, l_x_, l__self___dec_cond_fn, l__self___linear_bias_body_fn, l__self___linear_weight_body_fn):
    sub = l_iter_ - l__self___dec_cond_fn;  l_iter_ = l__self___dec_cond_fn = None
    gt = sub > 0;  sub = None
    return gt""",  # noqa: B950
            )
            self.assertExpectedInline(
                gm.body_fn_0.code.strip(),
                """\
def forward(self, l_iter_, l_x_, l__self___dec_cond_fn, l__self___linear_bias_body_fn, l__self___linear_weight_body_fn):
    child = l_iter_ - 1;  l_iter_ = None
    child_1 = torch._C._nn.linear(l_x_, l__self___linear_weight_body_fn, l__self___linear_bias_body_fn);  l_x_ = l__self___linear_weight_body_fn = l__self___linear_bias_body_fn = None
    return (child, child_1)""",  # noqa: B950
            )

    def test_while_loop_nested2_traced(self):
        fn, inp = WHILE_LOOP_TESTS["nested2"]
        graphs = self._check_tracing(fn, inp)
        gm = graphs["symbolic"]
        outer_body = gm.while_loop_body_graph_0
        outer_cond = gm.while_loop_cond_graph_0
        inner_body = outer_body.while_loop_body_graph_0
        inner_cond = outer_body.while_loop_cond_graph_0
        self.assertExpectedInline(
            gm.code.strip("\n"),
            """\
def forward(self, arg0_1, arg1_1, arg2_1, arg3_1):
    while_loop_cond_graph_0 = self.while_loop_cond_graph_0
    while_loop_body_graph_0 = self.while_loop_body_graph_0
    while_loop = torch.ops.higher_order.while_loop(while_loop_cond_graph_0, while_loop_body_graph_0, (arg0_1, arg1_1, arg2_1, arg3_1), ());  while_loop_cond_graph_0 = while_loop_body_graph_0 = arg0_1 = arg1_1 = arg2_1 = arg3_1 = None
    getitem = while_loop[0]
    getitem_1 = while_loop[1]
    getitem_2 = while_loop[2]
    getitem_3 = while_loop[3];  while_loop = None
    return (getitem, getitem_1, getitem_2, getitem_3)
    """,  # noqa: B950
        )
        self.assertExpectedInline(
            outer_body.code.strip("\n"),
            """\
def forward(self, arg0_1, arg1_1, arg2_1, arg3_1):
    while_loop_cond_graph_0 = self.while_loop_cond_graph_0
    while_loop_body_graph_0 = self.while_loop_body_graph_0
    while_loop = torch.ops.higher_order.while_loop(while_loop_cond_graph_0, while_loop_body_graph_0, (arg0_1, arg1_1, arg2_1, arg3_1), ());  while_loop_cond_graph_0 = while_loop_body_graph_0 = arg0_1 = arg1_1 = arg2_1 = arg3_1 = None
    getitem = while_loop[0]
    getitem_1 = while_loop[1]
    getitem_2 = while_loop[2]
    getitem_3 = while_loop[3];  while_loop = None
    sub = torch.ops.aten.sub.Tensor(getitem, 1);  getitem = None
    clone = torch.ops.aten.clone.default(getitem_1);  getitem_1 = None
    mul = torch.ops.aten.mul.Tensor(getitem_2, 2);  getitem_2 = None
    div = torch.ops.aten.div.Tensor(getitem_3, 2);  getitem_3 = None
    return (sub, clone, mul, div)
    """,  # noqa: B950
        )
        self.assertExpectedInline(
            outer_body.code.strip("\n"),
            """\
def forward(self, arg0_1, arg1_1, arg2_1, arg3_1):
    while_loop_cond_graph_0 = self.while_loop_cond_graph_0
    while_loop_body_graph_0 = self.while_loop_body_graph_0
    while_loop = torch.ops.higher_order.while_loop(while_loop_cond_graph_0, while_loop_body_graph_0, (arg0_1, arg1_1, arg2_1, arg3_1), ());  while_loop_cond_graph_0 = while_loop_body_graph_0 = arg0_1 = arg1_1 = arg2_1 = arg3_1 = None
    getitem = while_loop[0]
    getitem_1 = while_loop[1]
    getitem_2 = while_loop[2]
    getitem_3 = while_loop[3];  while_loop = None
    sub = torch.ops.aten.sub.Tensor(getitem, 1);  getitem = None
    clone = torch.ops.aten.clone.default(getitem_1);  getitem_1 = None
    mul = torch.ops.aten.mul.Tensor(getitem_2, 2);  getitem_2 = None
    div = torch.ops.aten.div.Tensor(getitem_3, 2);  getitem_3 = None
    return (sub, clone, mul, div)
    """,  # noqa: B950
        )
        self.assertExpectedInline(
            inner_body.code.strip("\n"),
            """\
def forward(self, arg0_1, arg1_1, arg2_1, arg3_1):
    clone = torch.ops.aten.clone.default(arg0_1);  arg0_1 = None
    sub = torch.ops.aten.sub.Tensor(arg1_1, 1);  arg1_1 = None
    add = torch.ops.aten.add.Tensor(arg2_1, 3.14);  arg2_1 = None
    sub_1 = torch.ops.aten.sub.Tensor(arg3_1, 2.71);  arg3_1 = None
    return (clone, sub, add, sub_1)
    """,
        )
        self.assertExpectedInline(
            inner_cond.code.strip("\n"),
            """\
def forward(self, arg0_1, arg1_1, arg2_1, arg3_1):
    gt = torch.ops.aten.gt.Scalar(arg1_1, 0);  arg1_1 = None
    return gt
    """,
        )

    def test_cond_nested_traced(self):
        def true_nested(y):
            return y * y

        def false_nested(y):
            return y + y

        def true_fn(x, pred2):
            z = cond(pred2, true_nested, false_nested, [x])
            return x + z

        def false_fn(x, _):
            return x.cos()

        def f(x, pred, pred2):
            return cond(pred, true_fn, false_fn, [x, pred2])

        x = torch.randn(4)
        graph = make_fx(f)(x, torch.tensor(False), torch.tensor(False))

        result_true_true = graph.forward(
            x, torch.tensor(True), torch.tensor(True)
        )  # True + True -> x * x
        result_true_false = graph.forward(
            x, torch.tensor(True), torch.tensor(False)
        )  # True + True -> x + x
        result_false_true = graph.forward(
            x, torch.tensor(False), torch.tensor(True)
        )  # False + either -> cos
        result_false_false = graph.forward(
            x, torch.tensor(False), torch.tensor(False)
        )  # False + either -> cos

        self.assertNotEqual(result_true_true, result_true_false)
        self.assertFalse(torch.allclose(result_false_true, result_true_true))

        self.assertEqual(result_false_true, result_false_false)

        self.assertEqual(result_true_true, (x * x) + x)
        self.assertEqual(result_true_false, x + x + x)

        self.assertEqual(result_false_true, torch.cos(x))

        graph = make_fx(f, tracing_mode="symbolic")(
            x, torch.tensor(False), torch.tensor(False)
        )
        self.assertEqual(
            graph(x, torch.tensor(True), torch.tensor(True)),
            f(x, torch.tensor(True), torch.tensor(True)),
        )

    def test_cond_functionalized(self):
        def true_fn(x):
            y = x.sin()
            y.add_(4)
            return x.sin().max() + y.sum()

        def false_fn(x):
            return x.cos().min()

        def f(x):
            pred = x.shape[0] == 1
            return cond(pred, true_fn, false_fn, [x])

        example_inputs = (torch.ones(4, 5),)
        functional_f = torch.func.functionalize(f)
        self.assertEqual(functional_f(*example_inputs), f(*example_inputs))

        graph_module = make_fx(torch.func.functionalize(f), tracing_mode="symbolic")(
            *example_inputs
        )
        self.assertEqual(graph_module(*example_inputs), f(*example_inputs))

        all_ops_in_true_branch = []
        for node in graph_module.true_graph_0.graph.nodes:
            if node.op == "call_function":
                all_ops_in_true_branch.append(node.target)

        self.assertFalse(any(op._schema.is_mutable for op in all_ops_in_true_branch))

        self.assertEqual(graph_module(*example_inputs), f(*example_inputs))

    def test_cond_accepts_torch_function_as_inputs(self):
        a = torch.randn(3, 4)
        b = torch.randn(3, 4)

        def f(a, b):
            return cond(a.sum() > 0, torch.add, torch.mul, (a, b))

        gm = self._check_tracing(f, (a, b))["symbolic"]
        self.assertExpectedInline(
            gm.code.strip(),
            """\
def forward(self, a_1, b_1):
    sum_1 = torch.ops.aten.sum.default(a_1)
    gt = torch.ops.aten.gt.Scalar(sum_1, 0);  sum_1 = None
    true_graph_0 = self.true_graph_0
    false_graph_0 = self.false_graph_0
    cond = torch.ops.higher_order.cond(gt, true_graph_0, false_graph_0, [a_1, b_1]);  gt = true_graph_0 = false_graph_0 = a_1 = b_1 = None
    getitem = cond[0];  cond = None
    return getitem""",  # noqa: B950
        )
        self.assertExpectedInline(
            gm.true_graph_0.code.strip(),
            """\
def forward(self, arg0_1, arg1_1):
    add = torch.ops.aten.add.Tensor(arg0_1, arg1_1);  arg0_1 = arg1_1 = None
    return (add,)""",
        )
        self.assertExpectedInline(
            gm.false_graph_0.code.strip(),
            """\
def forward(self, arg0_1, arg1_1):
    mul = torch.ops.aten.mul.Tensor(arg0_1, arg1_1);  arg0_1 = arg1_1 = None
    return (mul,)""",
        )

    def test_cond_retrace_functionalized(self):
        def true_fn(x):
            return x.sin()

        def false_fn(x):
            return x.cos()

        def f(x):
            return cond(x.all(), true_fn, false_fn, (x,))

        inp = torch.ones(1, 2)
        gm_non_functional = make_fx(f, tracing_mode="real")(inp)
        gm_functional = make_fx(
            torch.func.functionalize(gm_non_functional), tracing_mode="real"
        )(inp)
        self.assertEqual(gm_functional(torch.zeros(1, 2)), f(torch.zeros(1, 2)))

    def test_cond_subgraph_same_shape_env_as_parent(self):
        def true_fn(x):
            return x.sin() + 10

        def false_fn(x):
            return x.cos() - 20

        def f(x, pred):
            y = cond(pred, true_fn, false_fn, [x])
            z = torch.add(y, y)
            return z

        symbolic_traced_graph = self._check_tracing(
            f, (torch.ones(4), torch.Tensor([True]))
        )["symbolic"]
        graph_shape_env = symbolic_traced_graph.shape_env

        def _node_shape_env_iter(gm):
            for node in symbolic_traced_graph.graph.nodes:
                if node.op == "call_function":
                    val = node.meta.get("val")
                    if isinstance(val, tuple):
                        for v in val:
                            yield v.fake_mode.shape_env
                    else:
                        yield val.fake_mode.shape_env

        for shape_env in _node_shape_env_iter(symbolic_traced_graph):
            self.assertTrue(shape_env is graph_shape_env)

        for shape_env in _node_shape_env_iter(symbolic_traced_graph.true_graph_0):
            self.assertTrue(shape_env is graph_shape_env)

        for shape_env in _node_shape_env_iter(symbolic_traced_graph.false_graph_0):
            self.assertTrue(shape_env is graph_shape_env)

    def test_cond_functionalized_nested(self):
        def true_true_fn(x):
            y = x.cos()
            y.add_(4)
            return x.sin().max() + y.sin().max()

        def true_false_fn(x):
            return x.cos().min()

        def true_fn(x):
            pred = x.shape[0] == 1
            return cond(pred, true_true_fn, true_false_fn, [x])

        def false_fn(x):
            return x.sum()

        def f(x):
            pred = x.shape[0] == 1
            return cond(pred, true_fn, false_fn, [x])

        example_inputs = (torch.ones(4, 5),)
        functional_f = torch.func.functionalize(f)
        self.assertEqual(functional_f(*example_inputs), f(*example_inputs))

        graph_module = make_fx(torch.func.functionalize(f), tracing_mode="symbolic")(
            *example_inputs
        )
        self.assertEqual(graph_module(*example_inputs), f(*example_inputs))

        gm_true_true_branch = graph_module.true_graph_0.true_graph_0

        self.assertEqual(graph_module(*example_inputs), f(*example_inputs))

        all_ops = []
        for node in gm_true_true_branch.graph.nodes:
            if node.op == "call_function":
                all_ops.append(node.target)

        self.assertFalse(any(op._schema.is_mutable for op in all_ops))

    def test_cond_functionalized_data_dependent_pred(self):
        def true_fn(x):
            return x.sin().sum()

        def false_fn(x):
            return x.cos().sum()

        def f(x):
            pred = x.nonzero().shape[0] == 1
            return cond(pred, true_fn, false_fn, [x])

        example_inputs = (torch.ones(4, 5),)
        functional_f = torch.func.functionalize(f)
        self.assertEqual(functional_f(*example_inputs), f(*example_inputs))

        graph_module = make_fx(torch.func.functionalize(f))(*example_inputs)
        self.assertEqual(graph_module(*example_inputs), f(*example_inputs))

    # https://github.com/pytorch/pytorch/issues/126988
    def test_cond_functionalized_input_mutation_on_true_brancte(self):
        def true_fn(x):
            view_x = x.view(x.shape)
            view_x.add_(1)
            return view_x.sin().sum()

        def false_fn(x):
            return x.cos().sum()

        def f(x):
            pred = x.shape[0] == 4
            return cond(pred, true_fn, false_fn, [x])

        example_inputs = (torch.ones(4, 5),)
        # torch.cond inlines into one of the branches because the predicate
        # is a constant.
        gm = make_fx(torch.func.functionalize(f))(*example_inputs)
        self.assertExpectedInline(
            gm.code.strip(),
            """\
def forward(self, x_1):
    view = torch.ops.aten.view.default(x_1, [4, 5])
    add = torch.ops.aten.add.Tensor(view, 1);  view = None
    view_1 = torch.ops.aten.view.default(add, [4, 5]);  add = None
    view_2 = torch.ops.aten.view.default(view_1, [4, 5])
    sin = torch.ops.aten.sin.default(view_2);  view_2 = None
    sum_1 = torch.ops.aten.sum.default(sin);  sin = None
    copy_ = torch.ops.aten.copy_.default(x_1, view_1);  x_1 = view_1 = copy_ = None
    return sum_1""",
        )

        # torch.cond triggers the check of the branches because the predicate
        # is a SymBool.
        with self.assertRaisesRegex(
            UnsupportedAliasMutationException, "One of torch.cond branch"
        ):
            make_fx(torch.func.functionalize(f), tracing_mode="symbolic")(
                *example_inputs
            )

    # https://github.com/pytorch/pytorch/issues/126988
    def test_cond_functionalized_input_mutation_on_false_branch(self):
        def true_fn(x):
            return x.sin().sum()

        def false_fn(x):
            view_x = x.view(x.shape)
            view_x.add_(1)
            return view_x.cos().sum()

        def f(x):
            pred = x.shape[0] == 4
            return cond(pred, true_fn, false_fn, [x])

        example_inputs = (torch.ones(5, 5),)
        gm = make_fx(torch.func.functionalize(f))(*example_inputs)
        # torch.cond inlines into one of the branches because the predicate
        # is a constant.
        self.assertExpectedInline(
            gm.code.strip(),
            """\
def forward(self, x_1):
    view = torch.ops.aten.view.default(x_1, [5, 5])
    add = torch.ops.aten.add.Tensor(view, 1);  view = None
    view_1 = torch.ops.aten.view.default(add, [5, 5]);  add = None
    view_2 = torch.ops.aten.view.default(view_1, [5, 5])
    cos = torch.ops.aten.cos.default(view_2);  view_2 = None
    sum_1 = torch.ops.aten.sum.default(cos);  cos = None
    copy_ = torch.ops.aten.copy_.default(x_1, view_1);  x_1 = view_1 = copy_ = None
    return sum_1""",
        )

        # torch.cond triggers the check of the branches because the predicate
        # is a SymBool.
        with self.assertRaisesRegex(
            UnsupportedAliasMutationException, "One of torch.cond branch"
        ):
            make_fx(torch.func.functionalize(f), tracing_mode="symbolic")(
                *example_inputs
            )

    # https://github.com/pytorch/pytorch/issues/126988
    def test_cond_functionalized_output_alias_input(self):
        def true_fn(x):
            return x

        def false_fn(x):
            view_x = x.view(x.shape)
            return view_x

        def f(x):
            pred = x.shape[0] == 4
            return cond(pred, true_fn, false_fn, [x])

        example_inputs = (torch.ones(5, 5),)
        gm = make_fx(torch.func.functionalize(f))(*example_inputs)
        # torch.cond inlines into one of the branches because the predicate
        # is a constant.
        self.assertExpectedInline(
            gm.code.strip(),
            """\
def forward(self, x_1):
    view = torch.ops.aten.view.default(x_1, [5, 5]);  x_1 = None
    return view""",
        )

        # torch.cond triggers the check of the branches because the predicate
        # is a SymBool.
        with self.assertRaisesRegex(
            UnsupportedAliasMutationException, "One of torch.cond branch"
        ):
            make_fx(torch.func.functionalize(f), tracing_mode="symbolic")(
                *example_inputs
            )

    # https://github.com/pytorch/pytorch/issues/126988
    def test_cond_functionalized_nested_input_mutation(self):
        def true_true_fn(x):
            x.add_(4)
            return x.sin().max()

        def true_false_fn(x):
            return x.cos().min()

        def true_fn(x):
            pred = x.shape[0] == 1
            return cond(pred, true_true_fn, true_false_fn, [x])

        def false_fn(x):
            return x.sum()

        def f(x):
            pred = x.shape[0] == 1
            return cond(pred, true_fn, false_fn, [x])

        example_inputs = (torch.ones(4, 5),)
        with self.assertRaisesRegex(
            UnsupportedAliasMutationException, "One of torch.cond branch"
        ):
            make_fx(torch.func.functionalize(f), tracing_mode="symbolic")(
                *example_inputs
            )

    # https://github.com/pytorch/pytorch/issues/126988
    def test_cond_functionalized_nested_input_mutation_with_aot_func(self):
        def true_true_fn(x):
            x.add_(4)
            return x.sin().max()

        def true_false_fn(x):
            return x.cos().min()

        def true_fn(x):
            pred = x.shape[0] == 1
            return cond(pred, true_true_fn, true_false_fn, [x])

        def false_fn(x):
            return x.sum()

        def f(x):
            pred = x.shape[0] == 1
            return cond(pred, true_fn, false_fn, [x])

        example_input = torch.ones(4, 5)
        try:
            example_input_func = to_fun_old(example_input)
            torch._enable_functionalization(reapply_views=False)
            f(example_input_func)

            with self.assertRaisesRegex(
                UnsupportedAliasMutationException, "One of torch.cond branch"
            ):
                make_fx(f, tracing_mode="symbolic")(example_input_func)
        finally:
            torch._disable_functionalization()

        def f_wrapper(func):
            @functools.wraps(func)
            def wrapper(*args, **kwargs):
                torch._enable_functionalization(reapply_views=False)
                try:
                    return func(*args, **kwargs)
                finally:
                    torch._disable_functionalization()

            return wrapper

        with self.assertRaisesRegex(
            UnsupportedAliasMutationException, "One of torch.cond branch"
        ):
            make_fx(f_wrapper(f), tracing_mode="symbolic")(example_input_func)

    # https://github.com/pytorch/pytorch/issues/126988
    @xfailIfTorchDynamo
    def test_cond_functionalized_input_aliasing_with_aot_func(self):
        def true_fn(x):
            return x

        def false_fn(x):
            view_x = x.view(x.shape)
            return view_x

        def f(x):
            pred = x.sum() > 0
            return cond(pred, true_fn, false_fn, [x])

        example_input = torch.ones(5, 5)
        try:
            example_input_func = to_fun_old(example_input)
            torch._enable_functionalization(reapply_views=False)
            with self.assertRaisesRegex(
                UnsupportedAliasMutationException,
                "One of torch.cond branch might be aliasing",
            ):
                f(example_input_func)
        finally:
            torch._disable_functionalization()

        def f_wrapper(func):
            @functools.wraps(func)
            def wrapper(*args, **kwargs):
                torch._enable_functionalization(reapply_views=False)
                try:
                    func_args = pytree.tree_map(
                        lambda x: torch._to_functional_tensor(x)
                        if isinstance(x, torch.Tensor)
                        else x,
                        args,
                    )
                    func_kwargs = pytree.tree_map(
                        lambda x: torch._to_functional_tensor(x)
                        if isinstance(x, torch.Tensor)
                        else x,
                        kwargs,
                    )
                    return func(*func_args, **func_kwargs)
                finally:
                    torch._disable_functionalization()

            return wrapper

        with self.assertRaisesRegex(
            UnsupportedAliasMutationException,
            "One of torch.cond branch might be aliasing",
        ):
            make_fx(f_wrapper(f), tracing_mode="symbolic")(example_input)

    def test_cond_functionalized_aot_func_check_functional(self):
        def true_fn(x):
            return x.cos()

        def false_fn(x):
            y = x.sin()
            y.add_(5)
            return y

        def f(x):
            pred = x.shape[0] == 4
            return cond(pred, true_fn, false_fn, [x])

        example_input = torch.ones(5, 5)

        def f_wrapper(func):
            @functools.wraps(func)
            def wrapper(*args, **kwargs):
                torch._enable_functionalization(reapply_views=False)
                try:
                    func_args = pytree.tree_map(
                        lambda x: to_fun_old(x) if isinstance(x, torch.Tensor) else x,
                        args,
                    )
                    func_kwargs = pytree.tree_map(
                        lambda x: to_fun_old(x) if isinstance(x, torch.Tensor) else x,
                        kwargs,
                    )
                    return pytree.tree_map(
                        from_fun_old, func(*func_args, **func_kwargs)
                    )
                finally:
                    torch._disable_functionalization()

            return wrapper

        result_gm = make_fx(f_wrapper(f), tracing_mode="symbolic")(example_input)
        for node in result_gm.true_graph_0.graph.nodes:
            if node.op == "call_function":
                self.assertTrue(not node.target._schema.is_mutable)

        for node in result_gm.false_graph_0.graph.nodes:
            if node.op == "call_function":
                self.assertTrue(not node.target._schema.is_mutable)

        self.assertEqual(result_gm(torch.ones(5, 5)), f(torch.ones(5, 5)))

    def test_cond_nested_traced_other_inputs(self):
        def true_nested(y):
            return y * y

        def false_nested(y):
            return y + y

        def true_fn(k, pred2):
            z = cond(pred2, true_nested, false_nested, [k])
            return torch.add(torch.tensor([0.25, 0.25]), z)

        def false_fn(k, _):
            return k.cos()

        def f(k, pred, pred2):
            return cond(pred, true_fn, false_fn, [k, pred2])

        x = torch.tensor([0.5, 0.5])
        graph = make_fx(f)(x, torch.tensor(False), torch.tensor(False))

        a = torch.tensor([1.0, 1.0])
        result_true_true = graph.forward(a, torch.tensor(True), torch.tensor(True))
        self.assertEqual(result_true_true, (a * a) + torch.tensor([0.25, 0.25]))

        b = torch.tensor([2.0, 2.0])
        result_true_true = graph.forward(b, torch.tensor(True), torch.tensor(True))
        self.assertEqual(result_true_true, (b * b) + torch.tensor([0.25, 0.25]))

    def test_cond_nested_traced_multi(self):
        def true_a(y):
            return y * y

        def false_a(y):
            return y + y

        def true_b(y, z):
            return y + z

        def false_b(y, z):
            return y * z

        def f(x, pred, pred2):
            a_out = cond(pred, true_a, false_a, [x])
            b_out = cond(pred2, true_b, false_b, [x, x])
            return a_out + b_out

        x = torch.randn(4)
        graph = make_fx(f)(x, torch.tensor(False), torch.tensor(False))

        self.assertExpectedInline(
            graph.code.strip(),
            """\
def forward(self, x_1, pred_1, pred2_1):
    true_graph_0 = self.true_graph_0
    false_graph_0 = self.false_graph_0
    cond = torch.ops.higher_order.cond(pred_1, true_graph_0, false_graph_0, [x_1]);  pred_1 = true_graph_0 = false_graph_0 = None
    getitem = cond[0];  cond = None
    true_graph_1 = self.true_graph_1
    false_graph_1 = self.false_graph_1
    cond_1 = torch.ops.higher_order.cond(pred2_1, true_graph_1, false_graph_1, [x_1]);  pred2_1 = true_graph_1 = false_graph_1 = x_1 = None
    getitem_1 = cond_1[0];  cond_1 = None
    add = torch.ops.aten.add.Tensor(getitem, getitem_1);  getitem = getitem_1 = None
    return add""",  # noqa: B950
        )
        self.assertExpectedInline(
            graph.true_graph_0.code.strip(),
            """\
def forward(self, arg0_1):
    mul = torch.ops.aten.mul.Tensor(arg0_1, arg0_1);  arg0_1 = None
    return (mul,)""",
        )

    def test_raise_error_on_mismatch_type_size(self):
        def true_fn(x):
            return x.sin()

        def false_fn(x):
            return (x, x)

        def f(x, y):
            return cond(y, true_fn, false_fn, [x])

        x = torch.randn(4)
        with self.assertRaisesRegex(
            torch._dynamo.exc.CondOpArgsMismatchError,
            "Expected to return same number of outputs but got:",
        ):
            make_fx(f)(x, torch.tensor(False))

    def test_raise_error_on_mismatch_tensor_size(self):
        def true_fn(x):
            return x.sin()

        def false_fn(x):
            return torch.zeros([10, 10])

        def f(x, y):
            return cond(y, true_fn, false_fn, [x])

        x = torch.randn(4)
        with self.assertRaisesRegex(
            torch._dynamo.exc.UncapturedHigherOrderOpError,
            "Cond doesn't work unless it is captured completely with torch.compile",
        ):
            make_fx(f)(x, torch.tensor(False))

    def test_cond_traced_not_nested_fake_tensor(self):
        def true_fn(x):
            return x.sin()

        def false_fn(x):
            return x.cos()

        def f(x, y):
            return cond(y, true_fn, false_fn, [x])

        x = torch.randn(4)
        graph = make_fx(f, tracing_mode="fake")(x, torch.tensor(False))
        result_true = graph.forward(x, torch.tensor(True))
        result_false = graph.forward(x, torch.tensor(False))
        self.assertFalse(torch.allclose(result_true, result_false))
        self.assertEqual(result_true, torch.sin(x))
        self.assertEqual(result_false, torch.cos(x))

    def test_cond_nested_traced_fake_tensor(self):
        def true_nested(y):
            return y * y

        def false_nested(y):
            return y + y

        def true_fn(x, pred2):
            z = cond(pred2, true_nested, false_nested, [x])
            return x + z

        def false_fn(x, _):
            return x.cos()

        def f(x, pred, pred2):
            return cond(pred, true_fn, false_fn, [x, pred2])

        x = torch.randn(4)
        graph = make_fx(f, tracing_mode="fake")(
            x, torch.tensor(False), torch.tensor(False)
        )

        result_true_true = graph.forward(
            x, torch.tensor(True), torch.tensor(True)
        )  # True + True -> x * x
        result_true_false = graph.forward(
            x, torch.tensor(True), torch.tensor(False)
        )  # True + True -> x + x
        result_false_true = graph.forward(
            x, torch.tensor(False), torch.tensor(True)
        )  # False + either -> cos
        result_false_false = graph.forward(
            x, torch.tensor(False), torch.tensor(False)
        )  # False + either -> cos

        self.assertNotEqual(result_true_true, result_true_false)
        self.assertFalse(torch.allclose(result_false_true, result_true_true))

        self.assertEqual(result_false_true, result_false_false)

        self.assertEqual(result_true_true, (x * x) + x)
        self.assertEqual(result_true_false, x + x + x)

        self.assertEqual(result_false_true, torch.cos(x))

    def test_cond_nested_traced_other_inputs_fake_tensor(self):
        def true_nested(y):
            return y * y

        def false_nested(y):
            return y + y

        def true_fn(k, pred2):
            z = cond(pred2, true_nested, false_nested, [k])
            return torch.add(torch.tensor([0.25, 0.25]), z)

        def false_fn(k, _):
            return k.cos()

        def f(k, pred, pred2):
            return cond(pred, true_fn, false_fn, [k, pred2])

        x = torch.tensor([0.5, 0.5])
        graph = make_fx(f, tracing_mode="fake")(
            x, torch.tensor(False), torch.tensor(False)
        )

        a = torch.tensor([1.0, 1.0])
        result_true_true = graph.forward(a, torch.tensor(True), torch.tensor(True))
        self.assertEqual(result_true_true, (a * a) + torch.tensor([0.25, 0.25]))

        b = torch.tensor([2.0, 2.0])
        result_true_true = graph.forward(b, torch.tensor(True), torch.tensor(True))
        self.assertEqual(result_true_true, (b * b) + torch.tensor([0.25, 0.25]))

    def test_cond_nested_traced_multi_fake_tensor(self):
        def true_a(y):
            return y * y

        def false_a(y):
            return y + y

        def true_b(y, z):
            return y + z

        def false_b(y, z):
            return y * z

        def f(x, pred, pred2):
            a_out = cond(pred, true_a, false_a, [x])
            b_out = cond(pred2, true_b, false_b, [x, x])
            return a_out + b_out

        x = torch.randn(4)
        graph = make_fx(f, tracing_mode="fake")(
            x, torch.tensor(False), torch.tensor(False)
        )

        self.assertExpectedInline(
            graph.code.strip(),
            """\
def forward(self, x_1, pred_1, pred2_1):
    true_graph_0 = self.true_graph_0
    false_graph_0 = self.false_graph_0
    cond = torch.ops.higher_order.cond(pred_1, true_graph_0, false_graph_0, [x_1]);  pred_1 = true_graph_0 = false_graph_0 = None
    getitem = cond[0];  cond = None
    true_graph_1 = self.true_graph_1
    false_graph_1 = self.false_graph_1
    cond_1 = torch.ops.higher_order.cond(pred2_1, true_graph_1, false_graph_1, [x_1]);  pred2_1 = true_graph_1 = false_graph_1 = x_1 = None
    getitem_1 = cond_1[0];  cond_1 = None
    add = torch.ops.aten.add.Tensor(getitem, getitem_1);  getitem = getitem_1 = None
    return add""",  # noqa: B950
        )
        self.assertExpectedInline(
            graph.true_graph_0.code.strip(),
            """\
def forward(self, arg0_1):
    mul = torch.ops.aten.mul.Tensor(arg0_1, arg0_1);  arg0_1 = None
    return (mul,)""",
        )

    def test_raise_error_on_mismatch_type_size_fake_tensor(self):
        def true_fn(x):
            return x.sin()

        def false_fn(x):
            return (x, x)

        def f(x, y):
            return cond(y, true_fn, false_fn, [x])

        x = torch.randn(4)
        with self.assertRaisesRegex(
            torch._dynamo.exc.CondOpArgsMismatchError,
            "Expected to return same number of outputs but got:",
        ):
            make_fx(f, tracing_mode="fake")(x, torch.tensor(False))

    def test_raise_error_on_mismatch_tensor_size_fake_tensor(self):
        def true_fn(x):
            return x.sin()

        def false_fn(x):
            return torch.zeros([10, 10])

        def f(x, y):
            return cond(y, true_fn, false_fn, [x])

        x = torch.randn(4)
        with self.assertRaisesRegex(
            torch._dynamo.exc.UncapturedHigherOrderOpError,
            "Cond doesn't work unless it is captured completely with torch.compile",
        ):
            make_fx(f, tracing_mode="fake")(x, torch.tensor(False))

    def check_map_count(self, gm, op_count):
        i = 0
        for m in gm.modules():
            for node in m.graph.nodes:
                if (
                    node.op == "call_function"
                    and node.target == torch.ops.higher_order.map_impl
                ):
                    i += 1
        self.assertEqual(i, op_count)

    def test_tracing_map_real(self):
        def f(x, y):
            return x + y

        def g(xs, y):
            return control_flow.map(f, xs, y)

        gm = make_fx(g, tracing_mode="real")(torch.ones(3, 2, 2), torch.ones(2))
        x = torch.randn(3, 2, 2)
        y = torch.randn(2)
        res = gm(x, y)
        self.assertEqual(res, g(x, y))
        self.check_map_count(gm, 1)

    def test_tracing_map_symbolic_simple(self):
        def f(x, y):
            return x + y

        def g(xs, y):
            return control_flow.map(f, xs, y)

        gm = make_fx(g, tracing_mode="symbolic")(torch.ones(3, 2, 4), torch.ones(4))
        x = torch.randn(3, 2, 2)
        y = torch.randn(2)
        res = gm(x, y)
        self.assertEqual(res, g(x, y))
        self.check_map_count(gm, 1)

    def test_tracing_map_symbolic_list(self):
        def f(x, y):
            return [x[0][0] + y, x[1] * y]

        def g(xs, y, z):
            out = control_flow.map(f, xs, y)
            return out[0] + z, out[1] * z

        example_x = [[torch.ones(3, 4, 5)], torch.ones(3, 4, 5)]
        gm = make_fx(g, tracing_mode="symbolic")(
            example_x, torch.ones(5), torch.ones(5)
        )
        x = [[torch.randn(4, 5, 6)], torch.ones(4, 5, 6)]
        y = torch.randn(6)
        z = torch.ones(6)
        res = gm(x, y, z)
        self.assertEqual(res, g(x, y, z))
        self.check_map_count(gm, 1)

    def test_tracing_map_symbolic_dict(self):
        def f(x, y):
            return {"d": x["b"]["a"] + y, "e": x["c"] * y}

        def g(xs, y, z):
            out = control_flow.map(f, xs, y)
            return {"f": out["d"] + z, "g": out["e"] * z}

        example_x = {"b": {"a": torch.ones(3, 4, 5)}, "c": torch.ones(3, 4, 5)}
        gm = make_fx(g, tracing_mode="symbolic")(
            example_x, torch.ones(5), torch.ones(5)
        )
        x = {"b": {"a": torch.randn(4, 5, 6)}, "c": torch.ones(4, 5, 6)}
        y = torch.randn(6)
        z = torch.ones(6)
        res = gm(x, y, z)
        self.assertEqual(res, g(x, y, z))
        self.check_map_count(gm, 1)

    def test_tracing_map_autograd_symbolic_simple(self):
        def f(x, y):
            return x + y

        def g(xs, y):
            out = control_flow.map(f, xs, y)
            return torch.autograd.grad(out, (xs, y), torch.ones_like(out))

        gm = make_fx(g, tracing_mode="symbolic")(
            torch.ones(3, 4, 5, requires_grad=True), torch.ones(5, requires_grad=True)
        )
        x = torch.randn(4, 5, 6, requires_grad=True)
        y = torch.randn(6, requires_grad=True)
        res = gm(x, y)
        self.assertEqual(res, g(x, y))
        self.check_map_count(gm, 2)

    def test_tracing_map_autograd_symbolic_list(self):
        import torch.utils._pytree as pytree

        def f(x, y):
            return [x[0].cos() + y.sin(), x[1].sin() * y.cos()]

        def g(xs, y):
            out = control_flow.map(f, xs, y)
            flat_out = pytree.tree_leaves(out)
            flat_inp = pytree.tree_leaves((xs, y))
            requires_grad_inp = [inp for inp in flat_inp if inp.requires_grad]
            return torch.autograd.grad(
                flat_out, requires_grad_inp, [torch.ones_like(out) for out in flat_out]
            )

        gm = make_fx(g, tracing_mode="symbolic")(
            [torch.ones(3, 4, 5), torch.ones(3, 4, 5, requires_grad=True)],
            torch.ones(5, requires_grad=True),
        )
        x = [torch.randn(4, 5, 6), torch.ones(4, 5, 6, requires_grad=True)]
        y = torch.randn(6, requires_grad=True)
        res = gm(x, y)
        self.assertEqual(res, g(x, y))
        self.check_map_count(gm, 2)

    def test_tracing_map_autograd_symbolic_dict(self):
        def f(x, y):
            return [x["a"] + y, x["b"] * y]

        def g(xs, y):
            out = control_flow.map(f, xs, y)
            flat_out = pytree.tree_leaves(out)
            flat_inp = pytree.tree_leaves((xs, y))
            requires_grad_inp = [inp for inp in flat_inp if inp.requires_grad]
            return torch.autograd.grad(
                flat_out, requires_grad_inp, [torch.ones_like(out) for out in flat_out]
            )

        traced_x = {
            "a": torch.ones(3, 4, 5, requires_grad=True),
            "b": torch.ones(3, 4, 5, requires_grad=True),
        }
        gm = make_fx(g, tracing_mode="symbolic")(
            traced_x, torch.ones(5, requires_grad=True)
        )
        x = {
            "a": torch.randn(4, 5, 6, requires_grad=True),
            "b": torch.ones(4, 5, 6, requires_grad=True),
        }
        y = torch.randn(6, requires_grad=True)
        res = gm(x, y)
        self.assertEqual(res, g(x, y))
        self.check_map_count(gm, 2)

    def test_tracing_map_autograd_aot_functionalized(self):
        def inner(x, y):
            z = x - 1
            z.add_(1)
            return z * y

        def f(xs, y):
            res = control_flow.map(inner, xs, y)
            grads = torch.autograd.grad(res, (xs, y), torch.ones_like(res))
            return grads

        def f_wrapper(func):
            @functools.wraps(func)
            def wrapper(*args, **kwargs):
                torch._enable_functionalization(reapply_views=False)
                try:
                    return pytree.tree_map(from_fun_old, func(*args, **kwargs))
                finally:
                    torch._disable_functionalization()

            return wrapper

        example_inputs = (
            torch.ones(3, 2, 4, requires_grad=True),
            torch.ones(2, 4, requires_grad=True),
        )
        gm = make_fx(f, tracing_mode="symbolic")(*example_inputs)
        fgm = make_fx(f_wrapper(f), tracing_mode="symbolic")(*example_inputs)
        xs = torch.ones(3, 4, 5, requires_grad=True)
        y = torch.ones(4, 5, requires_grad=True)

        self.assertEqual(gm(xs, y), f(xs, y))

        def count_mutable(gm):
            c = 0
            for node in gm.graph.nodes:
                if node.op == "call_function":
                    if node.target == torch.ops.higher_order.map_impl:
                        c += count_mutable(getattr(gm, str(node.args[0])))
                    elif schema := getattr(node.target, "_schema", None):
                        c += int(schema.is_mutable)
            return c

        self.assertEqual(count_mutable(fgm), 0)
        # One for forward, one for recomputation logic in backward
        self.assertEqual(count_mutable(gm), 2)

    def test_map_functionalized(self):
        def map_fn(x, y):
            z = x + y
            z.add_(4)
            return z

        def f(xs, y):
            return control_flow.map(map_fn, xs, y)

        example_inputs = (torch.ones(3, 2, 4), torch.ones(4))
        functional_f = torch.func.functionalize(f)
        self.assertEqual(functional_f(*example_inputs), f(*example_inputs))

        gm = make_fx(torch.func.functionalize(f))(*example_inputs)
        self.assertEqual(gm(*example_inputs), f(*example_inputs))

        gm = make_fx(torch.func.functionalize(f), tracing_mode="symbolic")(
            *example_inputs
        )
        self.assertEqual(gm(*example_inputs), f(*example_inputs))

        for node in gm.body_graph_0.graph.nodes:
            if node.op == "call_function":
                self.assertTrue(not node.target._schema.is_mutable)
        self.check_map_count(gm, 1)

    def test_map_functionalized_aot_func(self):
        def map_fn(x, y):
            z = x + y
            z.add_(4)
            return z

        def f(xs, y):
            return control_flow.map(map_fn, xs, y)

        def f_wrapper(func):
            @functools.wraps(func)
            def wrapper(*args, **kwargs):
                torch._enable_functionalization(reapply_views=False)
                try:
                    return pytree.tree_map(from_fun_old, func(*args, **kwargs))
                finally:
                    torch._disable_functionalization()

            return wrapper

        example_inputs = (torch.ones(3, 2, 4), torch.ones(4))

        gm = make_fx(f_wrapper(f))(*example_inputs)

        for node in gm.body_graph_0.graph.nodes:
            if node.op == "call_function":
                self.assertTrue(not node.target._schema.is_mutable)

        self.assertEqual(gm(*example_inputs), f(*example_inputs))

    # https://github.com/pytorch/pytorch/issues/126988
    @xfailIfTorchDynamo
    def test_map_functionalized_arg_mutation(self):
        def map_fn(x, y):
            y.add_(4)
            return x + y

        def f(xs, y):
            return control_flow.map(map_fn, xs, y)

        example_inputs = (torch.ones(3, 2, 4), torch.ones(4))
        functional_f = torch.func.functionalize(f)
        with self.assertRaisesRegex(
            UnsupportedAliasMutationException, "torch.map is mutating the input!"
        ):
            functional_f(*example_inputs)

    # https://github.com/pytorch/pytorch/issues/126988
    @xfailIfTorchDynamo
    def test_map_functionalized_elem_mutation(self):
        def map_fn(x, y):
            x.add_(4)
            return x + y

        def f(xs, y):
            return control_flow.map(map_fn, xs, y)

        example_inputs = (torch.ones(3, 2, 4), torch.ones(4))
        functional_f = torch.func.functionalize(f)
        with self.assertRaisesRegex(
            UnsupportedAliasMutationException, "torch.map is mutating the input!"
        ):
            functional_f(*example_inputs)

    def test_cond_autograd_backward(self):
        def true_fn(x):
            return x.cos()

        def false_fn(x):
            return x.sin()

        def f(x, y):
            return control_flow.cond(x.shape[0] > 4, true_fn, false_fn, [y])

        example_inputs = (
            torch.ones(3, 2, 4, requires_grad=True),
            torch.ones(4, requires_grad=True),
        )
        f(*example_inputs).sum().backward()

        # Ensure no error is thrown when not running backward
        res = f(*example_inputs)

        # Ensure no error is thrown when not running backward
        res_compiled = torch.compile(f)(*example_inputs)
        self.assertEqual(res, res_compiled)

    # https://github.com/pytorch/pytorch/issues/126988
    @xfailIfTorchDynamo
    def test_map_functionalized_elem_alias(self):
        def map_fn(x):
            x.view(x.shape)
            return x

        def f(xs):
            return control_flow.map(map_fn, xs)

        example_inputs = (torch.ones(3, 2, 4),)
        functional_f = torch.func.functionalize(f)
        with self.assertRaisesRegex(
            UnsupportedAliasMutationException, "torch.map is aliasing the input!"
        ):
            functional_f(*example_inputs)

    def test_nested_map_cond_real(self):
        def true_fn(x, y):
            return x * y

        def false_fn(x, y):
            return x + y

        def f(x, pred, y):
            return cond(pred, true_fn, false_fn, [x, y])

        def g(pred, xs, y):
            return control_flow.map(f, xs, pred, y)

        gm = make_fx(g, tracing_mode="real")(
            torch.tensor(True), torch.ones(3, 2, 4), torch.ones(4)
        )
        pred = torch.tensor(False)
        x = torch.randn(3, 2, 4)
        y = torch.randn(4)
        res = gm(pred, x, y)
        self.assertEqual(res, g(pred, x, y))
        self.check_map_count(gm, 1)

    def test_nested_map_cond_symbolic(self):
        def true_fn(x, y):
            return x * y

        def false_fn(x, y):
            return x + y

        def f(x, pred, y):
            return cond(pred, true_fn, false_fn, [x, y])

        def g(pred, xs, y):
            return control_flow.map(f, xs, pred, y)

        gm = make_fx(g, tracing_mode="symbolic")(
            torch.tensor(True), torch.ones(3, 2, 4), torch.ones(4)
        )
        pred = torch.tensor(False)
        x = torch.randn(3, 2, 2)
        y = torch.randn(2)
        res = gm(pred, x, y)
        self.assertEqual(res, g(pred, x, y))
        self.check_map_count(gm, 1)

    def test_nested_cond_map_cond_symbolic(self):
        def true_fn(x, y):
            return x * y

        def false_fn(x, y):
            return x + y

        def f(x, pred, y):
            return cond(pred, true_fn, false_fn, [x, y])

        def g(pred, xs, y):
            return control_flow.map(f, xs, pred, y)

        def main_true_fn(pred, xs, y):
            return g(pred, xs, y) * 2

        def main_false_fn(pred, xs, y):
            return g(pred, xs, y) + 1

        def main(p, pred, xs, y):
            return cond(p, main_true_fn, main_false_fn, [pred, xs, y])

        gm = make_fx(main, tracing_mode="symbolic")(
            torch.tensor(True), torch.tensor(True), torch.ones(3, 2, 4), torch.ones(4)
        )
        p = torch.tensor(False)
        pred = torch.tensor(False)
        xs = torch.randn(3, 2, 2)
        y = torch.randn(2)
        res = gm(p, pred, xs, y)
        self.assertEqual(res, main(p, pred, xs, y))
        self.check_map_count(gm, 2)

    def test_cond_with_sym_pred(self):
        def true_fn(x):
            return x + x

        def false_fn(x):
            return x * x

        def foo(x):
            return cond(x.shape[0] == 4, true_fn, false_fn, [x])

        gm = make_fx(foo, tracing_mode="symbolic")(torch.ones(3, 2, 1))
        # The symbols in make_fx's shape_env should not be specialized.
        self.assertEqual(len(gm.shape_env.guards), 0)

        self.assertExpectedInline(
            gm.code.strip(),
            """\
def forward(self, x_1):
    sym_size_int = torch.ops.aten.sym_size.int(x_1, 0)
    eq = sym_size_int == 4;  sym_size_int = None
    true_graph_0 = self.true_graph_0
    false_graph_0 = self.false_graph_0
    cond = torch.ops.higher_order.cond(eq, true_graph_0, false_graph_0, [x_1]);  eq = true_graph_0 = false_graph_0 = x_1 = None
    getitem = cond[0];  cond = None
    return getitem""",  # noqa: B950
        )

        # We expect the traced graph module to work even if input size changes.
        x = torch.ones(4, 3, 2)
        self.assertEqual(gm(x), true_fn(x))
        self.assertEqual(foo(x), true_fn(x))

    def test_cond_with_unbacked_sym_pred(self):
        def foo(x):
            def true_fn(x):
                return x + x

            def false_fn(x):
                return x * x

            az = x.nonzero()
            return cond(az.shape[0] > 3, true_fn, false_fn, (x,))

        gm = make_fx(foo, tracing_mode="symbolic")(torch.randn(7))
        self.assertExpectedInline(
            gm.code.strip(),
            """\
def forward(self, x_1):
    nonzero = torch.ops.aten.nonzero.default(x_1)
    sym_size_int = torch.ops.aten.sym_size.int(nonzero, 0);  nonzero = None
    gt = sym_size_int > 3;  sym_size_int = None
    true_graph_0 = self.true_graph_0
    false_graph_0 = self.false_graph_0
    cond = torch.ops.higher_order.cond(gt, true_graph_0, false_graph_0, [x_1]);  gt = true_graph_0 = false_graph_0 = x_1 = None
    getitem = cond[0];  cond = None
    return getitem""",
        )

    def _check_closure_correctly_lifted(self, f, *, args, exp_res, exp_arg_num):
        assert isinstance(args, (tuple, list))
        self.assertEqual(f(*args), exp_res)
        gm = make_fx(f)(*args)
        self.assertEqual(gm(*args), exp_res)

        def cnt_placeholder(gm):
            return len([node for node in gm.graph.nodes if node.op == "placeholder"])

        placeholder_cnts = [cnt_placeholder(mod) for mod in gm.children()]
        self.assertTrue(all(cnt == exp_arg_num for cnt in placeholder_cnts))

    def _check_closure_correctly_lifted_with_mutation(
        self, f, closures_to_be_mutated, *, args, exp_arg_num
    ):
        exp_res = f(*args)
        self._check_closure_correctly_lifted(
            f, args=args, exp_res=exp_res, exp_arg_num=exp_arg_num
        )

        for closure in closures_to_be_mutated:
            closure.add(-1)
        new_exp_res = f(*args)

        self._check_closure_correctly_lifted(
            f, args=args, exp_res=new_exp_res, exp_arg_num=exp_arg_num
        )

    def test_cond_with_tensor_closure(self):
        a = torch.ones(2, 3)
        b = torch.ones(2, 3) + 1

        def true_fn(x):
            return x + a

        def false_fn(x):
            return x + b

        def foo(x):
            return cond(x.shape[0] == 4, true_fn, false_fn, [x])

        # expected branches takes [x, a, b] as input
        inp = torch.randn(2, 3)
        self._check_closure_correctly_lifted_with_mutation(
            foo, (a, b), args=(inp,), exp_arg_num=3
        )

    def test_cond_with_tensor_closure_graph_module(self):
        a = torch.ones(2, 3)
        b = torch.ones(2, 3) + 1

        def true_fn(x):
            return x + a

        def false_fn(x):
            return x + b

        def foo(x):
            return cond(x.shape[0] == 4, true_fn, false_fn, [x])

        # expected branches takes [x, a, b] as input
        inp = torch.randn(2, 3)

        gm = make_fx(foo, tracing_mode="symbolic", _allow_non_fake_inputs=True)(inp)

        self.assertExpectedInline(
            gm.code.strip(),
            """\
def forward(self, x_1):
    sym_size_int = torch.ops.aten.sym_size.int(x_1, 0)
    eq = sym_size_int == 4;  sym_size_int = None
    true_graph_0 = self.true_graph_0
    false_graph_0 = self.false_graph_0
    _tensor_constant0 = self._tensor_constant0
    _tensor_constant1 = self._tensor_constant1
    cond = torch.ops.higher_order.cond(eq, true_graph_0, false_graph_0, [x_1, _tensor_constant0, _tensor_constant1]);  eq = true_graph_0 = false_graph_0 = x_1 = _tensor_constant0 = _tensor_constant1 = None
    getitem = cond[0];  cond = None
    return getitem""",  # noqa: B950
        )
        self.assertExpectedInline(
            gm.true_graph_0.code.strip(),
            """\
def forward(self, arg0_1, arg1_1, arg2_1):
    add = torch.ops.aten.add.Tensor(arg0_1, arg1_1);  arg0_1 = arg1_1 = None
    return (add,)""",
        )

    def test_cond_with_module_param_closure(self):
        class Mod(torch.nn.Module):
            def __init__(self) -> None:
                super().__init__()
                self.register_parameter(
                    "param", torch.nn.Parameter(torch.ones(2, 3), requires_grad=False)
                )
                self.buffer = torch.nn.Buffer(torch.ones(2, 3) + 1)

        my_mode = Mod()

        def true_fn(x):
            return x + my_mode.param

        def false_fn(x):
            return x + my_mode.buffer

        def foo(x):
            return cond(x.shape[0] == 4, true_fn, false_fn, [x])

        inp = torch.ones(2, 3)
        # expected both branches takes (x, param, buffer)
        self._check_closure_correctly_lifted_with_mutation(
            foo, (my_mode.param, my_mode.buffer), args=(inp,), exp_arg_num=3
        )

    def test_cond_with_module_python_scalar_closure(self):
        def foo(x):
            a = torch.ones(1, 1)
            b = 1

            def true_fn(x):
                return x + a

            def false_fn(x):
                return x + b

            return cond(x.shape[0] == 4, true_fn, false_fn, [x])

        inp = torch.ones(2, 3)
        res = inp + 1
        # python scalar b is not lifted as input, so both branches take (x, a)
        self._check_closure_correctly_lifted(
            foo, args=(inp,), exp_res=res, exp_arg_num=2
        )

    def test_cond_nested_with_closure(self):
        a = torch.ones(1, 1)
        b = torch.ones(1, 1) + 1

        def inner_true_fn(x):
            return x + a

        def inner_false_fn(x):
            return x + b

        def foo(x):
            def true_fn(x):
                return cond(x.shape[0] == 2, inner_true_fn, inner_false_fn, [x])

            def false_fn(x):
                return cond(x.shape[0] > 4, inner_true_fn, inner_false_fn, [x])

            return cond(x.shape[0] == 4, true_fn, false_fn, [x])

        inp = torch.ones(2, 3)
        # For top-level cond, it take 3 arguments (x, a, b). Dynamo should
        # realize that the nonlocal variables are same for the true and false
        # branches, so it should de-dupe them.
        # For second-level conds, it takes (x, a, b)
        self._check_closure_correctly_lifted_with_mutation(
            foo, (a, b), args=(inp,), exp_arg_num=3
        )

    def test_cond_nested_with_closure_graph_module(self):
        a = torch.ones(1, 1)
        b = torch.ones(1, 1) + 1

        def inner_true_fn(x):
            return x + a

        def inner_false_fn(x):
            return x + b

        def foo(x):
            def true_fn(x):
                return cond(x.shape[0] == 2, inner_true_fn, inner_false_fn, [x])

            def false_fn(x):
                return cond(x.shape[0] > 4, inner_true_fn, inner_false_fn, [x])

            return cond(x.shape[0] == 4, true_fn, false_fn, [x])

    def test_map_unfunc_boolean_tensor_for_nested_map_cond(self):
        def map_fn(pred, x):
            def fn(x, pred):
                return control_flow.cond(pred, lambda x: x * 2, lambda x: x / 2, (x,))

            return control_flow.map(fn, x, pred)

        def f_wrapper(func):
            @functools.wraps(func)
            def wrapper(*args, **kwargs):
                torch._enable_functionalization(reapply_views=False)
                try:
                    func_args = pytree.tree_map(
                        lambda x: to_fun_old(x) if isinstance(x, torch.Tensor) else x,
                        args,
                    )
                    func_kwargs = pytree.tree_map(
                        lambda x: to_fun_old(x) if isinstance(x, torch.Tensor) else x,
                        kwargs,
                    )
                    return pytree.tree_map(
                        from_fun_old, func(*func_args, **func_kwargs)
                    )
                finally:
                    torch._disable_functionalization()

            return wrapper

        gm = make_fx(f_wrapper(map_fn))(
            torch.tensor(True), torch.ones([2, 3], requires_grad=False)
        )
        self.assertExpectedInline(
            gm.code.strip(),
            """\
def forward(self, pred_1, x_1):
    body_graph_0 = self.body_graph_0
    map_impl = torch.ops.higher_order.map_impl(body_graph_0, [x_1], [pred_1]);  body_graph_0 = x_1 = pred_1 = None
    getitem = map_impl[0];  map_impl = None
    return getitem""",
        )
        self.assertExpectedInline(
            gm.body_graph_0.code.strip(),
            """\
def forward(self, arg0_1, arg1_1):
    true_graph_0 = self.true_graph_0
    false_graph_0 = self.false_graph_0
    cond = torch.ops.higher_order.cond(arg1_1, true_graph_0, false_graph_0, [arg0_1]);  arg1_1 = true_graph_0 = false_graph_0 = arg0_1 = None
    getitem = cond[0];  cond = None
    return [getitem]""",  # noqa: B950
        )

    @skipIfCrossRef  # Arg order changes with crossref
    def test_cond_make_fx_preserve_stack_trace_for_nodes_in_subgraph(self):
        def true_fn(x):
            return x + x.cos()

        def false_fn(x):
            return x * x.sin()

        def foo(x):
            return cond(x.shape[0] == 4, true_fn, false_fn, (x,))

        inp = torch.randn([4, 3])
        gm, _ = torch._dynamo.export(foo)(inp)

        def run_with_interpreter(*args):
            with torch.fx.traceback.preserve_node_meta():
                return torch.fx.Interpreter(gm).run(*args)

        new_gm = make_fx(run_with_interpreter)(inp)

        checked_ops = {"add", "mul", "sin", "cos"}
        checked_meta = ["source_fn_stack", "stack_trace"]
        all_source_fns = collect_meta_for_filtered_nodes(gm, checked_ops, checked_meta)
        new_source_fns = collect_meta_for_filtered_nodes(
            new_gm, checked_ops, checked_meta
        )
        self.assertEqual(all_source_fns, new_source_fns)

    @unittest.skipIf(
        TEST_WITH_TORCHDYNAMO,
        "triggers cache limit for foo and changes unique_graphs count.",
    )
    def test_cond_no_dynamo_cache_limit(self):
        torch._dynamo.reset()
        counters = torch._dynamo.utils.counters
        counters.clear()

        def foo(x, true_fn, false_fn):
            return cond(x.sum() < 0, true_fn, false_fn, (x,))

        inp = torch.ones(3, 4)
        exp_out = inp.sin()
        iter_n = torch._dynamo.config.cache_size_limit + 1

        # Need this because Dynamo checks lambda code ID not object itself.
        def make_dummy_fn(op):
            exec(f"temp = lambda x: x.{op}()")
            return locals()["temp"]

        for _ in range(iter_n):
            # each lambda has a different object id thus fails the guard
            self.assertEqual(
                foo(inp, make_dummy_fn("cos"), make_dummy_fn("sin")), exp_out
            )

        # each iteration captures a cond and a getitem from the tuple output
        self.assertEqual(counters["stats"]["calls_captured"], iter_n * 2)
        self.assertEqual(counters["stats"]["unique_graphs"], iter_n)

    def test_cond_with_consecutive_make_fx_symbolic(self):
        def true_fn(x):
            return x - x.cos()

        def false_fn(x):
            return x + x.sin()

        def foo(x):
            return cond(x.shape[0] == 4, true_fn, false_fn, [x])

        inps = (torch.ones(3, 4), torch.ones(3, 5), torch.ones(5, 4), torch.ones(5, 3))
        for inp in inps:
            gm = make_fx(foo, tracing_mode="symbolic")(torch.ones(3, 4))
            self.assertExpectedInline(
                gm.code.strip(),
                """\
def forward(self, x_1):
    sym_size_int = torch.ops.aten.sym_size.int(x_1, 0)
    eq = sym_size_int == 4;  sym_size_int = None
    true_graph_0 = self.true_graph_0
    false_graph_0 = self.false_graph_0
    cond = torch.ops.higher_order.cond(eq, true_graph_0, false_graph_0, [x_1]);  eq = true_graph_0 = false_graph_0 = x_1 = None
    getitem = cond[0];  cond = None
    return getitem""",  # noqa: B950
            )

            self.assertExpectedInline(
                gm.true_graph_0.code.strip(),
                """\
def forward(self, arg0_1):
    cos = torch.ops.aten.cos.default(arg0_1)
    sub = torch.ops.aten.sub.Tensor(arg0_1, cos);  arg0_1 = cos = None
    return (sub,)""",
            )

            self.assertExpectedInline(
                gm.false_graph_0.code.strip(),
                """\
def forward(self, arg0_1):
    sin = torch.ops.aten.sin.default(arg0_1)
    add = torch.ops.aten.add.Tensor(arg0_1, sin);  arg0_1 = sin = None
    return (add,)""",
            )

    def _create_test_fns_for_cond(
        self, pred, inner_most_fn, operands, closure_list, nested_level
    ):
        if nested_level == 0:
            if len(closure_list) > 0:

                def true_fn(*operands):
                    return inner_most_fn(*operands) + inner_most_fn(*closure_list)

                def false_fn(*operands):
                    return inner_most_fn(*operands) - inner_most_fn(*closure_list)

            else:

                def true_fn(*operands):
                    return inner_most_fn(*operands)

                def false_fn(*operands):
                    return inner_most_fn(*operands)

            def fn(*operands):
                if len(operands) == 0 and len(closure_list) == 0:
                    return torch.zeros(1)
                return cond(pred, true_fn, false_fn, operands)

            return operands, fn
        else:
            args, inner_fn = self._create_test_fns_for_cond(
                pred <= 0, inner_most_fn, operands, closure_list, nested_level - 1
            )

            def true_fn(*operands):
                return inner_most_fn(*operands) + inner_fn(*args)

            def false_fn(*operands):
                return inner_most_fn(*operands) - inner_fn(*args)

            def fn(*operands):
                if len(operands) == 0 and len(closure_list) == 0:
                    return torch.ones(1)
                return cond(pred, true_fn, false_fn, operands)

            return operands, fn

    def _init_predicate(self, pred_type):
        if pred_type == "bool":
            return True
        elif pred_type == "intTensor":
            return torch.tensor(1)
        elif pred_type == "floatTensor":
            return torch.tensor(1.0)
        elif pred_type == "boolTensor":
            return torch.tensor(False)
        else:
            raise NotImplementedError

    def _init_fn(self, inner_fn_type):
        if inner_fn_type == "function":
            return reduce_func
        elif inner_fn_type == "module":
            return ReduceMod()
        elif inner_fn_type == "object":
            return ReduceObj()
        else:
            raise NotImplementedError

    @parametrize("predType", ["bool", "intTensor", "floatTensor", "boolTensor"])
    @parametrize("innerFnType", ["function", "module", "object"])
    @parametrize("nOperands", [0, 1])
    @parametrize("nClosure", [0, 1])
    @parametrize("nesting", [0, 2])
    def test_cond_tracing_with_valid_inputs(
        self, predType, innerFnType, nOperands, nClosure, nesting
    ):
        pred = self._init_predicate(predType)
        inner_fn = self._init_fn(innerFnType)
        operands = [torch.ones(2, 3) + i for i in range(nOperands)]
        closure = [torch.ones(2, 3) - i for i in range(nClosure)]
        args, fn = self._create_test_fns_for_cond(
            pred, inner_fn, operands, closure, nesting
        )
        eager_res = fn(*args)
        for tracing_mode in ["symbolic", "fake", "real"]:
            # set _allow_non_fake_inputs = True to allow fake prop through closures
            with self.subTest(tracing_mode=tracing_mode):
                gm = make_fx(
                    fn, tracing_mode=tracing_mode, _allow_non_fake_inputs=True
                )(*args)
                self.assertEqual(gm(*args), eager_res)

    @parametrize("predType", ["boolTensor"])
    @parametrize("innerFnType", ["function", "module", "object"])
    @parametrize("nOperands", [1, 2])
    @parametrize("nClosure", [0, 1])
    @parametrize("nesting", [0])
    def test_cond_vmap(self, predType, innerFnType, nOperands, nClosure, nesting):
        pred = self._init_predicate(predType)
        inner_fn = self._init_fn(innerFnType)
        operands = [torch.ones(2, 3) + i for i in range(nOperands)]
        closure = [torch.ones(2, 3) - i for i in range(nClosure)]
        args, fn = self._create_test_fns_for_cond(
            pred, inner_fn, operands, closure, nesting
        )
        eager_res = fn(*args)
        out = torch.vmap(fn)(*args)
        if nClosure == 0:
            self.assertEqual(eager_res, out)
        else:
            self.assertEqual(eager_res, out[0])
            self.assertEqual(eager_res, out[1])

    def test_cond_vmap_simple(self):
        def fn(x):
            return torch.cond(
                pred=torch.tensor([True]),
                true_fn=lambda x: x + 100,
                false_fn=lambda x: x,
                operands=(x,),
            )

        a = torch.arange(15).reshape((3, 5))
        res = torch.vmap(fn, in_dims=(0,))(a)
        self.assertEqual(res.shape, (3, 5))
        self.assertEqual(res, a + 100)

    def test_cond_vmap_multiple_inputs(self):
        def fn(x, y):
            return torch.cond(
                pred=x.sum() < y.sum(),
                true_fn=lambda x, y: x + 100,
                false_fn=lambda x, y: y,
                operands=(x, y),
            )

        a = torch.arange(15).reshape(3, 5)
        b = torch.ones_like(a) + 3
        res = torch.vmap(fn, in_dims=(0, 0))(a, b)
        expected = torch.tensor(
            [[100, 101, 102, 103, 104], [4, 4, 4, 4, 4], [4, 4, 4, 4, 4]]
        )
        self.assertEqual(res.shape, (3, 5))
        self.assertEqual(expected, res)

    def test_cond_vmap_single_input_with_closure(self):
        a = torch.ones((3, 5)) + 3
        c = torch.arange(5)

        def fn(x):
            return torch.cond(
                pred=torch.tensor([True]),
                true_fn=lambda x: x + c,
                false_fn=lambda x: x - c,
                operands=(x,),
            )

        res = torch.vmap(fn, in_dims=(0,))(
            a,
        )
        with unittest.mock.patch("torch._dynamo.config.error_on_recompile", True):
            res = torch.vmap(fn, in_dims=(0,))(
                a,
            )
        self.assertEqual(a + c, res)

    def test_cond_vmap_multiple_args_with_closure(self):
        a = torch.ones((3, 5), dtype=torch.int64) + 3
        b = torch.arange(15).reshape(3, 5)
        c = torch.arange(5)

        def fn(x, y):
            return torch.cond(
                pred=torch.tensor([False]),
                true_fn=lambda x, y: x + c,
                false_fn=lambda x, y: y - c,
                operands=(x, y),
            )

        res = torch.vmap(fn)(a, b)
        self.assertEqual(b - c, res)

    @parametrize("nClosure", [0, 1])
    def test_cond_vmap_multiple_outputs(self, nClosure):
        if nClosure:
            c = torch.ones(5, dtype=torch.int64) + 5

            def fn(x):
                return torch.cond(
                    pred=torch.tensor([True]),
                    true_fn=lambda x: (x + c, x - c),
                    false_fn=lambda x: (x, x),
                    operands=(x,),
                )

        else:

            def fn(x):
                return torch.cond(
                    pred=torch.tensor([True]),
                    true_fn=lambda x: (x + 1, x - 1),
                    false_fn=lambda x: (x, x),
                    operands=(x,),
                )

        a = torch.arange(15).reshape(3, 5)
        res = torch.vmap(fn)(
            a,
        )
        self.assertEqual(len(res), 2)
        if nClosure:
            self.assertEqual(res, (a + c, a - c))
        else:
            self.assertEqual(res, (a + 1, a - 1))

    @parametrize("boolcond", [True, False])
    def test_vmap_vmap(self, boolcond):
        def fn(x):
            return torch.cond(
                pred=torch.tensor([True]) if not boolcond else True,
                true_fn=lambda x: x + 1,
                false_fn=lambda x: x - 1,
                operands=(x,),
            )

        def wrapper(x):
            return torch.vmap(fn)(x)

        a = torch.ones((3, 4, 5))
        res = torch.vmap(wrapper)(a)
        self.assertEqual(res, a + 1)

    def test_cond_trace_set__and_mutate_input(self):
        def f(a, tmp):
            a_view = a.view(-1)
            with torch.no_grad():
                a.set_(tmp)
                a_view.mul_(2)
            return a + tmp

        inp = torch.ones(3, 3, requires_grad=True)
        tmp = torch.ones(3, 3, requires_grad=True)
        # graph break: torch._dynamo.exc.Unsupported: call_function DelayGraphBreakVariable() [TensorVariable()] {}
        # due to set_
        with self.assertRaisesRegex(
            torch._dynamo.exc.UncapturedHigherOrderOpError,
            "Cond doesn't work unless it is captured completely with torch.compile",
        ):
            torch.cond(inp.sum() > 0, f, f, (inp, tmp))

    @skipIfCrossRef  # Arg order changes with crossref
    def test_cond_trace_set__and_mutate_intermediate(self):
        def f(a, tmp):
            a = a.clone()
            a_view = a.view(-1)
            tmp = tmp.clone()
            with torch.no_grad():
                a.set_(tmp)
                a_view.mul_(2)
            return a + tmp

        inp = torch.ones(3, 3, requires_grad=True)
        tmp = torch.ones(3, 3, requires_grad=True)

        class Mod(torch.nn.Module):
            def forward(self, inp: torch.Tensor, tmp: torch.Tensor) -> torch.Tensor:
                return torch.cond(inp.sum() > 0, f, f, (inp, tmp))

        with self.assertRaisesRegex(
            RuntimeError, "cannot mutate tensors with frozen storage"
        ):
            out = torch.compile(Mod(), backend="aot_eager")(inp, tmp)

        with self.assertRaisesRegex(
            RuntimeError, "cannot mutate tensors with frozen storage"
        ):
            out = torch.compile(Mod(), backend="inductor")(inp, tmp)

        from torch._dynamo.testing import EagerAndRecordGraphs

        backend = EagerAndRecordGraphs()
        out = torch.compile(Mod(), backend=backend)(inp, tmp)
        self.assertExpectedInline(
            backend.graphs[0].cond_true_0.code.strip("\n"),
            """\
def forward(self, l_inp_, l_tmp_):
    l_inp__1 = l_inp_
    l_tmp__1 = l_tmp_
    a = l_inp__1.clone();  l_inp__1 = None
    a_view = a.view(-1)
    tmp = l_tmp__1.clone();  l_tmp__1 = None
    _set_grad_enabled = torch._C._set_grad_enabled(False);  _set_grad_enabled = None
    set_ = a.set_(tmp);  set_ = None
    mul_ = a_view.mul_(2);  a_view = mul_ = None
    _set_grad_enabled_1 = torch._C._set_grad_enabled(True);  _set_grad_enabled_1 = None
    add = a + tmp;  a = tmp = None
    return (add,)
    """,
        )
        self.assertEqual(out, f(inp, tmp))

    @parametrize("requires_grad", [True, False])
    def test_cond_symint_operands(self, requires_grad):
        from torch._dynamo.testing import EagerAndRecordGraphs

        backend = EagerAndRecordGraphs()

        class Mod(torch.nn.Module):
            def __init__(self):
                super().__init__()
                self.num = 3

            def forward(self, a, b):
                return torch.cond(
                    pred=torch.tensor([True]),
                    true_fn=lambda a, b: a + b + self.num,
                    false_fn=lambda a, b: a - b - self.num,
                    operands=(a, b),
                )

        a = torch.ones(3, 3, requires_grad=requires_grad)
        b = torch.ones(3, 3, requires_grad=requires_grad)
        out = torch.compile(Mod(), backend=backend, dynamic=True)(a, b)
        self.assertEqual(out, Mod()(a, b))
        self.assertEqual(len(backend.graphs), 1)
        self.assertExpectedInline(
            backend.graphs[0].code.strip(),
            """\
def forward(self, s0 : torch.SymInt, L_a_ : torch.Tensor, L_b_ : torch.Tensor, L_self_num : torch.SymInt):
    l_a_ = L_a_
    l_b_ = L_b_
    l_self_num = L_self_num
    tensor = torch.tensor([True])
    cond_true_0 = self.cond_true_0
    cond_false_0 = self.cond_false_0
    cond = torch.ops.higher_order.cond(tensor, cond_true_0, cond_false_0, [l_a_, l_b_, l_self_num]);  tensor = cond_true_0 = cond_false_0 = l_a_ = l_b_ = l_self_num = None
    getitem = cond[0];  cond = None
    return (getitem,)""",  # noqa: B950
        )

    def test_two_hops_not_sharing_code_obj(self):
        pred, args = torch.tensor(True), (torch.ones(3, 3),)

        def fn1(x):
            return x + 1

        def fn2(x):
            return x - 1

        from torch._dynamo.testing import CompileCounter

        # Tests rely on automatic_dynamic = True
        with torch._dynamo.config.patch(automatic_dynamic_shapes=True):
            cnt = CompileCounter()
            torch.compile(torch.cond, backend=cnt)(pred, fn1, fn2, args)
            self.assertEqual(cnt.frame_count, 1)

            args = (torch.randn(3, 3),)
            # No recompilation
            torch.compile(torch.cond, backend=cnt)(pred, fn1, fn2, args)
            self.assertEqual(cnt.frame_count, 1)

            def cond_fn(x):
                return x.sum() > 0

            args = (torch.randn(4, 4),)
            torch.compile(torch.while_loop, backend=cnt)(cond_fn, fn2, args)
            # recompilation
            self.assertEqual(cnt.frame_count, 2)

            args = (torch.randn(4, 4),)
            torch.compile(torch.while_loop, backend=cnt)(cond_fn, fn2, args)
            self.assertEqual(cnt.frame_count, 2)

            # With recompilation due to automatic dynamic
            # This also proves that while_loop doesn't share code obj with cond
            torch.compile(torch.cond, backend=cnt)(pred, fn1, fn2, (torch.randn(4, 4),))
            self.assertEqual(cnt.frame_count, 3)

    def test_hop_raises_if_not_overriding_call(self):
        class WrongHop(torch._ops.HigherOrderOperator):
            pass

        with self.assertRaisesRegex(TypeError, "WrongHop"):
            wrong_hop = WrongHop("wrong_hop")

    def test_scan_functionalized(self):
        def f(init, xs):
            return scan(get_scan_combine_fn("add", False), init, xs, dim=1)

        example_inputs = torch.ones(5, 7, 4)
        example_init = torch.ones(5, 4)
        functional_f = torch.func.functionalize(f)
        self.assertEqual(
            functional_f(example_init, example_inputs), f(example_init, example_inputs)
        )

    # https://github.com/pytorch/pytorch/issues/126988
    @xfailIfTorchDynamo
    def test_scan_functionalized_elem_mutation(self):
        def add1(x, y):
            x.add_(4)
            return x + y, x + y

        def f(init, xs):
            return scan(add1, init, xs, dim=1)

        example_inputs = torch.ones(5, 7, 4)
        example_init = torch.ones(5, 4)
        functional_f = torch.func.functionalize(f)
        with self.assertRaisesRegex(
            UnsupportedAliasMutationException,
            "Combine_fn might be modifying the input!",
        ):
            functional_f(example_init, example_inputs)

        def add2(x, y):
            y.add_(4)
            return x + y, x + y

        def f(init, xs):
            return scan(add2, init, xs, dim=1)

        functional_f = torch.func.functionalize(f)
        with self.assertRaisesRegex(
            UnsupportedAliasMutationException,
            "Combine_fn might be modifying the input!",
        ):
            functional_f(example_init, example_inputs)

    # https://github.com/pytorch/pytorch/issues/126988
    @xfailIfTorchDynamo
    def test_scan_functionalized_elem_alias(self):
        def add(x, y):
            return x, x

        def f(init, xs):
            return scan(add, init, xs, dim=1)

        example_inputs = torch.ones(5, 7, 4)
        example_init = torch.ones(5, 4)
        functional_f = torch.func.functionalize(f)
        with self.assertRaisesRegex(
            UnsupportedAliasMutationException, "Combine_fn might be aliasing the input!"
        ):
            functional_f(example_init, example_inputs)

    @skipIfTorchDynamo("Graph is not captured by backend if test with dynamo")
    def test_scan_pytree_closure(self):
        from torch._dynamo.testing import EagerAndRecordGraphs

        param_buffer = ({"param": torch.randn(3, 3)}, (torch.randn(3),))

        def add(carry, x):
            ret = (carry @ param_buffer[0]["param"]) @ x + param_buffer[1][0]
            return ret, ret.sum()

        def f(init, xs):
            return scan(add, init, xs)

        init = torch.randn(4, 3)
        xs = torch.randn(3, 3, 3)

        backend = EagerAndRecordGraphs()
        eager_out = f(init, xs)
        compiled_out = torch.compile(f, backend=backend)(init, xs)
        exp_out = _fake_scan(add, init, xs)

        self.assertEqual(len(backend.graphs), 1)
        if TEST_WITH_CROSSREF:
            self.assertExpectedInline(
                backend.graphs[0].code.strip(),
                """\
def forward(self, L_init_ : torch.Tensor, L_xs_ : torch.Tensor, L_add_closure_0_cell_contents_0_param_ : torch.Tensor, L_add_closure_0_cell_contents_1_0_ : torch.Tensor):
    l_init_ = L_init_
    l_xs_ = L_xs_
    l_add_closure_0_cell_contents_0_param_ = L_add_closure_0_cell_contents_0_param_
    l_add_closure_0_cell_contents_1_0_ = L_add_closure_0_cell_contents_1_0_
    r = l_xs_.select(0, 0)
    r_1 = l_init_.matmul(l_add_closure_0_cell_contents_0_param_)
    r_2 = r_1.matmul(r);  r_1 = r = None
    r_3 = r_2.add(l_add_closure_0_cell_contents_1_0_);  r_2 = None
    r_4 = r_3.sum();  r_3 = r_4 = None
    r_5 = l_init_.clone();  r_5 = None
    r_6 = torch.select_copy(l_xs_, 0, 0);  r_6 = None
    scan_combine_fn_0 = self.scan_combine_fn_0
    scan = torch.ops.higher_order.scan(scan_combine_fn_0, [l_init_], [l_xs_], 0, False, [l_add_closure_0_cell_contents_0_param_, l_add_closure_0_cell_contents_1_0_]);  scan_combine_fn_0 = l_init_ = l_xs_ = l_add_closure_0_cell_contents_0_param_ = l_add_closure_0_cell_contents_1_0_ = None
    getitem = scan[0]
    getitem_1 = scan[1];  scan = None
    return (getitem, getitem_1)""",  # noqa: B950
            )

        else:
            self.assertExpectedInline(
                backend.graphs[0].code.strip(),
                """\
def forward(self, L_init_ : torch.Tensor, L_xs_ : torch.Tensor, L_add_closure_0_cell_contents_0_param_ : torch.Tensor, L_add_closure_0_cell_contents_1_0_ : torch.Tensor):
    l_init_ = L_init_
    l_xs_ = L_xs_
    l_add_closure_0_cell_contents_0_param_ = L_add_closure_0_cell_contents_0_param_
    l_add_closure_0_cell_contents_1_0_ = L_add_closure_0_cell_contents_1_0_
    select = l_xs_.select(0, 0)
    matmul = l_init_ @ l_add_closure_0_cell_contents_0_param_
    matmul_1 = matmul @ select;  matmul = select = None
    ret = matmul_1 + l_add_closure_0_cell_contents_1_0_;  matmul_1 = None
    sum_1 = ret.sum();  ret = sum_1 = None
    child = l_init_.clone();  child = None
    child_1 = torch.select_copy(l_xs_, 0, 0);  child_1 = None
    scan_combine_fn_0 = self.scan_combine_fn_0
    scan = torch.ops.higher_order.scan(scan_combine_fn_0, [l_init_], [l_xs_], 0, False, [l_add_closure_0_cell_contents_0_param_, l_add_closure_0_cell_contents_1_0_]);  scan_combine_fn_0 = l_init_ = l_xs_ = l_add_closure_0_cell_contents_0_param_ = l_add_closure_0_cell_contents_1_0_ = None
    getitem = scan[0]
    getitem_1 = scan[1];  scan = None
    return (getitem, getitem_1)""",  # noqa: B950
            )
        self.assertEqual(eager_out, exp_out)
        self.assertEqual(compiled_out, exp_out)


_hop_schema_test_schema_types = [
    "bool",
    "int",
    "float",
    "str",
    "Tensor",
    "SymInt",
    "SymBool",
    "GraphModule",
    "ScriptObj",
]


@unittest.skipIf(IS_WINDOWS, "Windows not supported for this test")
class TestHopSchema(TestCase):
    def _get_example_val(self, ty: str):
        from torch.fx.experimental.sym_node import SymNode
        from torch.fx.experimental.symbolic_shapes import ShapeEnv

        def create_symtype(cls, pytype, shape_env, val):
            from torch._dynamo.source import ConstantSource

            symbol = shape_env.create_symbol(
                val,
                source=ConstantSource(
                    f"__testing_hop_schema{len(shape_env.var_to_val)}"
                ),
            )
            return cls(SymNode(symbol, shape_env, pytype, hint=val))

        if ty == "bool":
            return True
        elif ty == "int":
            return 1
        elif ty == "float":
            return 1.0
        elif ty == "str":
            return "foo"
        elif ty == "Tensor":
            return torch.tensor(1)
        elif ty == "SymInt":
            shape_env = ShapeEnv()
            return create_symtype(torch.SymInt, int, shape_env, 1)
        elif ty == "SymBool":
            shape_env = ShapeEnv()
            return create_symtype(torch.SymBool, bool, shape_env, True)
        elif ty == "GraphModule":

            def f(x):
                return x.sin()

            return make_fx(f)(torch.ones(1))
        elif ty == "ScriptObj":
            from torch.testing._internal.torchbind_impls import (
                init_torchbind_implementations,
            )

            init_torchbind_implementations()
            foo = torch.classes._TorchScriptTesting._Foo(3, 4)
            return foo
        else:
            raise NotImplementedError(ty)

    @parametrize("schema_type", _hop_schema_test_schema_types)
    def test_type_gen(self, schema_type):
        from torchgen.gen_schema_utils import TypeGen

        example_val = self._get_example_val(schema_type)
        ty = TypeGen.from_example(example_val)
        # Test the generated type can be parsed
        self.assertEqual(ty.parse(str(ty)), ty)

    @parametrize("schema_type", _hop_schema_test_schema_types)
    def test_list_gen(self, schema_type):
        from torchgen.gen_schema_utils import TypeGen

        example_val = self._get_example_val(schema_type)
        li1 = [example_val]
        li2 = [example_val, example_val]
        ty1 = TypeGen.from_example(li1)
        ty2 = TypeGen.from_example(li1)
        self.assertEqual(ty1.parse(str(ty1)), ty1)
        self.assertEqual(ty2.parse(str(ty2)), ty2)

    def test_function_schema_gen(self):
        from torchgen.gen_schema_utils import FunctionSchemaGen

        inps = [
            (schema_type + "_v", self._get_example_val(schema_type))
            for schema_type in _hop_schema_test_schema_types
        ]
        op_name = "test_op"
        schema1 = FunctionSchemaGen.from_example("test_op1", inps, torch.ones(1))
        schema2 = FunctionSchemaGen.from_example(
            "test_op2",
            inps,
            [
                torch.ones(1),
            ],
        )
        schema3 = FunctionSchemaGen.from_example(
            "test_op3", inps, [torch.ones(1), torch.ones(1)]
        )
        self.assertExpectedInline(
            str(schema1),
            """test_op1(bool bool_v, int int_v, float float_v, str str_v, Tensor Tensor_v, SymInt SymInt_v, SymBool SymBool_v, GraphModule GraphModule_v, __torch__.torch.classes._Foo ScriptObj_v) -> Tensor""",  # noqa: B950
        )
        self.assertExpectedInline(
            str(schema2),
            """test_op2(bool bool_v, int int_v, float float_v, str str_v, Tensor Tensor_v, SymInt SymInt_v, SymBool SymBool_v, GraphModule GraphModule_v, __torch__.torch.classes._Foo ScriptObj_v) -> Tensor""",  # noqa: B950
        )
        self.assertExpectedInline(
            str(schema3),
            """test_op3(bool bool_v, int int_v, float float_v, str str_v, Tensor Tensor_v, SymInt SymInt_v, SymBool SymBool_v, GraphModule GraphModule_v, __torch__.torch.classes._Foo ScriptObj_v) -> (Tensor, Tensor)""",  # noqa: B950,
        )
        self.assertEqual(schema1.parse(str(schema1)), schema1)
        self.assertEqual(schema2.parse(str(schema2)), schema2)
        self.assertEqual(schema3.parse(str(schema3)), schema3)

    def test_while_loop_schema_gen(self):
        fn, inp = WHILE_LOOP_TESTS["simple_with_linear"]
        graph = make_fx(fn)(*inp).graph
        while_loop_node = next(
            node
            for node in graph.nodes
            if node.op == "call_function"
            and node.target is torch.ops.higher_order.while_loop
        )
        schema = torch._library.utils.hop_schema_from_fx_node(while_loop_node)
        self.assertExpectedInline(
            str(schema),
            """while_loop(GraphModule cond_fn, GraphModule body_fn, Tensor[2] carried_inputs, Tensor[3] additional_inputs) -> Tensor[2]""",  # noqa: B950
        )
        self.assertEqual(schema.parse(str(schema)), schema)

    @skipIfTorchDynamo("Skip because dynamo cannot trace torch.export.")
    @torch._dynamo.config.patch(capture_scalar_outputs=True)
    def test_cond_eager_run_with_item(self):
        class M(torch.nn.Module):
            def forward(self, a, b1, b2, c):
                def true_fn(x):
                    return x * b1.item()

                def false_fn(x):
                    return x * b2.item()

                r = torch.cond(a, true_fn, false_fn, (c,))
                return r * 2

        x = torch.randn(10, requires_grad=True)
        args = (
            torch.tensor(True),
            torch.tensor([3]),
            torch.tensor([4]),
            x,
        )
        model = M()
        ep = torch.export.export(model, args)
        self.assertExpectedInline(
            ep.module().code.strip(),
            """\
def forward(self, a, b1, b2, c):
    a, b1, b2, c, = fx_pytree.tree_flatten_spec(([a, b1, b2, c], {}), self._in_spec)
    true_graph_0 = self.true_graph_0
    false_graph_0 = self.false_graph_0
    cond = torch.ops.higher_order.cond(a, true_graph_0, false_graph_0, [c, b1, b2]);  a = true_graph_0 = false_graph_0 = c = b1 = b2 = None
    getitem = cond[0];  cond = None
    mul = torch.ops.aten.mul.Tensor(getitem, 2);  getitem = None
    return pytree.tree_unflatten((mul,), self._out_spec)""",  # noqa: B950
        )
        expected_output = model(*args)
        self.assertEqual(expected_output, x * 3 * 2)


instantiate_parametrized_tests(TestHopSchema)
instantiate_parametrized_tests(TestControlFlowTraced)

instantiate_parametrized_tests(TestControlFlow)
instantiate_parametrized_tests(AssociativeScanTests)

if __name__ == "__main__":
    run_tests()<|MERGE_RESOLUTION|>--- conflicted
+++ resolved
@@ -3210,7 +3210,6 @@
         )
 
     @unittest.skipIf(not SM70OrLater, "triton")
-<<<<<<< HEAD
     @unittest.skipIf(not torch.cuda.is_available(), "Test requires CUDA.")
     @parametrize("compile_mode", ["none", "eager", "compile", "compile_dynamic_shape"])
     @parametrize("combine_mode", ["pointwise", "generic"])
@@ -3223,7 +3222,7 @@
         unittest.skip,
         lambda params: (params["combine_mode"] == "pointwise"),
     )
-    def test_associative_scan_freevars2(
+    def test_associative_scan_freevars_simple(
         self, compile_mode, combine_mode, reverse, device
     ):
         H = torch.rand(2, device=device)
@@ -3260,6 +3259,131 @@
                 model_fake=AssociativeScanModels.CombineFn(**kwargs_fake),
                 inputs=inp,
             )
+            
+    @unittest.skipIf(not SM70OrLater, "triton")
+    @unittest.skipIf(not torch.cuda.is_available(), "Test requires CUDA.")
+    @parametrize("compile_mode", ["none", "eager", "compile", "compile_dynamic_shape"])
+    @parametrize("combine_mode", ["pointwise", "generic"])
+    @parametrize("reverse", [False, True])
+    @parametrize("device", [torch.device("cpu"), torch.device("cuda")])
+    # Skipping the combine_mode=pointwise
+    # as the current implementation of associative_scan lowering
+    # does not support lifted arguments
+    @decorateIf(
+        unittest.skip,
+        lambda params: (params["combine_mode"] == "pointwise"),
+    )
+    def test_associative_scan_freevars_nested(
+        self, compile_mode, combine_mode, reverse, device
+    ):
+        H1 = torch.rand(4, 5, device=device)
+        H2 = torch.rand(4, 1, device=device)
+
+        def fct_nested_outside(x: torch.Tensor, y: torch.Tensor):
+            def inner(xi):
+                return xi * H2
+            ret = inner(y)
+            return x + ret * H1
+        
+        def fct_nested_outside_fake(x: torch.Tensor, y: torch.Tensor):
+            def inner(xi):
+                return xi * H2
+            ret = inner(y)
+            return x + ret * H1
+        
+        H1_i = torch.rand(4, 5, device=device)
+
+        # TODO: This triggers the vmap randomness error:
+        # RuntimeError: vmap: called random operation while in randomness error mode. 
+        # Please either use the 'same' or 'different' randomness flags on vmap or perform the randomness operation out of vmap
+        def fct_nested_inside(x: torch.Tensor, y: torch.Tensor):
+            # H2_i = torch.rand(4, 1, device=device)
+            H2_i = torch.ones(4, 1, device=device) * 42
+            def inner(xi):
+                return xi * H2_i
+            ret = inner(y)
+            return x + ret * H1
+        
+        def fct_nested_inside_fake(x: torch.Tensor, y: torch.Tensor):
+            # H2_i = torch.rand(4, 1, device=device)
+            H2_i = torch.ones(4, 1, device=device) * 42
+            def inner(xi):
+                return xi * H2_i
+            ret = inner(y)
+            return x + ret * H1
+
+        inp = torch.randn(3, 4, 5, device=device)
+
+        for fct, fct_fake, param in [
+            (fct_nested_outside, fct_nested_outside_fake, (H1,H2)),
+            (fct_nested_inside, fct_nested_inside_fake, (H1_i,)),
+        ]:
+            kwargs = {
+                "dim": 0,
+                "reverse": reverse,
+                "compile_mode": compile_mode,
+                "combine_fn": fct,
+                "combine_mode": combine_mode,
+            }
+            kwargs_fake = self._prepare_fake_kwargs(kwargs)
+            kwargs_fake["combine_fn"] = fct_fake
+            self._run_test(
+                model=AssociativeScanModels.CombineFn(**kwargs),
+                model_fake=AssociativeScanModels.CombineFn(**kwargs_fake),
+                inputs=inp,
+            )
+            
+    @unittest.skipIf(not SM70OrLater, "triton")
+    @unittest.skipIf(not torch.cuda.is_available(), "Test requires CUDA.")
+    @parametrize("compile_mode", ["none", "eager", "compile", "compile_dynamic_shape"])
+    @parametrize("combine_mode", ["pointwise", "generic"])
+    @parametrize("reverse", [False, True])
+    @parametrize("device", [torch.device("cpu"), torch.device("cuda")])
+    # Skipping the combine_mode=pointwise
+    # as the current implementation of associative_scan lowering
+    # does not support lifted arguments
+    @decorateIf(
+        unittest.skip,
+        lambda params: (params["combine_mode"] == "pointwise"),
+    )
+    def test_associative_scan_freevars_fct(
+        self, compile_mode, combine_mode, reverse, device
+    ):
+        # TODO: This testcase does not work
+        def additional_fct_no_add_inp(x, y):
+            return x * y
+
+        def fct_nested_outside(x: torch.Tensor, y: torch.Tensor):
+            ret = associative_scan(additional_fct_no_add_inp, y, 1)
+            return x + ret
+        
+        def fct_nested_outside_fake(x: torch.Tensor, y: torch.Tensor):
+            ret = _fake_associative_scan(additional_fct_no_add_inp, y, 1)
+            return x + ret
+        
+        # H1_i = torch.rand(4, 5, device=device)
+        # TODO: Write here a testcase where the additional input contains some lifted parameters
+
+        inp = torch.randn(3, 4, 5, device=device)
+
+        for fct, fct_fake, param in [
+            (fct_nested_outside, fct_nested_outside_fake, ()),
+            # (fct_nested_inside, fct_nested_inside_fake, (H1_i,)),
+        ]:
+            kwargs = {
+                "dim": 0,
+                "reverse": reverse,
+                "compile_mode": compile_mode,
+                "combine_fn": fct,
+                "combine_mode": combine_mode,
+            }
+            kwargs_fake = self._prepare_fake_kwargs(kwargs)
+            kwargs_fake["combine_fn"] = fct_fake
+            self._run_test(
+                model=AssociativeScanModels.CombineFn(**kwargs),
+                model_fake=AssociativeScanModels.CombineFn(**kwargs_fake),
+                inputs=inp,
+            )
 
     @unittest.skipIf(not SM70OrLater, "triton")
     @unittest.skipIf(not torch.cuda.is_available(), "Test requires CUDA.")
@@ -3298,7 +3422,6 @@
             inputs=inp,
         )
 
-    # TODO: Support Autograd for associative scan
     @unittest.skipIf(not SM70OrLater, "triton")
     @unittest.skipIf(not torch.cuda.is_available(), "Test requires CUDA.")
     @parametrize("compile_mode", ["none", "eager", "compile", "compile_dynamic_shape"])
@@ -3354,8 +3477,6 @@
         )
 
     @unittest.skipIf(not SM70OrLater, "triton")
-=======
->>>>>>> d031d1bf
     @requires_cuda
     def test_associative_scan_sparse_tensor(self):
         x = torch.tensor(
