--- conflicted
+++ resolved
@@ -3606,315 +3606,260 @@
     return result.clamp_min_(0.1).requires_grad_(requires_grad)
 
 
-# @markDynamoStrictTest
-# class TestVmapBatchedGradient(Namespace.TestVmapBase):
-#     def _vmap_test(self, *args, **kwargs):
-#         return _vmap_test(self, *args, **kwargs)
-
-#     # Tests batched gradient computation of outputs = op(*args, **kwargs)
-#     # by comparing it to a sequential map+stack fallback.
-#     #
-#     # output_process_fn: a function that maps the outputs to the part
-#     #       that should be differentiated.
-#     # batch_size: the batch dim size for the batched grad
-#     def _batched_grad_test(
-#         self, op, args, kwargs=None, output_process_fn=lambda x: x, batch_size=3
-#     ):
-#         if kwargs is None:
-#             kwargs = {}
-#         outputs = op(*args, **kwargs)
-#         outputs = differentiable(output_process_fn(outputs))
-#         for contig in [True, False]:
-#             batched_vectors = tuple(
-#                 construct_v(out, batch_size, contig) for out in outputs
-#             )
-
-#             def vector_jacobian_product(*vectors):
-#                 return torch.autograd.grad(
-#                     outputs, differentiable(args), vectors, retain_graph=True
-#                 )
-
-#             self._vmap_test(
-#                 vector_jacobian_product, batched_vectors, check_propagates_grad=False
-#             )
-
-#     # Tests batched second grad computation of outputs = op(*args, **kwargs).
-#     # by comparing it to a sequential map+stack fallback.
-#     #
-#     # output_process_fn: a function that maps the outputs to the part
-#     #       that should be differentiated.
-#     # batch_size: the batch dim size for the batched grad
-#     #
-#     # NB: we only test computing batched gradients in the second gradient
-#     # computation. One specific use case that does this is computing the hessian
-#     # matrix of a scalar-valued function; this is useful in Bayesian Logistic
-#     # Regression.
-#     # It might be useful to have a test that computes batched first gradients and
-#     # then uses those to compute batched second gradients in the future.
-#     def _batched_grad_grad_test(
-#         self, op, args, kwargs=None, output_process_fn=lambda x: x, batch_size=3
-#     ):
-#         if kwargs is None:
-#             kwargs = {}
-#         outputs = op(*args, **kwargs)
-#         outputs = differentiable(output_process_fn(outputs))
-#         ones = tuple(torch.ones_like(out) for out in outputs)
-#         # Same thing as summing together all of the outputs and calling .backward()
-#         first_grads = torch.autograd.grad(
-#             outputs, differentiable(args), ones, create_graph=True
-#         )
-#         first_grads = differentiable(first_grads)
-#         self.assertNotEqual(
-#             len(first_grads), 0, "None of the first grads depend on the input!"
-#         )
-
-#         for contig in [True, False]:
-#             batched_vectors = tuple(
-#                 construct_v(grad, batch_size, contig) for grad in first_grads
-#             )
-
-#             def vector_hessian_product(*vectors):
-#                 outputs = torch.autograd.grad(
-#                     first_grads,
-#                     differentiable(args),
-#                     vectors,
-#                     retain_graph=True,
-#                     allow_unused=True,
-#                 )
-#                 outputs = tuple(out for out in outputs if out is not None)
-#                 assert len(outputs) > 0
-#                 return outputs
-
-#             self._vmap_test(
-#                 vector_hessian_product, batched_vectors, check_propagates_grad=False
-#             )
-
-#     def _test_arithmetic(self, op, device, test_grad_grad=True):
-#         x = torch.randn(2, 3, requires_grad=True, device=device)
-#         y = _get_rand_no_zeros(2, 3, device=device, requires_grad=True)
-#         scalar = 3.14
-#         self._batched_grad_test(op, (x, y))
-#         self._batched_grad_test(op, (scalar, y))
-#         self._batched_grad_test(op, (x, scalar))
-
-#         if test_grad_grad:
-#             self._batched_grad_grad_test(op, (x, y))
-
-#     def test_add(self, device):
-#         self._test_arithmetic(torch.add, device, test_grad_grad=False)
-#         self._test_arithmetic(lambda x, y: x + y, device, test_grad_grad=False)
-
-#     def test_sub(self, device):
-#         self._test_arithmetic(torch.sub, device, test_grad_grad=False)
-#         self._test_arithmetic(lambda x, y: x - y, device, test_grad_grad=False)
-
-#     def test_mul(self, device):
-#         self._test_arithmetic(torch.mul, device)
-#         self._test_arithmetic(lambda x, y: x * y, device)
-
-#     def test_div(self, device):
-#         self._test_arithmetic(torch.div, device)
-#         self._test_arithmetic(lambda x, y: x / y, device)
-
-#     def test_binary_cross_entropy(self, device):
-#         x = F.sigmoid(torch.randn(3, 2, device=device, requires_grad=True))
-#         target = torch.rand(3, 2, device=device)
-
-#         op = functools.partial(F.binary_cross_entropy, target=target)
-
-#         self._batched_grad_test(op, (x,), {})
-#         self._batched_grad_grad_test(op, (x,), {})
-
-#     def test_log_softmax(self, device):
-#         op = functools.partial(torch.log_softmax, dim=-1)
-#         x = torch.randn(3, 2, device=device, requires_grad=True)
-
-#         self._batched_grad_test(op, (x,), {})
-#         self._batched_grad_grad_test(op, (x,), {})
-
-#     def test_expand(self, device):
-#         x = torch.randn(2, 3, device=device, requires_grad=True)
-
-#         def op(x):
-#             return x.expand(5, 5, 2, 3)
-
-#         self._batched_grad_test(op, (x,))
-
-#     @allowVmapFallbackUsage
-#     def test_index(self, device):
-#         x = torch.randn(2, 3, requires_grad=True, device=device)
-#         index = torch.tensor([[0, 0], [1, 1]], device=device)
-
-#         def op(x):
-#             y = x * x
-#             return y[index]
-
-#         self._batched_grad_test(op, (x,))
-#         self._batched_grad_grad_test(op, (x,))
-
-#     def test_lgamma(self, device):
-#         x = torch.randn(2, 3, requires_grad=True, device=device)
-#         self._batched_grad_test(Tensor.lgamma, (x,))
-#         self._batched_grad_grad_test(Tensor.lgamma, (x,))
-
-#     def test_log(self, device):
-#         x = _get_rand_no_zeros(2, 3, device=device, requires_grad=True)
-#         self._batched_grad_test(torch.log, (x,))
-#         self._batched_grad_grad_test(torch.log, (x,))
-
-#     def test_logsumexp(self, device):
-#         x = _get_rand_no_zeros(2, 3, device=device, requires_grad=True)
-
-#         def op(x):
-#             return torch.logsumexp(x, -1)
-
-#         self._batched_grad_test(op, (x,))
-#         self._batched_grad_grad_test(op, (x,))
-
-#     def test_log1p(self, device):
-#         x = _get_rand_no_zeros(2, 3, device=device, requires_grad=True)
-#         self._batched_grad_test(torch.log1p, (x,))
-#         self._batched_grad_grad_test(torch.log1p, (x,))
-
-#     @allowVmapFallbackUsage
-#     def test_max(self, device):
-#         x = torch.randn(2, 3, requires_grad=True, device=device)
-#         self._batched_grad_test(torch.max, (x,))
-
-#     @allowVmapFallbackUsage
-#     def test_median(self, device):
-#         x = torch.randn(2, 3, requires_grad=True, device=device)
-#         self._batched_grad_test(torch.median, (x,))
-
-#     @allowVmapFallbackUsage
-#     def test_min(self, device):
-#         x = torch.randn(2, 3, requires_grad=True, device=device)
-#         self._batched_grad_test(torch.min, (x,))
-
-#     def test_permute(self, device):
-#         x = torch.randn(2, 3, 5, requires_grad=True, device=device)
-
-#         def op(x):
-#             return x.permute(2, 0, 1)
-
-#         self._batched_grad_test(op, (x,))
-
-#     def test_reshape(self, device):
-#         x = torch.randn(2, 3, 5, requires_grad=True, device=device)
-
-#         def op(x):
-#             return x.reshape([2 * 3, 5])
-
-#         self._batched_grad_test(op, (x,))
-
-#     def test_sigmoid(self, device):
-#         x = torch.randn(2, 3, requires_grad=True, device=device)
-#         self._batched_grad_test(Tensor.sigmoid, (x,))
-#         self._batched_grad_grad_test(Tensor.sigmoid, (x,))
-
-#     def test_stack(self, device):
-#         x = torch.randn(2, 3, device=device, requires_grad=True)
-#         y = torch.randn(2, 3, device=device, requires_grad=True)
-
-#         def op(x, y):
-#             return torch.stack([x, y])
-
-#         self._batched_grad_test(op, (x, y))
-
-#     def test_select(self, device):
-#         x = torch.randn(2, 3, device=device, requires_grad=True)
-#         self._batched_grad_test(lambda x: x[1], (x,))
-#         self._batched_grad_test(lambda x: x.select(1, 2), (x,))
-#         self._batched_grad_test(lambda x: x.select(-1, 0), (x,))
-
-#     def test_slice(self, device):
-#         x = torch.randn(2, 3, 5, device=device, requires_grad=True)
-#         self._batched_grad_test(lambda x: x[0:1], (x,))
-#         self._batched_grad_test(lambda x: x[:, 1:3], (x,))
-#         self._batched_grad_test(lambda x: x[..., 1:3], (x,))
-
-#     def test_trace(self, device):
-#         x = torch.randn(2, 3, device=device, requires_grad=True)
-#         self._batched_grad_test(Tensor.trace, (x,))
-
-#         x = torch.randn(3, 2, 2, device=device)
-
-#         def sum_grad_trace(x):
-#             return grad(torch.trace)(x).sum()
-
-#         output = vmap(grad(sum_grad_trace))(x)
-#         self.assertEqual(output, torch.zeros_like(output))
-
-#     def test_where(self, device):
-#         x = torch.randn(3, 2, device=device)
-#         y = torch.ones(3, 2, device=device)
-
-#         def f(x, y):
-#             return torch.where(x > 0, x, y)
-
-#         # Check that there is no runtime error, exactness tests are done with opinfo
-#         vmap(f)(x, y)
-
-#         x = torch.randint(0, 2, size=(4, 3), dtype=torch.float)
-
-#         def f(t):
-#             return torch.where(t)
-
-#         with self.assertRaisesRegex(
-#             RuntimeError, r"Attempted to vmap over aten::where"
-#         ):
-#             vmap(f)(x)
-
-#     def test_threshold(self, device):
-#         x = torch.randn(2, 3, device=device, requires_grad=True)
-#         self._batched_grad_test(lambda x: F.threshold(x, 0.5, 0.0), (x,))
-
-#     @allowVmapFallbackUsage
-#     def test_inplace_view(self, device):
-#         leaf = torch.randn(4, 5, requires_grad=True)
-
-#         def func(leaf):
-#             # Make sure the function is non-trivially twice differentiable
-#             base = leaf * leaf
-#             view = base[0]
-#             view.cos_()
-#             return view
-
-#         self._batched_grad_test(func, (leaf,), {})
-#         self._batched_grad_grad_test(func, (leaf,), {})
-
-#     @allowVmapFallbackUsage
-#     def test_inplace_manyview(self, device):
-#         leaf = torch.randn(4, 4, 5, requires_grad=True)
-
-#         def func(leaf):
-#             # Make sure the function is non-trivially twice differentiable
-#             base = leaf * leaf
-#             view = base.transpose(0, 2)
-#             view = view[1]
-#             view = view.diagonal()
-#             view = view[::2]
-#             view.cos_()
-#             return view
-
-#         self._batched_grad_test(func, (leaf,), {})
-#         self._batched_grad_grad_test(func, (leaf,), {})
-
-#     def test_diagonal(self, device):
-#         x = torch.randn(4, 5, device=device, requires_grad=True)
-#         self._batched_grad_test(lambda x: x.diagonal(1, 0, 1), (x,))
-
-#         x = torch.randn(3, 4, 5, device=device, requires_grad=True)
-#         self._batched_grad_test(lambda x: x.diagonal(0, -1, -2), (x,))
-
-<<<<<<< HEAD
-#     @allowVmapFallbackUsage
-#     def test_unrelated_output(self, device):
-#         B0 = 3
-#         x = torch.randn([], requires_grad=True)
-#         y = torch.randn([], requires_grad=True)
-#         gy = torch.randn(B0, requires_grad=True)
-=======
+@markDynamoStrictTest
+class TestVmapBatchedGradient(Namespace.TestVmapBase):
+    def _vmap_test(self, *args, **kwargs):
+        return _vmap_test(self, *args, **kwargs)
+
+    # Tests batched gradient computation of outputs = op(*args, **kwargs)
+    # by comparing it to a sequential map+stack fallback.
+    #
+    # output_process_fn: a function that maps the outputs to the part
+    #       that should be differentiated.
+    # batch_size: the batch dim size for the batched grad
+    def _batched_grad_test(
+        self, op, args, kwargs=None, output_process_fn=lambda x: x, batch_size=3
+    ):
+        if kwargs is None:
+            kwargs = {}
+        outputs = op(*args, **kwargs)
+        outputs = differentiable(output_process_fn(outputs))
+        for contig in [True, False]:
+            batched_vectors = tuple(
+                construct_v(out, batch_size, contig) for out in outputs
+            )
+
+            def vector_jacobian_product(*vectors):
+                return torch.autograd.grad(
+                    outputs, differentiable(args), vectors, retain_graph=True
+                )
+
+            self._vmap_test(
+                vector_jacobian_product, batched_vectors, check_propagates_grad=False
+            )
+
+    # Tests batched second grad computation of outputs = op(*args, **kwargs).
+    # by comparing it to a sequential map+stack fallback.
+    #
+    # output_process_fn: a function that maps the outputs to the part
+    #       that should be differentiated.
+    # batch_size: the batch dim size for the batched grad
+    #
+    # NB: we only test computing batched gradients in the second gradient
+    # computation. One specific use case that does this is computing the hessian
+    # matrix of a scalar-valued function; this is useful in Bayesian Logistic
+    # Regression.
+    # It might be useful to have a test that computes batched first gradients and
+    # then uses those to compute batched second gradients in the future.
+    def _batched_grad_grad_test(
+        self, op, args, kwargs=None, output_process_fn=lambda x: x, batch_size=3
+    ):
+        if kwargs is None:
+            kwargs = {}
+        outputs = op(*args, **kwargs)
+        outputs = differentiable(output_process_fn(outputs))
+        ones = tuple(torch.ones_like(out) for out in outputs)
+        # Same thing as summing together all of the outputs and calling .backward()
+        first_grads = torch.autograd.grad(
+            outputs, differentiable(args), ones, create_graph=True
+        )
+        first_grads = differentiable(first_grads)
+        self.assertNotEqual(
+            len(first_grads), 0, "None of the first grads depend on the input!"
+        )
+
+        for contig in [True, False]:
+            batched_vectors = tuple(
+                construct_v(grad, batch_size, contig) for grad in first_grads
+            )
+
+            def vector_hessian_product(*vectors):
+                outputs = torch.autograd.grad(
+                    first_grads,
+                    differentiable(args),
+                    vectors,
+                    retain_graph=True,
+                    allow_unused=True,
+                )
+                outputs = tuple(out for out in outputs if out is not None)
+                assert len(outputs) > 0
+                return outputs
+
+            self._vmap_test(
+                vector_hessian_product, batched_vectors, check_propagates_grad=False
+            )
+
+    def _test_arithmetic(self, op, device, test_grad_grad=True):
+        x = torch.randn(2, 3, requires_grad=True, device=device)
+        y = _get_rand_no_zeros(2, 3, device=device, requires_grad=True)
+        scalar = 3.14
+        self._batched_grad_test(op, (x, y))
+        self._batched_grad_test(op, (scalar, y))
+        self._batched_grad_test(op, (x, scalar))
+
+        if test_grad_grad:
+            self._batched_grad_grad_test(op, (x, y))
+
+    def test_add(self, device):
+        self._test_arithmetic(torch.add, device, test_grad_grad=False)
+        self._test_arithmetic(lambda x, y: x + y, device, test_grad_grad=False)
+
+    def test_sub(self, device):
+        self._test_arithmetic(torch.sub, device, test_grad_grad=False)
+        self._test_arithmetic(lambda x, y: x - y, device, test_grad_grad=False)
+
+    def test_mul(self, device):
+        self._test_arithmetic(torch.mul, device)
+        self._test_arithmetic(lambda x, y: x * y, device)
+
+    def test_div(self, device):
+        self._test_arithmetic(torch.div, device)
+        self._test_arithmetic(lambda x, y: x / y, device)
+
+    def test_binary_cross_entropy(self, device):
+        x = F.sigmoid(torch.randn(3, 2, device=device, requires_grad=True))
+        target = torch.rand(3, 2, device=device)
+
+        op = functools.partial(F.binary_cross_entropy, target=target)
+
+        self._batched_grad_test(op, (x,), {})
+        self._batched_grad_grad_test(op, (x,), {})
+
+    def test_log_softmax(self, device):
+        op = functools.partial(torch.log_softmax, dim=-1)
+        x = torch.randn(3, 2, device=device, requires_grad=True)
+
+        self._batched_grad_test(op, (x,), {})
+        self._batched_grad_grad_test(op, (x,), {})
+
+    def test_expand(self, device):
+        x = torch.randn(2, 3, device=device, requires_grad=True)
+
+        def op(x):
+            return x.expand(5, 5, 2, 3)
+
+        self._batched_grad_test(op, (x,))
+
+    @allowVmapFallbackUsage
+    def test_index(self, device):
+        x = torch.randn(2, 3, requires_grad=True, device=device)
+        index = torch.tensor([[0, 0], [1, 1]], device=device)
+
+        def op(x):
+            y = x * x
+            return y[index]
+
+        self._batched_grad_test(op, (x,))
+        self._batched_grad_grad_test(op, (x,))
+
+    def test_lgamma(self, device):
+        x = torch.randn(2, 3, requires_grad=True, device=device)
+        self._batched_grad_test(Tensor.lgamma, (x,))
+        self._batched_grad_grad_test(Tensor.lgamma, (x,))
+
+    def test_log(self, device):
+        x = _get_rand_no_zeros(2, 3, device=device, requires_grad=True)
+        self._batched_grad_test(torch.log, (x,))
+        self._batched_grad_grad_test(torch.log, (x,))
+
+    def test_logsumexp(self, device):
+        x = _get_rand_no_zeros(2, 3, device=device, requires_grad=True)
+
+        def op(x):
+            return torch.logsumexp(x, -1)
+
+        self._batched_grad_test(op, (x,))
+        self._batched_grad_grad_test(op, (x,))
+
+    def test_log1p(self, device):
+        x = _get_rand_no_zeros(2, 3, device=device, requires_grad=True)
+        self._batched_grad_test(torch.log1p, (x,))
+        self._batched_grad_grad_test(torch.log1p, (x,))
+
+    @allowVmapFallbackUsage
+    def test_max(self, device):
+        x = torch.randn(2, 3, requires_grad=True, device=device)
+        self._batched_grad_test(torch.max, (x,))
+
+    @allowVmapFallbackUsage
+    def test_median(self, device):
+        x = torch.randn(2, 3, requires_grad=True, device=device)
+        self._batched_grad_test(torch.median, (x,))
+
+    @allowVmapFallbackUsage
+    def test_min(self, device):
+        x = torch.randn(2, 3, requires_grad=True, device=device)
+        self._batched_grad_test(torch.min, (x,))
+
+    def test_permute(self, device):
+        x = torch.randn(2, 3, 5, requires_grad=True, device=device)
+
+        def op(x):
+            return x.permute(2, 0, 1)
+
+        self._batched_grad_test(op, (x,))
+
+    def test_reshape(self, device):
+        x = torch.randn(2, 3, 5, requires_grad=True, device=device)
+
+        def op(x):
+            return x.reshape([2 * 3, 5])
+
+        self._batched_grad_test(op, (x,))
+
+    def test_sigmoid(self, device):
+        x = torch.randn(2, 3, requires_grad=True, device=device)
+        self._batched_grad_test(Tensor.sigmoid, (x,))
+        self._batched_grad_grad_test(Tensor.sigmoid, (x,))
+
+    def test_stack(self, device):
+        x = torch.randn(2, 3, device=device, requires_grad=True)
+        y = torch.randn(2, 3, device=device, requires_grad=True)
+
+        def op(x, y):
+            return torch.stack([x, y])
+
+        self._batched_grad_test(op, (x, y))
+
+    def test_select(self, device):
+        x = torch.randn(2, 3, device=device, requires_grad=True)
+        self._batched_grad_test(lambda x: x[1], (x,))
+        self._batched_grad_test(lambda x: x.select(1, 2), (x,))
+        self._batched_grad_test(lambda x: x.select(-1, 0), (x,))
+
+    def test_slice(self, device):
+        x = torch.randn(2, 3, 5, device=device, requires_grad=True)
+        self._batched_grad_test(lambda x: x[0:1], (x,))
+        self._batched_grad_test(lambda x: x[:, 1:3], (x,))
+        self._batched_grad_test(lambda x: x[..., 1:3], (x,))
+
+    def test_trace(self, device):
+        x = torch.randn(2, 3, device=device, requires_grad=True)
+        self._batched_grad_test(Tensor.trace, (x,))
+
+        x = torch.randn(3, 2, 2, device=device)
+
+        def sum_grad_trace(x):
+            return grad(torch.trace)(x).sum()
+
+        output = vmap(grad(sum_grad_trace))(x)
+        self.assertEqual(output, torch.zeros_like(output))
+
+    def test_where(self, device):
+        x = torch.randn(3, 2, device=device)
+        y = torch.ones(3, 2, device=device)
+
+        def f(x, y):
+            return torch.where(x > 0, x, y)
+
+        # Check that there is no runtime error, exactness tests are done with opinfo
+        vmap(f)(x, y)
+
+        x = torch.randint(0, 2, size=(4, 3), dtype=torch.float)
+
+        def f(t):
+            return torch.where(t)
+
         with self.assertRaisesRegex(
             RuntimeError, r"Attempted to vmap over aten::where"
         ):
@@ -4022,44 +3967,43 @@
         x = torch.randn([], requires_grad=True)
         y = torch.randn([], requires_grad=True)
         gy = torch.randn(B0, requires_grad=True)
->>>>>>> 2ba60a16
-
-#         def vjp(v):
-#             (res,) = torch.autograd.grad(y, x, v, allow_unused=True)
-#             return torch.zeros_like(x) if res is None else res
-
-#         result = vmap(vjp)(gy)
-#         self.assertEqual(result, torch.zeros(B0, *x.shape, device=device))
-
-#     @allowVmapFallbackUsage
-#     def test_unrelated_output_multiple_grad(self, device):
-#         B0 = 3
-#         x = torch.randn([], requires_grad=True)
-#         y = torch.randn([], requires_grad=True)
-#         gy = torch.randn(B0, requires_grad=True)
-
-#         def vjp(v):
-#             (res,) = torch.autograd.grad(y, x, v, allow_unused=True)
-#             return torch.zeros_like(x) if res is None else res
-
-#         _ = vjp(gy[0])
-#         result = vmap(vjp)(gy)
-#         self.assertEqual(result, torch.zeros(B0, *x.shape, device=device))
-
-
-# def discover_variants(opinfo):
-#     aliases = []
-#     inplace_variants = []
-
-#     if opinfo.inplace_variant:
-#         inplace_variants.append(opinfo.inplace_variant)
-
-#     aliases.append(opinfo.op)
-#     for alias in opinfo.aliases:
-#         aliases.append(alias.op)
-#         if alias.inplace_variant:
-#             inplace_variants.append(alias.inplace_variant)
-#     return aliases, inplace_variants
+
+        def vjp(v):
+            (res,) = torch.autograd.grad(y, x, v, allow_unused=True)
+            return torch.zeros_like(x) if res is None else res
+
+        result = vmap(vjp)(gy)
+        self.assertEqual(result, torch.zeros(B0, *x.shape, device=device))
+
+    @allowVmapFallbackUsage
+    def test_unrelated_output_multiple_grad(self, device):
+        B0 = 3
+        x = torch.randn([], requires_grad=True)
+        y = torch.randn([], requires_grad=True)
+        gy = torch.randn(B0, requires_grad=True)
+
+        def vjp(v):
+            (res,) = torch.autograd.grad(y, x, v, allow_unused=True)
+            return torch.zeros_like(x) if res is None else res
+
+        _ = vjp(gy[0])
+        result = vmap(vjp)(gy)
+        self.assertEqual(result, torch.zeros(B0, *x.shape, device=device))
+
+
+def discover_variants(opinfo):
+    aliases = []
+    inplace_variants = []
+
+    if opinfo.inplace_variant:
+        inplace_variants.append(opinfo.inplace_variant)
+
+    aliases.append(opinfo.op)
+    for alias in opinfo.aliases:
+        aliases.append(alias.op)
+        if alias.inplace_variant:
+            inplace_variants.append(alias.inplace_variant)
+    return aliases, inplace_variants
 
 
 # TODO: enable this when we get a bit closer to getting torch.vmap x torch.compile working.
@@ -4202,11 +4146,6 @@
                         self.vmap_inplace_test(
                             func, batched_args, kwargs, in_dims, postprocess_fn
                         )
-                        
-        if op.name == 'associative_scan':
-            print('Here')
-        else:
-            return 
 
         if check_has_batch_rule:
             check_vmap_fallback(self, test, op)
@@ -4401,11 +4340,6 @@
         ),
     )
     def test_vmap_exhaustive(self, device, dtype, op):
-        if op.name == 'associative_scan':
-            print('Here')
-        else:
-            return
-        
         # needs to be fixed
         inplace_failure_list = ()
         self.opinfo_vmap_test(
@@ -4416,2031 +4350,2031 @@
             skip_inplace=inplace_failure_list,
         )
 
-    # @with_tf32_off
-    # @ops(
-    #     op_db + additional_op_db + autograd_function_db + custom_op_db,
-    #     dtypes=OpDTypes.any_one,
-    # )
-    # @opsToleranceOverride(
-    #     "TestVmapOperatorsOpInfo",
-    #     "test_op_has_batch_rule",
-    #     (
-    #         tol1(
-    #             "linalg.det",
-    #             {torch.float32: tol(atol=1e-04, rtol=1e-04)},
-    #             device_type="cuda",
-    #         ),
-    #     ),
-    # )
-    # @toleranceOverride(
-    #     {
-    #         torch.float32: tol(atol=1e-04, rtol=1e-04),
-    #         torch.complex64: tol(atol=1e-04, rtol=1e-04),
-    #     }
-    # )
-    # @skipOps(
-    #     "TestVmapOperatorsOpInfo",
-    #     "test_op_has_batch_rule",
-    #     vmap_fail.union(
-    #         {
-    #             xfail("as_strided", "partial_views"),
-    #             skip(
-    #                 "to"
-    #             ),  # RuntimeError: required rank 4 tensor to use channels_last format
-    #             xfail("fill"),
-    #             # Batch norm got a batched tensor as input while the running_mean or running_var,
-    #             # which will be updated in place, were not batched.
-    #             xfail("native_batch_norm"),
-    #             xfail("_native_batch_norm_legit"),
-    #             # TODO: implement batching rule
-    #             xfail("_batch_norm_with_update"),
-    #             xfail("histogram"),
-    #             xfail("scatter_reduce", "sum"),
-    #             xfail("scatter_reduce", "mean"),
-    #             xfail("scatter_reduce", "amax"),
-    #             xfail("scatter_reduce", "amin"),
-    #             # `index_put` OpInfo in pytorch/pytorch has
-    #             # masked index as input which is not supported
-    #             xfail("index_put", ""),
-    #             xfail("isin"),
-    #             xfail("masked_fill"),
-    #             xfail("masked_scatter"),
-    #             xfail("masked_select"),
-    #             xfail("nanquantile"),
-    #             xfail("ormqr"),
-    #             xfail("put"),
-    #             xfail("quantile"),
-    #             xfail("renorm"),
-    #             xfail("resize_as_"),
-    #             xfail("take"),
-    #             xfail("tensor_split"),
-    #             xfail("to_sparse"),
-    #             # TypeError: expected Tensor as element 0 in argument 0, but got float
-    #             xfail("item"),
-    #             xfail("tril"),  # Exception not raised on error input
-    #             xfail("triu"),  # Exception not raised on error input
-    #             xfail("__getitem__", ""),
-    #             xfail("count_nonzero"),
-    #             xfail(
-    #                 "nn.functional.dropout"
-    #             ),  # works, can't check against for loop because of randomness inconsistency
-    #             xfail("nn.functional.scaled_dot_product_attention"),  # randomness
-    #             xfail("nn.functional.multi_head_attention_forward"),  # randomness
-    #             xfail("torch.ops.aten._efficient_attention_forward"),  # outputs ints
-    #             xfail("resize_"),
-    #             xfail("view_as_complex"),
-    #             xfail("matrix_exp"),
-    #             xfail("fft.ihfft2"),
-    #             xfail("fft.ihfftn"),
-    #             xfail("allclose"),
-    #             xfail("argwhere"),
-    #             xfail("unique_consecutive"),
-    #             xfail("unique"),
-    #             xfail("nn.functional.ctc_loss"),
-    #             xfail("nn.functional.gaussian_nll_loss"),
-    #             xfail("histc"),
-    #             xfail("as_strided"),
-    #             xfail("as_strided_copy"),
-    #             xfail("t_copy"),
-    #             xfail("unsqueeze_copy"),
-    #             xfail("istft"),
-    #             xfail("nonzero"),
-    #             xfail("nn.functional.fractional_max_pool2d"),
-    #             xfail("stft"),
-    #             xfail("isclose"),
-    #             xfail("nn.functional.fractional_max_pool3d"),
-    #             xfail("nn.functional.bilinear"),
-    #             xfail("nn.functional.embedding_bag"),
-    #             xfail("linalg.tensorsolve"),
-    #             xfail("bernoulli", ""),
-    #             xfail("nn.functional.feature_alpha_dropout", "with_train"),
-    #             xfail("native_dropout_backward"),
-    #             xfail("nn.functional.kl_div", ""),
-    #             xfail("multinomial", ""),
-    #             xfail("pca_lowrank", ""),
-    #             xfail("normal", ""),
-    #             xfail("nn.functional.dropout2d", ""),
-    #             xfail("normal", "number_mean"),
-    #             xfail("svd_lowrank", ""),
-    #             xfail("diagflat", ""),
-    #             xfail("special.log_ndtr"),
-    #             xfail(
-    #                 "narrow"
-    #             ),  # Batching rule not implemented for aten::narrow.Tensor
-    #             xfail("nn.functional.triplet_margin_loss", ""),
-    #             xfail("nn.functional.pdist", ""),
-    #             xfail("scatter_reduce", "sum"),
-    #             xfail("scatter_reduce", "amax"),
-    #             xfail("nn.functional.max_unpool1d", "grad"),
-    #             xfail("nn.functional.multi_margin_loss", ""),
-    #             xfail("scatter_reduce", "prod"),
-    #             xfail("nn.functional.multilabel_margin_loss", ""),
-    #             xfail("scatter_reduce", "amin"),
-    #             xfail("nn.functional.max_unpool3d", "grad"),
-    #             xfail("nn.functional.max_unpool2d", ""),
-    #             xfail("nn.functional.max_unpool2d", "grad"),
-    #             xfail("nn.functional.margin_ranking_loss", ""),
-    #             xfail("nn.functional.max_unpool1d", ""),
-    #             xfail("nn.functional.soft_margin_loss", ""),
-    #             xfail("scatter_reduce", "mean"),
-    #             xfail("nn.functional.max_unpool3d", ""),
-    #             xfail("linalg.ldl_solve", "", device_type="cpu"),
-    #             xfail("chalf", ""),
-    #             xfail("clamp_max", ""),
-    #             xfail("jiterator_binary_return_by_ref", device_type="cuda"),
-    #             xfail("jiterator_unary", device_type="cuda"),
-    #             xfail("jiterator_2inputs_2outputs", device_type="cuda"),
-    #             xfail("special.airy_ai"),
-    #             xfail("clamp_min", ""),
-    #             xfail("sparse.sampled_addmm"),
-    #             xfail("sparse.mm", "reduce"),
-    #             xfail("special.chebyshev_polynomial_u"),
-    #             xfail("_segment_reduce", "offsets"),
-    #             xfail("index_reduce", "prod"),
-    #             xfail("index_reduce", "mean"),
-    #             xfail("index_reduce", "amin"),
-    #             xfail("index_reduce", "amax"),
-    #             xfail("special.laguerre_polynomial_l"),
-    #             xfail("special.hermite_polynomial_h"),
-    #             xfail("jiterator_binary", device_type="cuda"),
-    #             xfail("jiterator_4inputs_with_extra_args", device_type="cuda"),
-    #             xfail("_segment_reduce", "lengths"),
-    #             xfail("lu_solve", ""),
-    #             xfail("special.hermite_polynomial_he"),
-    #             xfail("nn.functional.dropout3d", ""),
-    #             xfail("special.chebyshev_polynomial_t"),
-    #             xfail("as_strided_scatter", ""),
-    #             xfail("equal", ""),
-    #             xfail("linalg.lu", ""),
-    #             skip("linalg.ldl_solve", ""),
-    #             skip("_softmax_backward_data"),
-    #             # One or more of the overload doesn't have a Batch rule.
-    #             xfail("bincount"),
-    #             # RuntimeError: Expected all tensors to be on the same device,
-    #             # but found at least two devices, cuda:0 and cpu!
-    #             xfail("ge", device_type="cuda"),
-    #             xfail(
-    #                 "searchsorted"
-    #             ),  # aten::searchsorted.Scalar hit the vmap fallback which is currently disabled
-    #         }
-    #     ),
-    # )
-    # def test_op_has_batch_rule(self, device, dtype, op):
-    #     # needs to be fixed
-    #     inplace_failures = (
-    #         "addbmm",
-    #         "addcdiv",
-    #         "addcmul",
-    #         "addmm",
-    #         "addmv",
-    #         "addr",
-    #         "baddbmm",
-    #         "clamp",
-    #         "conj_physical",
-    #         "cumprod",
-    #         "cumsum",
-    #         "floor_divide",
-    #         "fmod",
-    #         "heaviside",
-    #         "hypot",
-    #         "igamma",
-    #         "igammac",
-    #         "index_copy",
-    #         "ldexp",
-    #         "lerp",
-    #         "neg",
-    #         "nextafter",
-    #         "polygamma",
-    #         "pow",
-    #         "remainder",
-    #         "scatter_add",
-    #         "scatter",
-    #         "square",
-    #         "sub",
-    #         "trunc",
-    #         "xlogy",
-    #     )
-    #     self.opinfo_vmap_test(
-    #         device, dtype, op, check_has_batch_rule=True, skip_inplace=inplace_failures
-    #     )
-
-    # def test_linalg_svd(self, device):
-    #     # linalg_svd returns a tuple of three tensors, (U, S, Vh).
-    #     # Given the same input, it may return different tensors,
-    #     # because svd isn't unique. To test that the svd is correct, we multiply
-    #     # U @ diag(S) @ Vh and check that the output from vmap matches the
-    #     # output from a for-loop.
-    #     def compute_A(out):
-    #         U, S, Vh = out
-    #         m = U.shape[-1]
-    #         n = Vh.shape[-2]
-    #         diag_S = S.new_zeros(*S.shape[:-1], m, n)
-    #         diag_S.diagonal(offset=0, dim1=-2, dim2=-1).copy_(S)
-    #         return U @ diag_S @ Vh
-
-    #     opinfos = [op for op in op_db if op.name == "linalg.svd"]
-    #     assert len(opinfos) > 0
-
-    #     for op in opinfos:
-    #         self.opinfo_vmap_test(
-    #             device,
-    #             torch.float,
-    #             op,
-    #             check_has_batch_rule=True,
-    #             postprocess_fn=compute_A,
-    #         )
-
-    # def test_linalg_eigh(self, device):
-    #     # linalg_svd returns two tensors, (Q, L).
-    #     # Given the same input, it may return different tensors,
-    #     # because the eig decomposition isn't unique.
-    #     # To test that eigh is correct, we multiply
-    #     # Q @ diag(L) @ Qh and check that the output from vmap matches the
-    #     # output from a for-loop.
-    #     def compute_A(out):
-    #         L, Q = out
-    #         n = Q.shape[-1]
-    #         diag_L = L.new_zeros(*L.shape[:-1], n, n)
-    #         diag_L.diagonal(offset=0, dim1=-2, dim2=-1).copy_(L)
-    #         Qh = Q.transpose(-2, -1).conj()
-    #         return Q @ diag_L @ Qh
-
-    #     opinfos = [op for op in op_db if op.name == "linalg.eigh"]
-    #     assert len(opinfos) > 0
-
-    #     for op in opinfos:
-    #         self.opinfo_vmap_test(
-    #             device,
-    #             torch.float,
-    #             op,
-    #             check_has_batch_rule=True,
-    #             postprocess_fn=compute_A,
-    #         )
-
-    # @skipIfTorchDynamo()
-    # def test_slogdet(self, device):
-    #     # There's no OpInfo for this
-    #     def test():
-    #         B = 2
-    #         x = torch.randn(B, 5, 5, device=device)
-    #         self.vmap_outplace_test(torch.slogdet, (x,), {}, (0,))
-
-    #     check_vmap_fallback(self, test, torch.slogdet)
-
-    # def test_index_fill(self, device):
-    #     # There's no OpInfo for these tests
-
-    #     B = 2
-
-    #     def test1():
-    #         # negative dim
-    #         x = torch.randn(B, 5, 5, device=device)
-    #         dim = -2
-    #         index = torch.tensor([[2, 3], [0, 4]], device=device)
-    #         value = 5.0
-    #         self.vmap_outplace_test(
-    #             torch.index_fill, (x, dim, index, value), {}, (None, None, 0, None)
-    #         )
-
-    #     def test2():
-    #         # self batched, self logical rank 1, index logical rank 1
-    #         x = torch.zeros(B, 3, device=device)
-    #         dim = 0
-    #         index = torch.tensor([[0], [1]], device=device)
-    #         for value in (1.0, torch.rand((), device=device)):
-    #             self.vmap_outplace_test(
-    #                 torch.index_fill, (x, dim, index, value), {}, (0, None, 0, None)
-    #             )
-
-    #     def test3():
-    #         # self batched, self logical rank 1, index logical rank 0
-    #         x = torch.zeros(B, 3, device=device)
-    #         dim = 0
-    #         index = torch.tensor([0, 1], device=device)
-    #         for value in (1.0, torch.rand((), device=device)):
-    #             self.vmap_outplace_test(
-    #                 torch.index_fill, (x, dim, index, value), {}, (0, None, 0, None)
-    #             )
-
-    #     def test4():
-    #         # self not batched, self logical rank 0, index logical rank 1
-    #         x = torch.zeros([], device=device)
-    #         dim = 0
-    #         index = torch.tensor([[0], [0]], device=device)
-    #         for value in (1.0, torch.rand((), device=device)):
-    #             self.vmap_outplace_test(
-    #                 torch.index_fill, (x, dim, index, value), {}, (None, None, 0, None)
-    #             )
-
-    #     def test5():
-    #         # self not batched, self logical rank 0, index logical rank 0
-    #         x = torch.zeros([], device=device)
-    #         dim = 0
-    #         index = torch.tensor([0, 0], device=device)
-    #         for value in (1.0, torch.rand((), device=device)):
-    #             self.vmap_outplace_test(
-    #                 torch.index_fill, (x, dim, index, value), {}, (None, None, 0, None)
-    #             )
-
-    #     def test6():
-    #         # self not batched, self logical rank 0, index logical rank 1
-    #         x = torch.zeros(3, device=device)
-    #         dim = 0
-    #         index = torch.tensor([[0], [1]], device=device)
-    #         for value in (1.0, torch.rand((), device=device)):
-    #             self.vmap_outplace_test(
-    #                 torch.index_fill, (x, dim, index, value), {}, (None, None, 0, None)
-    #             )
-
-    #     def test7():
-    #         # self not batched, self logical rank 0, index logical rank 0
-    #         x = torch.zeros(3, device=device)
-    #         dim = 0
-    #         index = torch.tensor([0, 1], device=device)
-    #         for value in (1.0, torch.rand((), device=device)):
-    #             self.vmap_outplace_test(
-    #                 torch.index_fill, (x, dim, index, value), {}, (None, None, 0, None)
-    #             )
-
-    #     def test8():
-    #         # self batched, self logical rank > 1, index logical rank 0
-    #         x = torch.zeros(B, 3, 3, device=device)
-    #         dim = 0
-    #         index = torch.tensor([0, 1], device=device)
-    #         for value in (1.0, torch.rand((), device=device)):
-    #             self.vmap_outplace_test(
-    #                 torch.index_fill, (x, dim, index, value), {}, (0, None, 0, None)
-    #             )
-
-    #     for test in (test1, test2, test3, test4, test5, test6, test7, test8):
-    #         check_vmap_fallback(self, test, torch.index_fill)
-
-    # def test_fill__Tensor(self, device):
-    #     # There's no OpInfo for fill_.Tensor, so here's an extra test for it.
-    #     def test():
-    #         B = 2
-    #         args = (torch.randn(B, 3, device=device), torch.randn(B))
-    #         self.vmap_inplace_test(Tensor.fill_, args, {}, (0, 0))
-
-    #         args = (torch.randn(3, B, device=device), torch.randn(B))
-    #         self.vmap_inplace_test(Tensor.fill_, args, {}, (-1, 0))
-
-    #         args = (torch.randn(3, device=device), torch.randn(B))
-    #         self.vmap_inplace_test(Tensor.fill_, args, {}, (None, 0))
-
-    #         args = (torch.randn(3, B, device=device), torch.randn([]))
-    #         self.vmap_inplace_test(Tensor.fill_, args, {}, (1, None))
-
-    #     check_vmap_fallback(self, test, Tensor.fill_)
-
-    # def test_conv_double_backward(self, device):
-    #     images = torch.randn(2, 1, 5, 5, device=device)
-    #     weight = torch.randn(2, 1, 2, 2, device=device)
-    #     bias = torch.randn(2, device=device)
-    #     ggI = torch.randn_like(images)
-    #     ggW = torch.randn_like(weight)
-    #     ggb = torch.randn_like(bias)
-    #     stride = (1, 1)
-    #     padding = (0, 0)
-    #     dilation = (1, 1)
-    #     transposed = False
-    #     output_padding = (0, 0)
-    #     groups = 1
-    #     output_mask = (True, True, True)
-    #     gO = torch.randn_like(
-    #         F.conv2d(images, weight, bias, stride, padding, dilation, groups)
-    #     )
-
-    #     args = (
-    #         ggI,
-    #         ggW,
-    #         ggb,
-    #         gO,
-    #         weight,
-    #         images,
-    #         stride,
-    #         padding,
-    #         dilation,
-    #         transposed,
-    #         output_padding,
-    #         groups,
-    #         output_mask,
-    #     )
-    #     op = torch.ops.aten._convolution_double_backward
-
-    #     generator = get_fallback_and_vmap_exhaustive(op, args, {})
-    #     is_cuda_sm86 = device.startswith("cuda") and torch.cuda.get_device_capability(
-    #         0
-    #     ) == (8, 6)
-    #     atol, rtol = (1e-3, 1e-3) if is_cuda_sm86 else (1e-4, 1e-4)
-
-    #     def test():
-    #         for loop_out, batched_out in generator:
-    #             self.assertEqual(loop_out, batched_out, atol=atol, rtol=rtol)
-
-    #     check_vmap_fallback(self, test, op)
-
-    # def test_isnan(self, device):
-    #     test = functools.partial(_vmap_test, check_propagates_grad=False)
-
-    #     B, N, C, H, W = 2, 3, 24, 5, 7
-    #     op = torch.isnan
-
-    #     x = torch.randn(B, N, C, H, W)
-    #     x[x > 0] = float("nan")
-    #     test(self, op, (x,), in_dims=(0))
-
-    # def test_sum_scalar(self, device):
-    #     x = torch.tensor([10.0], device=device)
-    #     y = vmap(torch.sum)(x)
-    #     self.assertEqual(y, x)
-
-    #     y = vmap(lambda x: x.sum(0))(x)
-    #     self.assertEqual(y, x)
-
-    #     y = vmap(lambda x: x.sum(-1))(x)
-    #     self.assertEqual(y, x)
-
-    # def test_isinf(self, device):
-    #     test = functools.partial(_vmap_test, check_propagates_grad=False)
-
-    #     B, N, C, H, W = 2, 3, 24, 5, 7
-    #     op = torch.isinf
-
-    #     x = torch.randn(B, N, C, H, W)
-    #     x[x > 0] = float("inf")
-    #     test(self, op, (x,), in_dims=(0))
-
-    # def test_foo_like(self, device):
-    #     # vfdev-5: Probably, we can remove this line. Flake8 reported as unused
-    #     # test = functools.partial(_vmap_test, check_propagates_grad=False)
-
-    #     B, N, C, H, W = 2, 3, 24, 5, 7
-    #     for op in [torch.ones_like, torch.zeros_like]:
-    #         x = torch.randn(B, N, C, H, W)
-    #         # todo(chilli): test these better
-    #         # Not testing correctness, just that they run
-    #         vmap(op, in_dims=(0,))(
-    #             x,
-    #         )
-
-    # def test_flatten(self, device):
-    #     test = functools.partial(_vmap_test, check_propagates_grad=False)
-
-    #     op = torch.flatten
-
-    #     x = torch.randn(2, 3, 4, 5)
-    #     test(self, op, (x, 1, 2), in_dims=(0, None, None))
-
-    # def test_group_norm(self, device):
-    #     test = functools.partial(_vmap_test, check_propagates_grad=False)
-
-    #     B, N, C, H, W = 2, 3, 24, 5, 7
-    #     op = F.group_norm
-
-    #     x = torch.randn(B, N, C, H, W)
-    #     weight = torch.randn(C)
-    #     bias = torch.randn(C)
-    #     test(self, op, (x, 3, weight, bias), in_dims=(0, None, None, None))
-
-    #     x = torch.randn(B, N, C, H, W)
-    #     weight = torch.randn(B, C)
-    #     bias = torch.randn(B, C)
-    #     test(self, op, (x, 4, weight, bias), in_dims=(0, None, 0, 0))
-
-    # def test_index_put(self, device):
-    #     def test(f, t, idx, values):
-    #         base = f(t[0], idx[0], values[0])
-    #         self.assertEqual(vmap(f, in_dims=(0, 0, 0))(t, idx, values)[0], base)
-    #         self.assertEqual(
-    #             vmap(f, in_dims=(0, None, None))(t, idx[0], values[0])[0], base
-    #         )
-    #         self.assertEqual(vmap(f, in_dims=(0, None, 0))(t, idx[0], values)[0], base)
-    #         self.assertEqual(vmap(f, in_dims=(0, 0, None))(t, idx, values[0])[0], base)
-
-    #     def f(x, y, z):
-    #         x[y] = z
-    #         return x
-
-    #     x = torch.randn(3, 4, 5, device=device)
-    #     y = torch.zeros((3, 2), device=device).long()
-    #     z = torch.randn(3, 2, 5, device=device)
-    #     test(f, x, y, z)
-
-    #     # indexing innermost dim
-    #     def f(t, idx, values):
-    #         t[:, idx] = values
-    #         return t
-
-    #     t = torch.zeros((3, 2, 3))
-    #     values = torch.ones((3, 1, 2))
-    #     idx = torch.tensor([[1, 2]]).expand((3, 2))
-    #     test(f, t, idx, values)
-
-    #     # indexing middle dim
-    #     def f(t, idx, values):
-    #         t[:, idx, :] = values
-    #         return t
-
-    #     t = torch.zeros((3, 2, 3, 3))
-    #     values = torch.ones((3, 1, 2, 3))
-    #     idx = torch.tensor([[0, 2]]).expand((3, 2))
-    #     test(f, t, idx, values)
-
-    #     # indexing with slices
-    #     def f(t, values):
-    #         t[:, :2, :] = values
-    #         return t
-
-    #     base = f(t[0], values[0])
-    #     self.assertEqual(vmap(f, in_dims=(0, 0))(t, values)[0], base)
-    #     self.assertEqual(vmap(f, in_dims=(0, None))(t, values[0])[0], base)
-
-    #     # index_put_
-    #     tensor = torch.zeros(3, 3, 4)
-    #     value = torch.ones(3, 2)
-    #     idxs = (
-    #         torch.tensor([[0], [1], [2]]),
-    #         torch.tensor([[0]]),
-    #         torch.tensor([1, 2]),
-    #     )
-    #     expected = torch.index_put_(tensor.clone(), idxs, value)
-
-    #     def f(t, idx, v):
-    #         torch.index_put_(t, idx, v)
-    #         return t
-
-    #     self.assertEqual(
-    #         vmap(f, in_dims=(0, (None, None), 0))(tensor, idxs[1:], value), expected
-    #     )
-    #     self.assertEqual(
-    #         vmap(f, in_dims=(0, (None, None), None))(tensor, idxs[1:], value[0]),
-    #         expected,
-    #     )
-
-    #     # boolean mask
-    #     B = 2
-    #     x = torch.randn(1, 3, 3)
-    #     gy = torch.randn(B, 1, 3, 3)
-
-    #     def f(x, gy):
-    #         mask = x < 1e-09
-    #         zeros = torch.zeros([])
-    #         index_put = torch.ops.aten.index_put.default(gy, [mask], zeros)
-    #         return index_put
-
-    #     self.vmap_outplace_test(f, (x, gy), {}, in_dims=(None, 0))
-
-    # @onlyCUDA
-    # @parametrize("inplace", [True, False])
-    # def test_0d_tensor_index_put(self, device, inplace):
-    #     def f(t, idx, v):
-    #         fn = torch.index_put_ if inplace else torch.index_put
-    #         return fn(t, idx, v)
-
-    #     N = 2
-    #     t = torch.zeros((N, 5), device="cuda")
-    #     idx = torch.tensor([1, 3])
-    #     v = torch.tensor(1, dtype=t.dtype, device="cpu")
-
-    #     expected = torch.tensor([[0, 1, 0, 1, 0], [0, 1, 0, 1, 0]], dtype=t.dtype)
-    #     self.assertEqual(expected, vmap(f, in_dims=(0, None, None))(t, (idx,), v))
-
-    # @parametrize("training", [True, False])
-    # @parametrize("track_running_stats", [True, False])
-    # @parametrize("affine", [True, False])
-    # def test_batch_norm(self, device, affine, track_running_stats, training):
-    #     if not track_running_stats and not training:
-    #         return
-
-    #     test = functools.partial(_vmap_test, check_propagates_grad=False)
-    #     BN = torch.nn.BatchNorm2d
-    #     ensemble_size = 10
-    #     hidden_dim = 3
-
-    #     weights, buffers, _, _, _ = functional_init_with_buffers(BN, [ensemble_size])(
-    #         hidden_dim, affine=affine, track_running_stats=track_running_stats
-    #     )
-
-    #     inputs = [torch.randn(ensemble_size, 32, hidden_dim, 16, 16, device=device)]
-    #     in_dims = [0]
-
-    #     def append(inp, in_dim):
-    #         inputs.append(inp)
-    #         in_dims.append(in_dim)
-
-    #     if track_running_stats:
-    #         running_mean, running_var, _ = buffers
-    #         append(running_mean.to(device), 0)
-    #         append(running_var.to(device), 0)
-    #     else:
-    #         append(None, None)
-    #         append(None, None)
-
-    #     if affine:
-    #         weight, bias = weights
-    #         append(weight.to(device), 0)
-    #         append(bias.to(device), 0)
-    #     else:
-    #         append(None, None)
-    #         append(None, None)
-
-    #     append(training, None)
-
-    #     def op(inp, running_mean, running_var, weight, bias, training):
-    #         res = F.batch_norm(inp, running_mean, running_var, weight, bias, training)
-    #         if track_running_stats:
-    #             return res, running_mean, running_var
-    #         return res
-
-    #     test(self, op, tuple(inputs), in_dims=tuple(in_dims))
-
-    # def test_torch_return_types_returns(self, device):
-    #     t = torch.randn(3, 2, 2, device=device)
-    #     self.assertTrue(
-    #         isinstance(vmap(torch.min, (0, None))(t, 0), torch.return_types.min)
-    #     )
-    #     self.assertTrue(
-    #         isinstance(vmap(torch.max, (0, None))(t, 0), torch.return_types.max)
-    #     )
-    #     self.assertTrue(
-    #         isinstance(
-    #             vmap(torch.topk, (0, None, None))(t, 1, 0), torch.return_types.topk
-    #         )
-    #     )
-    #     self.assertTrue(
-    #         isinstance(vmap(torch.linalg.eig, (0))(t), torch.return_types.linalg_eig)
-    #     )
-
-    # def test_namedtuple_returns(self, device):
-    #     Point = namedtuple("Point", ["x", "y"])
-
-    #     def f(x, y):
-    #         return Point(x=x, y=y)
-
-    #     x = torch.randn(2, 5, device=device)
-    #     y = torch.randn(2, 3, device=device)
-    #     self.assertTrue(isinstance(vmap(f)(x, y), Point))
-
-    # def test_inplace_on_view(self, device):
-    #     def func(leaf):
-    #         base = leaf * leaf
-    #         view = base.transpose(0, 1)
-    #         view[2:4, 2:4] *= 2
-    #         view[0:2, 0:2].diagonal().sin_()
-    #         view = view[1:3, 1:3]
-    #         view.cos_()
-    #         return view
-
-    #     def push_vjp(leaf, gout):
-    #         _, vjp_fn = vjp(func, leaf)
-    #         (result,) = vjp_fn(gout)
-    #         return result
-
-    #     leaf = torch.randn(4, 4, device=device)
-    #     gout = torch.randn(2, 2, device=device)
-    #     args = (leaf, gout)
-
-    #     for (
-    #         batched_args,
-    #         in_dims,
-    #         _,
-    #     ) in generate_vmap_inputs(args, {}):
-    #         if in_dims[1] is None:
-    #             # triggers some composite compliance problem
-    #             continue
-    #         self.vmap_outplace_test(push_vjp, batched_args, {}, in_dims)
-
-    # def test_advanced_indexing(self, device):
-    #     def test(f, args):
-    #         for loop_out, batched_out in get_fallback_and_vmap_exhaustive(f, args, {}):
-    #             self.assertEqual(loop_out, batched_out)
-
-    #     def f(x, idx):
-    #         return x[:, idx]
-
-    #     def f2(x, idx):
-    #         return x[idx, :]
-
-    #     def f3(x, idx):
-    #         return x[:, :, idx]
-
-    #     inps = (
-    #         torch.randn(5, 5, 5, device=device),
-    #         torch.randn(5, 5, 5, 5, device=device),
-    #         torch.randn(5, 5, 5, 5, 5, device=device),
-    #     )
-    #     idxes = (
-    #         torch.tensor([0, 1, 2], device=device),
-    #         torch.tensor([0, 1, 2], device=device).reshape(3, 1),
-    #         torch.tensor([0, 1, 2], device=device).reshape(3, 1, 1),
-    #     )
-    #     for inp, idx in itertools.product(inps, idxes):
-    #         test(f, (inp, idx))
-    #         test(f2, (inp, idx))
-    #         test(f3, (inp, idx))
-
-    # def test_nested_advanced_indexing(self, device):
-    #     e = torch.rand(7, 4, device=device)
-    #     idx = torch.tensor([0, 1], device=device).view(2, 1)
-
-    #     # simple reference implementation for comparison
-    #     def _fake_vmap(f, in_dims=0, out_dims=0):
-    #         def w(input):
-    #             r = [f(input.select(in_dims, i)) for i in range(input.size(in_dims))]
-    #             return torch.stack(r, out_dims)
-
-    #         return w
-
-    #     def with_vmap(_vmap):
-    #         def g(idx_):
-    #             def f(e_):
-    #                 return e_[idx_]
-
-    #             return _vmap(f, in_dims=1)(e)
-
-    #         r = _vmap(g)(idx)
-    #         return r
-
-    #     a = with_vmap(vmap)
-    #     b = with_vmap(_fake_vmap)
-    #     self.assertEqual(a, b)
-
-    # @ops(
-    #     filter(lambda op: "linalg" in op.name, op_db + additional_op_db),
-    #     allowed_dtypes=(torch.float,),
-    # )
-    # @skipOps(
-    #     "TestVmapOperatorsOpInfo",
-    #     "test_vmap_linalg_failure_1D_input",
-    #     {
-    #         xfail("linalg.vector_norm"),  # can accept vector inputs
-    #         xfail("linalg.norm"),  # can accept vector inputs
-    #         xfail("linalg.norm", "subgradients_at_zero"),  # can accept vector inputs
-    #         xfail("linalg.vander"),  # can accept vector inputs
-    #         skip(
-    #             "linalg.multi_dot"
-    #         ),  # accepts list of tensor inputs, has its own special test
-    #         xfail("linalg.vecdot"),
-    #         # throws in vmap on CUDA
-    #         # IndexError: Dimension out of range (expected to be in range of [-1, 0], but got -2)
-    #         # https://github.com/pytorch/pytorch/runs/8110653462?check_suite_focus=true
-    #         # but it passes locally
-    #         xfail("linalg.diagonal"),
-    #         skip("linalg.matrix_norm", ""),
-    #         skip("linalg.ldl_solve", ""),
-    #     },
-    # )
-    # def test_vmap_linalg_failure_1D_input(self, device, dtype, op):
-    #     for sample in op.sample_inputs(device, dtype, requires_grad=False):
-    #         if sample.input.dim() != 2 or sample.input.shape[0] == 0:
-    #             continue
-    #         test_input = sample.input[
-    #             0
-    #         ]  # using the sample input avoids numerical inconsistency issues
-    #         with self.assertRaisesRegex(RuntimeError, "dimension"):
-    #             op(test_input, *sample.args, **sample.kwargs)
-
-    #         def op_wrapper(inp):
-    #             return op(inp, *sample.args, **sample.kwargs)
-
-    #         # square inputs are more likely to pass linalg checks
-    #         test_input = test_input.expand(test_input.shape[0], test_input.shape[0])
-    #         with self.assertRaisesRegex(RuntimeError, "dimension"):
-    #             return vmap(op_wrapper)(test_input)
-
-    # def test_vmap_multi_dot_failure_1D_input(self):
-    #     # special exception for first and last tensors so making giving 3 items avoids special cases
-    #     inputs = (torch.randn(3, 3), torch.randn(3), torch.randn(3, 3))
-    #     with self.assertRaisesRegex(RuntimeError, "tensor 1 must be 2D but got 1D"):
-    #         torch.linalg.multi_dot(inputs)
-
-    #     # square inputs are more likely to pass linalg checks
-    #     inputs = tuple(i.expand(i.shape[0], i.shape[0]) for i in inputs)
-    #     with self.assertRaisesRegex(RuntimeError, "tensor 1 must be 2D but got 1D"):
-    #         return vmap(torch.linalg.multi_dot)(inputs)
-
-    # def test_vmap_escaped_error(self):
-    #     escaped = None
-
-    #     def f(x):
-    #         nonlocal escaped
-    #         escaped = x
-    #         return x**2
-
-    #     x = torch.randn([3, 3, 3, 3, 3])
-    #     vmap(f)(x)
-
-    #     common_message = (
-    #         r"your tensor may have escaped from inside a function being vmapped.*{0}.*"
-    #     )
-
-    #     # Note: These are not a complete set of tests for all possible functions calling 'vmap_check_escaped'
-
-    #     with self.assertRaisesRegex(
-    #         RuntimeError, common_message.format("gen_vmap_plumbing")
-    #     ):
-    #         escaped.sin()
-
-    #     with self.assertRaisesRegex(
-    #         RuntimeError, common_message.format("boxed_tensor_inputs_batch_rule")
-    #     ):
-    #         escaped.sin_()
-
-    #     with self.assertRaisesRegex(
-    #         RuntimeError, common_message.format("gen_vmap_inplace_plumbing")
-    #     ):
-    #         escaped.mul_(1)
-
-    #     with self.assertRaisesRegex(
-    #         RuntimeError, common_message.format("binary_cross_entropy_plumbing")
-    #     ):
-    #         torch.nn.functional.binary_cross_entropy(escaped, torch.zeros([3, 3, 3, 3]))
-
-    #     with self.assertRaisesRegex(
-    #         RuntimeError, common_message.format("boxed_existing_bdim_all_batch_rule")
-    #     ):
-    #         torch.nn.functional.adaptive_max_pool2d(escaped, output_size=(1, 1))
-
-    #     with self.assertRaisesRegex(
-    #         RuntimeError, common_message.format("boxed_reduction_batch_rule")
-    #     ):
-    #         escaped.argmin()
-
-    #     a = torch.zeros([4, 4, 4, 4])
-    #     b = torch.zeros([4, 4, 4, 4], dtype=torch.long)
-    #     with self.assertRaisesRegex(
-    #         RuntimeError, common_message.format("boxed_all_tensors_have_optional_bdim")
-    #     ):
-    #         torch.ops.aten.adaptive_max_pool2d_backward(escaped, a, b)
-
-    #     vmap(f)(torch.tensor([[0, 0], [0, 0]], dtype=torch.int))
-    #     with self.assertRaisesRegex(
-    #         RuntimeError, common_message.format("gen_vmap_plumbing_no_returns")
-    #     ):
-    #         torch.ops.aten._linalg_check_errors(escaped, "linalg.inv", is_matrix=False)
-
-    # def test_vmap_with_anomaly_detection(self):
-    #     with torch.autograd.set_detect_anomaly(True):
-    #         x = torch.zeros(3) - 1
-
-    #         def fn(x):
-    #             return x.sum()
-
-    #         per_sample_grad = vmap(grad(fn))(x)
-    #         self.assertEqual(per_sample_grad, torch.ones_like(x))
-
-    #         def bad_fn(x):
-    #             return x.sqrt().sum()
-
-    #         err_msg = "Function 'SqrtBackward0' returned nan values in its 0th output."
-    #         with self.assertRaisesRegex(RuntimeError, err_msg):
-    #             vmap(grad(bad_fn))(x)
-
-    # def test_searchsorted_bucketize(self, device):
-    #     # OpInfo generates test with repeated samples in batch dim.
-    #     # Thus we test explicitly with different samples across a batch.
-
-    #     def test():
-    #         boundaries = torch.tensor(
-    #             [[1, 4, 5, 7, 9], [1, 2, 6, 8, 10]], device=device
-    #         )
-    #         v = torch.tensor(3, device=device)
-    #         self.vmap_outplace_test(torch.searchsorted, (boundaries, v), {}, (0, None))
-    #         self.vmap_outplace_test(torch.bucketize, (v, boundaries), {}, (None, 0))
-    #         boundaries = torch.tensor([[1, 4, 5, 7, 9], [1, 2, 4, 8, 9]], device=device)
-    #         v = torch.tensor([3, 4], device=device)
-    #         self.vmap_outplace_test(torch.searchsorted, (boundaries, v), {}, (0, 0))
-    #         self.vmap_outplace_test(torch.bucketize, (v, boundaries), {}, (0, 0))
-
-    #     test()
-
-
-# @markDynamoStrictTest
-# class TestRandomness(TestCase):
-#     def _reset_random(self, generator, orig_state, use_generator, seed):
-#         return (
-#             generator.set_state(orig_state)
-#             if use_generator
-#             else torch.manual_seed(seed)
-#         )
-
-#     def _get_image(self, batched_input, batch_size, device):
-#         if batched_input == "first":
-#             return torch.ones([batch_size, 3, 3, 14, 14], device=device)
-#         if batched_input == "last":
-#             return torch.ones([3, 3, 14, 14, batch_size], device=device)
-#         assert batched_input == "none"
-#         return torch.ones([3, 3, 14, 14], device=device)
-
-#     def _assert_all_slices_equal(self, tensor):
-#         expected = tensor[0]
-#         self.assertTrue((tensor == expected).all())
-
-#     def _assert_all_slices_unique(self, tensor):
-#         B0 = tensor.shape[0]
-#         slices_equal = vmap(vmap(lambda x, y: (x == y).all(), (0, None)), (None, 0))(
-#             tensor, tensor
-#         )
-#         assert slices_equal.shape == (B0, B0)
-#         slices_equal.diagonal().zero_()
-#         self.assertEqual(slices_equal, torch.zeros_like(slices_equal))
-
-#     def _assert_throws_in_error_mode(self, fn, args, in_dims):
-#         with self.assertRaisesRegex(
-#             RuntimeError, r"called random operation while in randomness error mode"
-#         ):
-#             vmap(fn, in_dims=in_dims, randomness="error")(*args)
-
-#     def _assert_throws_in_different_mode_inplace(self, fn, args, in_dims):
-#         with self.assertRaisesRegex(
-#             RuntimeError, r"different inplace randomness on an unbatched tensor"
-#         ):
-#             vmap(fn, in_dims=in_dims, randomness="different")(*args)
-
-#     def _assert_throws_in_same_mode_batched(self, fn, args, in_dims):
-#         with self.assertRaisesRegex(
-#             RuntimeError,
-#             r"Vmap does not currently support same randomness with a batched tensor input",
-#         ):
-#             vmap(fn, in_dims=in_dims, randomness="same")(*args)
-
-#     def _in_dims(self, *batched_strings):
-#         def get_in_dim(batched_string):
-#             if batched_string == "first":
-#                 return 0
-#             if batched_string == "last":
-#                 return -1
-#             assert batched_string == "none"
-#             return None
-
-#         batched_strings = batched_strings + (
-#             "first",
-#         )  # for the always batched as first dim dummy argument
-#         return tuple(get_in_dim(batched_string) for batched_string in batched_strings)
-
-#     @parametrize("randomness", ["same", "different", "error"])
-#     @parametrize("use_generator", [True, False])
-#     def test_factory_ops(self, device, randomness, use_generator):
-#         generator = torch.Generator(device=device)
-#         orig_state = generator.get_state()
-#         kwargs = (
-#             {"device": device, "generator": generator}
-#             if use_generator
-#             else {"device": device}
-#         )
-#         ops = [
-#             lambda _, shape: torch.randn(shape, **kwargs),
-#             lambda _, shape: torch.rand(shape, **kwargs),
-#             lambda _, shape: torch.randint(100, shape, **kwargs),
-#             lambda _, shape: torch.randint(5, 100, shape, **kwargs),
-#             lambda _, shape: torch.normal(0.0, 1.0, shape, **kwargs),
-#         ]
-#         B0 = 4
-#         shape = (3, 3)
-#         seed = 1234567
-
-#         for op in ops:
-#             passed = torch.randn(B0, device=device)
-#             if randomness == "error":
-#                 self._assert_throws_in_error_mode(
-#                     op, (passed, shape), in_dims=(0, None)
-#                 )
-#                 return
-
-#             generator = self._reset_random(generator, orig_state, use_generator, seed)
-#             vmap_result = vmap(op, in_dims=(0, None), randomness=randomness)(
-#                 passed, shape
-#             )
-
-#             generator = self._reset_random(generator, orig_state, use_generator, seed)
-#             if randomness == "different":
-#                 expected = op(passed, [B0, *shape])
-#                 self._assert_all_slices_unique(vmap_result)
-#                 self.assertEqual(vmap_result, expected)
-#             else:
-#                 expected = op(passed, shape)
-#                 self._assert_all_slices_equal(vmap_result)
-#                 for i in range(B0):
-#                     self.assertEqual(vmap_result[i], expected)
-
-#     @parametrize("randomness", ["same", "different", "error"])
-#     @parametrize("use_generator", [True, False])
-#     def test_randperm(self, device, randomness, use_generator):
-#         # needs a special case because randperm doesn't take a batch size
-#         B0 = 4
-#         seed = 1234567
-#         passed = torch.randn(B0, device=device)
-
-#         torch.manual_seed(seed)
-#         generator = torch.Generator(device=device)
-#         orig_state = generator.get_state()
-
-#         kwargs = (
-#             {"device": device, "generator": generator}
-#             if use_generator
-#             else {"device": device}
-#         )
-
-#         if randomness == "error":
-#             with self.assertRaisesRegex(
-#                 RuntimeError, r"called random operation while in randomness error mode"
-#             ):
-#                 vmap(lambda _: torch.randperm(10, **kwargs), randomness=randomness)(
-#                     passed
-#                 )
-#             return
-
-#         vmap_result = vmap(
-#             lambda _: torch.randperm(10, **kwargs), randomness=randomness
-#         )(passed)
-#         generator = generator.set_state(orig_state)
-#         torch.manual_seed(seed)
-#         if randomness == "different":
-#             for i in range(B0):
-#                 expected = torch.randperm(10, **kwargs)
-#                 # RNG differs between eager and via dynamo trace on CUDA
-#                 if TEST_WITH_TORCHDYNAMO and torch.device(device).type == "cuda":
-#                     self._assert_all_slices_unique(vmap_result)
-#                 else:
-#                     self.assertEqual(vmap_result[i], expected)
-#         else:
-#             expected = torch.randperm(10, **kwargs)
-#             # RNG differs between eager and via dynamo trace on CUDA
-#             if TEST_WITH_TORCHDYNAMO and torch.device(device).type == "cuda":
-#                 self._assert_all_slices_equal(vmap_result)
-#             else:
-#                 for i in range(B0):
-#                     self.assertEqual(vmap_result[i], expected)
-
-#     @parametrize("randomness", ["error", "same", "different"])
-#     @parametrize("batched_input", ["first", "last", "none"])
-#     def test_dropout(self, device, randomness, batched_input):
-#         def op(t, ignored):
-#             return torch.nn.functional.dropout(torch.ones_like(t), training=True)
-
-#         B0 = 4
-#         always_batched = torch.randn((B0,))
-#         passed = self._get_image(batched_input, B0, device)
-#         in_dims = self._in_dims(batched_input)
-
-#         if randomness == "error":
-#             with self.assertRaisesRegex(
-#                 RuntimeError, r"called random operation while in randomness error mode"
-#             ):
-#                 vmap(op, randomness=randomness, in_dims=in_dims)(passed, always_batched)
-#             return
-
-#         vmap_result = vmap(op, randomness=randomness, in_dims=in_dims)(
-#             passed, always_batched
-#         )
-
-#         # Check that the randomness is within bounds...
-#         # ideally this is close to 0.5
-#         p_estimate = vmap_result.mean() / 2
-#         self.assertTrue(p_estimate < 0.75)
-#         self.assertTrue(p_estimate > 0.25)
-
-#         if randomness == "different":
-#             self._assert_all_slices_unique(vmap_result)
-#             return
-
-#         assert randomness == "same"
-#         self._assert_all_slices_equal(vmap_result)
-
-#     @parametrize("randomness", ["error", "same", "different"])
-#     @parametrize("batched_input", ["first", "last", "none"])
-#     def test_alpha_dropout(self, device, randomness, batched_input):
-#         def op(t, ignored):
-#             return torch.nn.functional.alpha_dropout(torch.ones_like(t), training=True)
-
-#         B0 = 4
-#         always_batched = torch.randn((B0,))
-#         passed = self._get_image(batched_input, B0, device)
-#         in_dims = self._in_dims(batched_input)
-
-#         if randomness == "error":
-#             with self.assertRaisesRegex(
-#                 RuntimeError, r"called random operation while in randomness error mode"
-#             ):
-#                 vmap(op, randomness=randomness, in_dims=in_dims)(passed, always_batched)
-#             return
-
-#         # I have no clue how to actually test correctness of alpha dropout because the docs
-#         # seem wrong: https://github.com/pytorch/pytorch/issues/74004
-#         vmap_result = vmap(op, randomness=randomness, in_dims=in_dims)(
-#             passed, always_batched
-#         )
-#         if randomness == "different":
-#             self._assert_all_slices_unique(vmap_result)
-#             return
-
-#         assert randomness == "same"
-#         self._assert_all_slices_equal(vmap_result)
-
-#     @parametrize("randomness", ["error", "same", "different"])
-#     @parametrize("batched_input", ["first", "last", "none"])
-#     @parametrize("dim", [2, 3])
-#     def test_feature_dropout(self, device, randomness, batched_input, dim):
-#         def op(t, ignored):
-#             f = (
-#                 torch.nn.functional.dropout2d
-#                 if dim == 2
-#                 else torch.nn.functional.dropout3d
-#             )
-#             return f(torch.ones_like(t), training=True)
-
-#         B0 = 4
-#         always_batched = torch.randn((B0,))
-#         passed = self._get_image(batched_input, B0, device)
-#         if dim == 3:
-#             unsqueeze_dim = -2 if batched_input == "last" else -1
-#             passed = passed.unsqueeze(unsqueeze_dim)
-#         in_dims = self._in_dims(batched_input)
-
-#         if randomness == "error":
-#             with self.assertRaisesRegex(
-#                 RuntimeError, r"called random operation while in randomness error mode"
-#             ):
-#                 vmap(op, randomness=randomness, in_dims=in_dims)(passed, always_batched)
-#             return
-
-#         vmap_result = vmap(op, randomness=randomness, in_dims=in_dims)(
-#             passed, always_batched
-#         )
-
-#         # Check the "feature" pattern
-#         dims = [-1, -2] if dim == 2 else [-1, -2, -3]
-#         planes_numel = (
-#             2
-#             * vmap_result.numel()
-#             / (vmap_result.shape[0] * vmap_result.shape[1] * vmap_result.shape[2])
-#         )
-#         planes = vmap_result.sum(dims)
-#         result = (planes == 0) ^ (planes == planes_numel)
-#         self.assertEqual(result, torch.ones_like(result, dtype=torch.bool))
-
-#         if randomness == "different":
-#             self._assert_all_slices_unique(vmap_result)
-#             return
-
-#         assert randomness == "same"
-#         self._assert_all_slices_equal(vmap_result)
-
-#     @parametrize("randomness", ["error", "same", "different"])
-#     @parametrize("batched_input", ["first", "last", "none"])
-#     def test_feature_alpha_dropout(self, device, randomness, batched_input):
-#         def op(t, ignored):
-#             return torch.nn.functional.feature_alpha_dropout(
-#                 torch.ones_like(t), training=True
-#             )
-
-#         B0 = 4
-#         always_batched = torch.randn((B0,))
-#         passed = self._get_image(batched_input, B0, device)
-#         unsqueeze_dim = -2 if batched_input == "last" else -1
-#         passed = passed.unsqueeze(unsqueeze_dim)
-#         in_dims = self._in_dims(batched_input)
-
-#         if randomness == "error":
-#             with self.assertRaisesRegex(
-#                 RuntimeError, r"called random operation while in randomness error mode"
-#             ):
-#                 vmap(op, randomness=randomness, in_dims=in_dims)(passed, always_batched)
-#             return
-
-#         vmap_result = vmap(op, randomness=randomness, in_dims=in_dims)(
-#             passed, always_batched
-#         )
-
-#         # I have no clue how to actually test correctness of alpha dropout because the docs
-#         # seem wrong: https://github.com/pytorch/pytorch/issues/74004
-
-#         # Check the "feature" pattern
-#         dims = [-1, -2, -3]
-#         planes = vmap_result.sum(dims)
-#         max_elt = planes.max()
-#         min_elt = planes.min()
-#         result = (planes == min_elt) ^ (planes == max_elt)
-#         self.assertEqual(result, torch.ones_like(result, dtype=torch.bool))
-
-#         if randomness == "different":
-#             self._assert_all_slices_unique(vmap_result)
-#             return
-
-#         assert randomness == "same"
-#         self._assert_all_slices_equal(vmap_result)
-
-#     @parametrize("randomness", ["error", "same", "different"])
-#     @parametrize("batched_input", ["first", "last", "none"])
-#     def test_like_functions(self, device, randomness, batched_input):
-#         seed = 1234567
-#         supported_ops = [
-#             lambda t, _: torch.randint_like(t, 20),
-#             lambda t, _: torch.randint_like(t, 0, 20),
-#             lambda t, _: torch.rand_like(t),
-#             lambda t, _: torch.randn_like(t),
-#         ]
-#         B0 = 4
-
-#         for op in supported_ops:
-#             always_batched = torch.randn(B0)
-#             passed = self._get_image(batched_input, B0, device)
-#             in_dims = self._in_dims(batched_input)
-
-#             if randomness == "error":
-#                 with self.assertRaisesRegex(
-#                     RuntimeError,
-#                     r"called random operation while in randomness error mode",
-#                 ):
-#                     vmap(op, in_dims=in_dims, randomness=randomness)(
-#                         passed, always_batched
-#                     )
-#                 return
-
-#             torch.manual_seed(seed)
-#             vmap_result = vmap(op, randomness=randomness, in_dims=in_dims)(
-#                 passed, always_batched
-#             )
-
-#             torch.manual_seed(seed)
-
-#             if batched_input == "last":
-#                 passed = passed.movedim(-1, 0)
-#             if randomness == "different":
-#                 if batched_input == "none":
-#                     passed = passed.expand(B0, *passed.shape)
-#                 expected = op(passed, 0)
-
-#                 self._assert_all_slices_unique(vmap_result)
-#                 # RNG differs between eager and via dynamo trace on CUDA
-#                 if not (TEST_WITH_TORCHDYNAMO and torch.device(device).type == "cuda"):
-#                     self.assertEqual(expected, vmap_result)
-#                 return
-
-#             assert randomness == "same"
-#             if batched_input != "none":
-#                 passed = passed[0]
-#             expected = op(passed, 0)
-#             self._assert_all_slices_equal(vmap_result)
-#             # RNG differs between eager and via dynamo trace on CUDA
-#             if not (TEST_WITH_TORCHDYNAMO and torch.device(device).type == "cuda"):
-#                 for i in range(B0):
-#                     self.assertEqual(expected, vmap_result[i])
-
-#     @parametrize("use_generator", [True, False])
-#     @parametrize("randomness", ["error", "same", "different"])
-#     @parametrize("batched_input", ["first", "last", "none"])
-#     def test_random_unary_inplace(
-#         self, device, use_generator, randomness, batched_input
-#     ):
-#         generator = torch.Generator(device=device)
-#         orig_state = generator.get_state()
-#         kwargs = {"generator": generator} if use_generator else {}
-#         ops = [
-#             lambda t, _: t.random_(**kwargs),
-#             lambda t, _: t.random_(100, **kwargs),
-#             lambda t, _: t.random_(-5, 100, **kwargs),
-#             lambda t, _: t.normal_(**kwargs),
-#             lambda t, _: t.bernoulli_(**kwargs),
-#             lambda t, _: t.cauchy_(**kwargs),
-#             lambda t, _: t.exponential_(**kwargs),
-#             lambda t, _: t.geometric_(0.5, **kwargs),
-#             lambda t, _: t.log_normal_(**kwargs),
-#             lambda t, _: t.uniform_(**kwargs),
-#         ]
-#         B0 = 4
-#         seed = 1234567
-#         in_dims = self._in_dims(batched_input)
-
-#         for op in ops:
-#             # because of in place updates, clone inputs
-#             always_batched = torch.randn(B0, device=device)
-#             passed = self._get_image(batched_input, B0, device)
-#             passed_expected = passed.clone()
-
-#             if randomness == "error":
-#                 self._assert_throws_in_error_mode(
-#                     op, (passed, always_batched), in_dims=in_dims
-#                 )
-#                 return
-#             if randomness == "different" and batched_input == "none":
-#                 self._assert_throws_in_different_mode_inplace(
-#                     op, (passed, always_batched), in_dims=in_dims
-#                 )
-#                 return
-
-#             generator = self._reset_random(generator, orig_state, use_generator, seed)
-#             vmap_result = vmap(op, in_dims=in_dims, randomness=randomness)(
-#                 passed, always_batched
-#             )
-
-#             if batched_input == "last":
-#                 passed_expected = passed_expected.movedim(-1, 0)
-#             generator = self._reset_random(generator, orig_state, use_generator, seed)
-#             if randomness == "different":
-#                 expected = op(passed_expected, always_batched)
-#                 self._assert_all_slices_unique(vmap_result)
-#                 self.assertEqual(vmap_result, expected)
-#             else:
-#                 if batched_input != "none":
-#                     passed_expected = passed_expected[
-#                         0
-#                     ].clone()  # bug in pytorch, normal_ on views doesn't work
-#                 expected = op(passed_expected, always_batched)
-#                 self._assert_all_slices_equal(vmap_result)
-#                 for i in range(B0):
-#                     self.assertEqual(vmap_result[i], expected)
-
-#     @parametrize("use_generator", [True, False])
-#     @parametrize("randomness", ["error", "same", "different"])
-#     @parametrize("batched_input", ["first", "last", "none"])
-#     @parametrize("batched_probability", ["first", "last", "none"])
-#     def test_bernoulli_in_place(
-#         self, device, use_generator, randomness, batched_input, batched_probability
-#     ):
-#         B0 = 4
-#         seed = 1234567
-#         generator = torch.Generator(device=device)
-#         orig_state = generator.get_state()
-#         kwargs = {"generator": generator} if use_generator else {}
-#         in_dims = self._in_dims(batched_input, batched_probability)
-
-#         def op(t, p, ignored):
-#             return t.bernoulli_(p, **kwargs)
-
-#         # because of in place updates, clone inputs
-#         always_batched = torch.randn(B0, device=device)
-#         input = self._get_image(batched_input, B0, device)
-#         input_expected = input.clone()
-#         probability = self._get_image(batched_probability, B0, device) - 0.5
-
-#         if randomness == "error":
-#             self._assert_throws_in_error_mode(
-#                 op, (input, probability, always_batched), in_dims=in_dims
-#             )
-#             return
-#         if randomness == "same" and batched_probability != "none":
-#             self._assert_throws_in_same_mode_batched(
-#                 op, (input, probability, always_batched), in_dims=in_dims
-#             )
-#             return
-#         if batched_input == "none" and batched_probability != "none":
-#             regex = r"there exists a Tensor `other` in extra_args that has more elements than `self`"
-#             with self.assertRaisesRegex(RuntimeError, regex):
-#                 vmap(op, in_dims=in_dims, randomness=randomness)(
-#                     input, probability, always_batched
-#                 )
-#             return
-#         if randomness == "different" and batched_input == "none":
-#             self._assert_throws_in_different_mode_inplace(
-#                 op, (input, probability, always_batched), in_dims=in_dims
-#             )
-#             return
-
-#         self._reset_random(generator, orig_state, use_generator, seed)
-#         vmap_result = vmap(op, in_dims=in_dims, randomness=randomness)(
-#             input, probability, always_batched
-#         )
-
-#         self._reset_random(generator, orig_state, use_generator, seed)
-#         if batched_input == "last":
-#             input_expected = input_expected.movedim(-1, 0)
-#         if batched_probability == "last":
-#             probability = probability.movedim(-1, 0)
-#         if randomness == "different":
-#             expected = op(input_expected, probability, always_batched)
-#             self._assert_all_slices_unique(vmap_result)
-#             self.assertEqual(vmap_result, expected)
-#         else:
-#             if batched_input != "none":
-#                 input_expected = input_expected[0]
-#             expected = op(input_expected, probability, always_batched)
-#             self._assert_all_slices_equal(vmap_result)
-#             for i in range(B0):
-#                 self.assertEqual(vmap_result[i], expected)
-
-#     @parametrize("use_generator", [True, False])
-#     @parametrize("randomness", ["error", "same", "different"])
-#     @parametrize("batched_input", ["first", "last", "none"])
-#     @parametrize("batched_other", ["first", "last", "none"])
-#     def test_random_binary_out_of_place(
-#         self, device, use_generator, randomness, batched_input, batched_other
-#     ):
-#         generator = torch.Generator(device=device)
-#         orig_state = generator.get_state()
-#         kwargs = {"generator": generator} if use_generator else {}
-#         ops = [
-#             lambda t, o, _: torch.normal(t, o, **kwargs),
-#             lambda t, o, _: torch.binomial(t, (o - 0.5), **kwargs),
-#         ]
-
-#         B0 = 4
-#         seed = 1234567
-#         in_dims = self._in_dims(batched_input, batched_other)
-
-#         for op in ops:
-#             always_batched = torch.randn(B0, device=device)
-#             input = self._get_image(batched_input, B0, device)
-#             other = self._get_image(batched_other, B0, device)
-
-#             if randomness == "error":
-#                 self._assert_throws_in_error_mode(
-#                     op, (input, other, always_batched), in_dims=in_dims
-#                 )
-#                 return
-#             if randomness == "same" and (
-#                 batched_input != "none" or batched_other != "none"
-#             ):
-#                 self._assert_throws_in_same_mode_batched(
-#                     op, (input, other, always_batched), in_dims=in_dims
-#                 )
-#                 return
-
-#             generator = self._reset_random(generator, orig_state, use_generator, seed)
-#             vmap_result = vmap(op, in_dims=in_dims, randomness=randomness)(
-#                 input, other, always_batched
-#             )
-
-#             if batched_input == "last":
-#                 input = input.movedim(-1, 0)
-#             if batched_other == "last":
-#                 other = other.movedim(-1, 0)
-
-#             generator = self._reset_random(generator, orig_state, use_generator, seed)
-#             if randomness == "different":
-#                 if batched_input == "none":
-#                     input = input.expand(B0, *input.shape)
-#                 expected = op(input, other, always_batched)
-#                 self._assert_all_slices_unique(vmap_result)
-#                 self.assertEqual(vmap_result, expected)
-#             else:
-#                 assert batched_input == "none" and batched_other == "none"
-#                 expected = op(input, other, always_batched)
-#                 self._assert_all_slices_equal(vmap_result)
-#                 for i in range(B0):
-#                     self.assertEqual(vmap_result[i], expected)
-
-#     @parametrize("use_generator", [True, False])
-#     @parametrize("randomness", ["error", "same", "different"])
-#     @parametrize("batched_input", ["first", "last", "none"])
-#     def test_random_unary_out_of_place(
-#         self, device, use_generator, randomness, batched_input
-#     ):
-#         generator = torch.Generator(device=device)
-#         orig_state = generator.get_state()
-#         kwargs = {"generator": generator} if use_generator else {}
-#         ops = [
-#             lambda t, _: torch.normal(0.0, torch.abs(t), **kwargs),
-#             lambda t, _: torch.normal(t, 1.0, **kwargs),
-#             lambda t, _: torch.bernoulli(t - 0.5, **kwargs),
-#             lambda t, _: torch.bernoulli(t, 0.5, **kwargs),
-#             lambda t, _: torch._standard_gamma(t, **kwargs),
-#             lambda t, _: torch._sample_dirichlet(t, **kwargs),
-#             lambda t, _: torch.poisson(t, **kwargs),
-#         ]
-
-#         B0 = 4
-#         seed = 1234567
-#         in_dims = self._in_dims(batched_input)
-
-#         for op in ops:
-#             always_batched = torch.randn(B0, device=device)
-#             passed = self._get_image(batched_input, B0, device)
-#             if randomness == "error":
-#                 self._assert_throws_in_error_mode(
-#                     op, (passed, always_batched), in_dims=in_dims
-#                 )
-#                 return
-#             if randomness == "same" and batched_input != "none":
-#                 self._assert_throws_in_same_mode_batched(
-#                     op, (passed, always_batched), in_dims=in_dims
-#                 )
-#                 return
-
-#             generator = self._reset_random(generator, orig_state, use_generator, seed)
-#             vmap_result = vmap(op, in_dims=in_dims, randomness=randomness)(
-#                 passed, always_batched
-#             )
-
-#             generator = self._reset_random(generator, orig_state, use_generator, seed)
-#             if randomness == "different":
-#                 if batched_input == "none":
-#                     passed = passed.expand(B0, *passed.shape)
-#                 if batched_input == "last":
-#                     passed = passed.movedim(-1, 0)
-#                 expected = op(passed, always_batched)
-#                 self._assert_all_slices_unique(vmap_result)
-#                 self.assertEqual(vmap_result, expected)
-#             else:
-#                 expected = op(passed, always_batched)
-#                 self._assert_all_slices_equal(vmap_result)
-#                 for i in range(B0):
-#                     self.assertEqual(vmap_result[i], expected)
-
-#     @parametrize("use_generator", [True, False])
-#     @parametrize("randomness", ["error", "same", "different"])
-#     @parametrize("batched_call", [True, False])
-#     @parametrize("batched_input", ["first", "last", "none"])
-#     def test_multinomial(
-#         self, device, use_generator, randomness, batched_call, batched_input
-#     ):
-#         def flatten_input(input, batch_call, batch_location):
-#             if batch_call and batch_location != "none":
-#                 final_size = 3  # [B0, B, N]
-#             elif not batch_call and batch_location == "none":
-#                 final_size = 1  # [N]
-#             else:
-#                 final_size = 2  # [B0, N] or [B, N]
-
-#             start_idx = final_size - 1
-#             end_idx = -1
-#             if batch_location == "last":
-#                 start_idx -= 1
-#                 end_idx -= (
-#                     1  # gets to correct final size because using negative indices
-#                 )
-
-#             ret = input.flatten(start_idx, end_idx)
-#             assert ret.dim() == final_size
-#             return ret
-
-#         def op(input, _):
-#             return torch.multinomial(input, 10, **kwargs)
-
-#         generator = torch.Generator(device=device)
-#         orig_state = generator.get_state()
-#         kwargs = {"generator": generator} if use_generator else {}
-
-#         B0 = 4
-#         seed = 1234567
-#         in_dims = self._in_dims(batched_input)
-
-#         always_batched = torch.randn(B0, device=device)
-#         passed = self._get_image(batched_input, B0, device)
-#         passed = flatten_input(passed, batched_call, batched_input)
-#         if randomness == "error":
-#             self._assert_throws_in_error_mode(
-#                 op, (passed, always_batched), in_dims=in_dims
-#             )
-#             return
-#         if randomness == "same" and batched_input != "none":
-#             self._assert_throws_in_same_mode_batched(
-#                 op, (passed, always_batched), in_dims=in_dims
-#             )
-#             return
-
-#         generator = self._reset_random(generator, orig_state, use_generator, seed)
-#         vmap_result = vmap(op, in_dims=in_dims, randomness=randomness)(
-#             passed, always_batched
-#         )
-
-#         generator = self._reset_random(generator, orig_state, use_generator, seed)
-
-#         if randomness == "different":
-#             if batched_input == "none":
-#                 passed = passed.expand(B0, *passed.shape)
-#             if batched_input == "last":
-#                 passed = passed.movedim(-1, 0)
-#             orig_passed_size = passed.shape[:2] if batched_call else passed.shape[:1]
-#             passed = passed.flatten(0, 1) if batched_call else passed
-#             expected = op(passed, always_batched)
-#             expected = expected.reshape(*orig_passed_size, 10)
-#             self._assert_all_slices_unique(vmap_result)
-#             self.assertEqual(vmap_result, expected)
-#         else:
-#             expected = op(passed, always_batched)
-#             self._assert_all_slices_equal(vmap_result)
-#             for i in range(B0):
-#                 self.assertEqual(vmap_result[i], expected)
-
-#     def test_unsupported_random(self, device):
-#         x = torch.randn(3, device=device)
-#         y = x.abs()
-#         z = x.abs()
-#         with self.assertRaisesRegex(RuntimeError, "calling out variants"):
-
-#             def f(x):
-#                 return torch.randn(3, device=device, out=y)
-
-#             vmap(f, randomness="same")(x)
-#         with self.assertRaisesRegex(RuntimeError, "calling out variants"):
-
-#             def f(x0, x1):
-#                 return torch.normal(x, y, out=x)
-
-#             vmap(f, randomness="same")(z, z)
-#         with self.assertRaisesRegex(RuntimeError, "do not yet support"):
-
-#             def f(z):
-#                 return torch.rrelu(x)
-
-#             vmap(f, randomness="same")(z)
-
-#     @parametrize("in_dim", [0, 1, 2])
-#     @parametrize("out_dim", [0, 1, 2])
-#     def test_chunk_vmap(self, in_dim, out_dim):
-#         randomness = "different"
-
-#         x = torch.randn(4, 5, 6)
-
-#         def f(x):
-#             y = x.sin() + torch.rand_like(x)
-#             return y
-
-#         for chunks in [1, 2, 3, 4, 7, 10, 16]:
-#             output = chunk_vmap(
-#                 f,
-#                 in_dims=in_dim,
-#                 out_dims=out_dim,
-#                 randomness=randomness,
-#                 chunks=chunks,
-#             )(x)
-#             self._assert_all_slices_unique(output)
-
-#     @parametrize("in_dim", [0, 1, 2])
-#     @parametrize("out_dim", [0, 1, 2])
-#     def test_vmap_chunksize(self, in_dim, out_dim):
-#         randomness = "different"
-
-#         x = torch.randn(4, 5, 6)
-
-#         def f(x):
-#             y = x.sin() + torch.rand_like(x)
-#             return y
-
-#         for chunk_size in [1, 2, 3, 4, 7, 10, 16, 100]:
-#             output = vmap(
-#                 f,
-#                 in_dims=in_dim,
-#                 out_dims=out_dim,
-#                 randomness=randomness,
-#                 chunk_size=chunk_size,
-#             )(x)
-#             self._assert_all_slices_unique(output)
-
-#     def test_jacfwd_with_random(self):
-#         # checks on behavior are above, this just checks that jacfwd respects
-#         # the randomness param
-
-#         x = torch.rand(3, 4)
-#         with self.assertRaisesRegex(
-#             RuntimeError, r"called random operation while in randomness error mode"
-#         ):
-#             jacfwd(torch.bernoulli)(x)
-
-#         # x isn't batched so use bernoulli since it doesn't do inplace randomness
-#         jacfwd(torch.bernoulli, randomness="same")(x)
-#         jacfwd(torch.bernoulli, randomness="different")(x)
-
-#     @parametrize("randomness", ["error", "same", "different"])
-#     def test_dropout_unbatched(self, device, randomness):
-#         x = torch.randn(3, device=device)
-#         y = torch.randn(1, 3, device=device)
-
-#         def fn(x, y):
-#             # output from dropout should be a Tensor[B, 1, 3] (B=3)
-#             return x + torch.nn.functional.dropout(y, p=0.5).mean(1)
-
-#         # We just verify that this doesn't raise an error for
-#         # `same` and `different` randomness.
-#         # Ref: https://github.com/pytorch/pytorch/issues/92283
-#         context = (
-#             self.assertRaises(RuntimeError)
-#             if randomness == "error"
-#             else contextlib.nullcontext()
-#         )
-#         with context:
-#             vmap(fn, in_dims=(0, None), randomness=randomness)(x, y)
-
-
-# @markDynamoStrictTest
-# class TestTransformFailure(TestCase):
-#     @skipIfTorchDynamo()
-#     @parametrize(
-#         "transform",
-#         ["vmap", "grad", "grad_and_value", "vjp", "jvp", "jacrev", "jacfwd"],
-#     )
-#     def test_fails_with_autograd_function(self, device, transform):
-#         failed_build_envs = ("linux-focal-py3.8-clang10", "linux-focal-py3.11-clang10")
-#         if (
-#             device == "cpu"
-#             and transform in ["grad", "vmap"]
-#             and TEST_WITH_TORCHDYNAMO
-#             and os.getenv("BUILD_ENVIRONMENT", "") in failed_build_envs
-#         ):
-#             raise unittest.SkipTest(
-#                 "Unexpected successes on focal with dynamo,"
-#                 + " see https://github.com/pytorch/pytorch/issues/107173"
-#             )
-
-#         class Test(torch.autograd.Function):
-#             @staticmethod
-#             def forward(_, input):
-#                 return input
-
-#             @staticmethod
-#             def backward(_, grad_input):
-#                 return grad_input
-
-#         transform = getattr(functorch, transform)
-
-#         def f(x):
-#             return Test.apply(x)
-
-#         if transform in (grad, grad_and_value):
-#             input = torch.tensor(4.0)
-#         else:
-#             input = torch.randn(5)
-
-#         if transform == vjp:
-#             transform = functools.partial(transform, f)
-#         elif transform == jvp:
-#             input = (input,)
-#             transform = functools.partial(transform, f, input)
-#         else:
-#             transform = transform(f)
-
-#         with self.assertRaisesRegex(RuntimeError, "autograd.Function"):
-#             transform(input)
-
-
-# @markDynamoStrictTest
-# class TestVmapDeviceType(Namespace.TestVmapBase):
-#     def _vmap_test(self, *args, **kwargs):
-#         return _vmap_test(self, *args, **kwargs)
-
-#     def test__is_all_true(self, device):
-#         def test():
-#             def f(x, *, expected_result):
-#                 result = torch.ops.aten._is_all_true(x)
-#                 self.assertFalse(torch._C._functorch.is_batchedtensor(result))
-#                 self.assertEqual(result.shape, torch.Size([]))
-#                 self.assertEqual(result.item(), expected_result)
-#                 return result
-
-#             x = torch.rand(10, device=device)
-#             vmap(f)(x >= 0, expected_result=True)
-#             vmap(f)(x < 0, expected_result=False)
-
-#             x[random.choice(range(10))] *= -1
-#             vmap(f)(x >= 0, expected_result=False)
-#             vmap(f)(x < 0, expected_result=False)
-
-#             x = -torch.rand(10, device=device)
-#             vmap(f)(x > 0, expected_result=False)
-#             vmap(f)(x <= 0, expected_result=True)
-
-#         check_vmap_fallback(self, test, torch._is_all_true)
-
-#     def test__is_any_true(self, device):
-#         def test():
-#             def f(x, *, expected_result):
-#                 result = torch.ops.aten._is_any_true(x)
-#                 self.assertFalse(torch._C._functorch.is_batchedtensor(result))
-#                 self.assertEqual(result.shape, torch.Size([]))
-#                 self.assertEqual(result.item(), expected_result)
-#                 return result
-
-#             x = torch.zeros(10, device=device, dtype=torch.bool)
-#             vmap(f)(x > 0, expected_result=False)
-
-#             x[5] = True
-#             vmap(f)(x > 0, expected_result=True)
-#             vmap(f)(x[1::2], expected_result=True)
-#             vmap(f)(x[0::2], expected_result=False)
-
-#         check_vmap_fallback(self, test, torch._is_any_true)
-
-#     def test_check_tensor(self, device):
-#         def test():
-#             test_sizes = [
-#                 (1,),
-#                 (10,),
-#                 (1, 1),
-#                 (1, 10),
-#                 (10, 1),
-#                 (10, 10),
-#                 (1, 1, 1),
-#                 (10, 1, 1),
-#                 (1, 10, 1),
-#                 (10, 10, 10),
-#             ]
-
-#             def check_gte_0(t):
-#                 return torch._test_check_tensor(t >= 0)
-
-#             error_message = "Test message for TORCH_CHECK_TENSOR_ALL"
-
-#             for size in test_sizes:
-#                 t_all_gte_0 = torch.rand(size, device=device)
-#                 t_all_lt_0 = t_all_gte_0 - 1
-
-#                 vmap(check_gte_0)(t_all_gte_0)
-
-#                 if len(size) >= 2:
-#                     vmap(vmap(check_gte_0))(t_all_gte_0)
-
-#                 with self.assertRaisesRegex(RuntimeError, error_message):
-#                     vmap(check_gte_0)(t_all_lt_0)
-
-#                 if len(size) >= 2:
-#                     with self.assertRaisesRegex(RuntimeError, error_message):
-#                         vmap(vmap(check_gte_0))(t_all_lt_0)
-
-#                 if t_all_gte_0.numel() > 1:
-#                     t_all_gte_0_but_one = t_all_gte_0.clone()
-#                     idx = (random.choice(range(dim_size)) for dim_size in size)
-#                     t_all_gte_0_but_one[(..., *idx)] = -1
-
-#                     with self.assertRaisesRegex(RuntimeError, error_message):
-#                         vmap(check_gte_0)(t_all_gte_0_but_one)
-
-#                     if len(size) >= 2:
-#                         with self.assertRaisesRegex(RuntimeError, error_message):
-#                             vmap(vmap(check_gte_0))(t_all_gte_0_but_one)
-
-#         check_vmap_fallback(self, test, torch._test_check_tensor)
-
-
-# @markDynamoStrictTest
-# class TestVmapNestedTensor(Namespace.TestVmapBase):
-#     def _vmap_test(self, *args, **kwargs):
-#         return _vmap_test(self, *args, **kwargs)
-
-#     # dims should be something like [5, None, 10], with None indicating that a
-#     # random ragged structure should be used
-#     def _create_nt(self, dims, device):
-#         sizes = [
-#             [
-#                 d if d is not None else torch.randint(2, 10, size=(1,)).item()
-#                 for d in dims[1:]
-#             ]
-#             for d in range(dims[0])
-#         ]
-#         return torch.nested.nested_tensor(
-#             [torch.randn(*size) for size in sizes], device=device
-#         )
-
-#     # Creates an NT matching another NT's number of components and
-#     # shape / ragged structure for all dims specified to be -1.
-#     def _nt_from_similar(self, other, dims):
-#         assert len(dims) == other.dim()
-#         assert dims[0] == -1 or dims[0] == other.size(0)
-
-#         ret_sizes = []
-#         for t in other.unbind():
-#             other_size = t.shape
-#             ret_size = []
-#             for i, d in enumerate(dims[1:]):
-#                 if d == -1:
-#                     ret_size.append(other_size[i])
-#                 else:
-#                     ret_size.append(d)
-#             ret_sizes.append(ret_size)
-
-#         return torch.nested.nested_tensor(
-#             [torch.randn(*size) for size in ret_sizes], device=other.device
-#         )
-
-#     @allowVmapFallbackUsage
-#     def test_fallback_unary(self, device):
-#         def f(x):
-#             return x.sin() * 5.0 + 4.0
-
-#         nt = self._create_nt([4, None, 3], device=device)
-#         self._vmap_test(f, (nt,))
-
-#     @allowVmapFallbackUsage
-#     def test_fallback_binary(self, device):
-#         def f(x, y):
-#             return x @ y
-
-#         x = self._create_nt([5, None, 3], device=device)
-#         y = self._create_nt([5, 3, None], device=device)
-#         self._vmap_test(f, (x, y))
-
-#     @allowVmapFallbackUsage
-#     def test_fallback_binary_nt_and_unbatched_dense(self, device):
-#         def f(x, y):
-#             return x @ y
-
-#         x = self._create_nt([5, None, 3], device=device)
-#         y = torch.randn(3, 4, device=device)
-#         self._vmap_test(f, (x, y), in_dims=(0, None))
-
-#     @allowVmapFallbackUsage
-#     def test_fallback_binary_nt_and_batched_dense(self, device):
-#         def f(x, y):
-#             return x @ y
-
-#         x = self._create_nt([5, None, 3], device=device)
-#         y = torch.randn(5, 3, 4, device=device)
-#         self._vmap_test(f, (x, y))
-
-#     def test_nt_acts_as_dense_in_vmap(self, device):
-#         def f(x):
-#             assert not x.is_nested
-#             return x
-
-#         x = self._create_nt([5, None, 3], device=device)
-#         self._vmap_test(f, (x,))
-
-#     def test_cat_batching_rule(self, device):
-#         def f(x, y, dim):
-#             return torch.cat([x, y], dim=dim)
-
-#         # Different nested structure, same other dims
-#         x = self._create_nt([3, None, 2], device=device)
-#         y = self._create_nt([3, None, 2], device=device)
-#         self._vmap_test(functools.partial(f, dim=0), (x, y))
-
-#         x = self._create_nt([3, 2, None], device=device)
-#         y = self._create_nt([3, 2, None], device=device)
-#         self._vmap_test(functools.partial(f, dim=1), (x, y))
-
-#         # Same nested structure, different other dims
-#         x = self._create_nt([3, 2, None], device=device)
-#         y = self._nt_from_similar(x, [-1, 4, -1])
-#         self._vmap_test(functools.partial(f, dim=0), (x, y))
-
-#         x = self._create_nt([3, None, 2], device=device)
-#         y = self._nt_from_similar(x, [-1, -1, 4])
-#         self._vmap_test(functools.partial(f, dim=1), (x, y))
-
-#     # .shape calls don't work on NTs
-#     # TODO: Fix this somehow?
-#     @unittest.expectedFailure
-#     def test_shape_call(self, device):
-#         def f(x):
-#             x.shape[0]
-#             return x
-
-#         x = self._create_nt([3, None, 2])
-#         self._vmap_test(f, (x,))
-
-#     def test_nt_with_nonzero_in_dim_raises(self, device):
-#         def f(x):
-#             return x
-
-#         x = self._create_nt([3, None, 2], device=device)
-#         with self.assertRaisesRegex(
-#             RuntimeError, "Nested tensors can only be vmapped over dim=0"
-#         ):
-#             vmap(f, in_dims=2)(x)
-
-#     def test_nt_with_nonzero_out_dim_raises(self, device):
-#         def f(x):
-#             return x
-
-#         x = self._create_nt([3, None, 2], device=device)
-#         with self.assertRaisesRegex(
-#             RuntimeError, "Nested tensors can only be vmapped over dim=0"
-#         ):
-#             vmap(f, out_dims=2)(x)
-
-#     def test_fallback_with_nt_and_batched_dense_with_nonzero_bdim_raises(self, device):
-#         def f(x, y):
-#             return x @ y
-
-#         x = self._create_nt([5, None, 3], device=device)
-#         y = torch.randn(3, 5, 4, device=device)
-
-#         with self.assertRaisesRegex(
-#             RuntimeError,
-#             "Fallback not supported for mixed nested / non-nested arguments without bdim=0",
-#         ):
-#             vmap(f, in_dims=(0, 1))(x, y)
-
-#     def test_multilevel_vmap_raises(self, device):
-#         def f(x):
-#             return x.sin() * 4.0 + 3.0
-
-#         x = self._create_nt([2, 2, 2, None], device=device)
-
-#         with self.assertRaisesRegex(
-#             RuntimeError, "Only one level of vmap is supported"
-#         ):
-#             vmap(vmap(f))(x)
-
-#         with self.assertRaisesRegex(
-#             RuntimeError, "Only one level of vmap is supported"
-#         ):
-#             vmap(vmap(vmap(f)))(x)
+    @with_tf32_off
+    @ops(
+        op_db + additional_op_db + autograd_function_db + custom_op_db,
+        dtypes=OpDTypes.any_one,
+    )
+    @opsToleranceOverride(
+        "TestVmapOperatorsOpInfo",
+        "test_op_has_batch_rule",
+        (
+            tol1(
+                "linalg.det",
+                {torch.float32: tol(atol=1e-04, rtol=1e-04)},
+                device_type="cuda",
+            ),
+        ),
+    )
+    @toleranceOverride(
+        {
+            torch.float32: tol(atol=1e-04, rtol=1e-04),
+            torch.complex64: tol(atol=1e-04, rtol=1e-04),
+        }
+    )
+    @skipOps(
+        "TestVmapOperatorsOpInfo",
+        "test_op_has_batch_rule",
+        vmap_fail.union(
+            {
+                xfail("as_strided", "partial_views"),
+                skip(
+                    "to"
+                ),  # RuntimeError: required rank 4 tensor to use channels_last format
+                xfail("fill"),
+                # Batch norm got a batched tensor as input while the running_mean or running_var,
+                # which will be updated in place, were not batched.
+                xfail("native_batch_norm"),
+                xfail("_native_batch_norm_legit"),
+                # TODO: implement batching rule
+                xfail("_batch_norm_with_update"),
+                xfail("histogram"),
+                xfail("scatter_reduce", "sum"),
+                xfail("scatter_reduce", "mean"),
+                xfail("scatter_reduce", "amax"),
+                xfail("scatter_reduce", "amin"),
+                # `index_put` OpInfo in pytorch/pytorch has
+                # masked index as input which is not supported
+                xfail("index_put", ""),
+                xfail("isin"),
+                xfail("masked_fill"),
+                xfail("masked_scatter"),
+                xfail("masked_select"),
+                xfail("nanquantile"),
+                xfail("ormqr"),
+                xfail("put"),
+                xfail("quantile"),
+                xfail("renorm"),
+                xfail("resize_as_"),
+                xfail("take"),
+                xfail("tensor_split"),
+                xfail("to_sparse"),
+                # TypeError: expected Tensor as element 0 in argument 0, but got float
+                xfail("item"),
+                xfail("tril"),  # Exception not raised on error input
+                xfail("triu"),  # Exception not raised on error input
+                xfail("__getitem__", ""),
+                xfail("count_nonzero"),
+                xfail(
+                    "nn.functional.dropout"
+                ),  # works, can't check against for loop because of randomness inconsistency
+                xfail("nn.functional.scaled_dot_product_attention"),  # randomness
+                xfail("nn.functional.multi_head_attention_forward"),  # randomness
+                xfail("torch.ops.aten._efficient_attention_forward"),  # outputs ints
+                xfail("resize_"),
+                xfail("view_as_complex"),
+                xfail("matrix_exp"),
+                xfail("fft.ihfft2"),
+                xfail("fft.ihfftn"),
+                xfail("allclose"),
+                xfail("argwhere"),
+                xfail("unique_consecutive"),
+                xfail("unique"),
+                xfail("nn.functional.ctc_loss"),
+                xfail("nn.functional.gaussian_nll_loss"),
+                xfail("histc"),
+                xfail("as_strided"),
+                xfail("as_strided_copy"),
+                xfail("t_copy"),
+                xfail("unsqueeze_copy"),
+                xfail("istft"),
+                xfail("nonzero"),
+                xfail("nn.functional.fractional_max_pool2d"),
+                xfail("stft"),
+                xfail("isclose"),
+                xfail("nn.functional.fractional_max_pool3d"),
+                xfail("nn.functional.bilinear"),
+                xfail("nn.functional.embedding_bag"),
+                xfail("linalg.tensorsolve"),
+                xfail("bernoulli", ""),
+                xfail("nn.functional.feature_alpha_dropout", "with_train"),
+                xfail("native_dropout_backward"),
+                xfail("nn.functional.kl_div", ""),
+                xfail("multinomial", ""),
+                xfail("pca_lowrank", ""),
+                xfail("normal", ""),
+                xfail("nn.functional.dropout2d", ""),
+                xfail("normal", "number_mean"),
+                xfail("svd_lowrank", ""),
+                xfail("diagflat", ""),
+                xfail("special.log_ndtr"),
+                xfail(
+                    "narrow"
+                ),  # Batching rule not implemented for aten::narrow.Tensor
+                xfail("nn.functional.triplet_margin_loss", ""),
+                xfail("nn.functional.pdist", ""),
+                xfail("scatter_reduce", "sum"),
+                xfail("scatter_reduce", "amax"),
+                xfail("nn.functional.max_unpool1d", "grad"),
+                xfail("nn.functional.multi_margin_loss", ""),
+                xfail("scatter_reduce", "prod"),
+                xfail("nn.functional.multilabel_margin_loss", ""),
+                xfail("scatter_reduce", "amin"),
+                xfail("nn.functional.max_unpool3d", "grad"),
+                xfail("nn.functional.max_unpool2d", ""),
+                xfail("nn.functional.max_unpool2d", "grad"),
+                xfail("nn.functional.margin_ranking_loss", ""),
+                xfail("nn.functional.max_unpool1d", ""),
+                xfail("nn.functional.soft_margin_loss", ""),
+                xfail("scatter_reduce", "mean"),
+                xfail("nn.functional.max_unpool3d", ""),
+                xfail("linalg.ldl_solve", "", device_type="cpu"),
+                xfail("chalf", ""),
+                xfail("clamp_max", ""),
+                xfail("jiterator_binary_return_by_ref", device_type="cuda"),
+                xfail("jiterator_unary", device_type="cuda"),
+                xfail("jiterator_2inputs_2outputs", device_type="cuda"),
+                xfail("special.airy_ai"),
+                xfail("clamp_min", ""),
+                xfail("sparse.sampled_addmm"),
+                xfail("sparse.mm", "reduce"),
+                xfail("special.chebyshev_polynomial_u"),
+                xfail("_segment_reduce", "offsets"),
+                xfail("index_reduce", "prod"),
+                xfail("index_reduce", "mean"),
+                xfail("index_reduce", "amin"),
+                xfail("index_reduce", "amax"),
+                xfail("special.laguerre_polynomial_l"),
+                xfail("special.hermite_polynomial_h"),
+                xfail("jiterator_binary", device_type="cuda"),
+                xfail("jiterator_4inputs_with_extra_args", device_type="cuda"),
+                xfail("_segment_reduce", "lengths"),
+                xfail("lu_solve", ""),
+                xfail("special.hermite_polynomial_he"),
+                xfail("nn.functional.dropout3d", ""),
+                xfail("special.chebyshev_polynomial_t"),
+                xfail("as_strided_scatter", ""),
+                xfail("equal", ""),
+                xfail("linalg.lu", ""),
+                skip("linalg.ldl_solve", ""),
+                skip("_softmax_backward_data"),
+                # One or more of the overload doesn't have a Batch rule.
+                xfail("bincount"),
+                # RuntimeError: Expected all tensors to be on the same device,
+                # but found at least two devices, cuda:0 and cpu!
+                xfail("ge", device_type="cuda"),
+                xfail(
+                    "searchsorted"
+                ),  # aten::searchsorted.Scalar hit the vmap fallback which is currently disabled
+            }
+        ),
+    )
+    def test_op_has_batch_rule(self, device, dtype, op):
+        # needs to be fixed
+        inplace_failures = (
+            "addbmm",
+            "addcdiv",
+            "addcmul",
+            "addmm",
+            "addmv",
+            "addr",
+            "baddbmm",
+            "clamp",
+            "conj_physical",
+            "cumprod",
+            "cumsum",
+            "floor_divide",
+            "fmod",
+            "heaviside",
+            "hypot",
+            "igamma",
+            "igammac",
+            "index_copy",
+            "ldexp",
+            "lerp",
+            "neg",
+            "nextafter",
+            "polygamma",
+            "pow",
+            "remainder",
+            "scatter_add",
+            "scatter",
+            "square",
+            "sub",
+            "trunc",
+            "xlogy",
+        )
+        self.opinfo_vmap_test(
+            device, dtype, op, check_has_batch_rule=True, skip_inplace=inplace_failures
+        )
+
+    def test_linalg_svd(self, device):
+        # linalg_svd returns a tuple of three tensors, (U, S, Vh).
+        # Given the same input, it may return different tensors,
+        # because svd isn't unique. To test that the svd is correct, we multiply
+        # U @ diag(S) @ Vh and check that the output from vmap matches the
+        # output from a for-loop.
+        def compute_A(out):
+            U, S, Vh = out
+            m = U.shape[-1]
+            n = Vh.shape[-2]
+            diag_S = S.new_zeros(*S.shape[:-1], m, n)
+            diag_S.diagonal(offset=0, dim1=-2, dim2=-1).copy_(S)
+            return U @ diag_S @ Vh
+
+        opinfos = [op for op in op_db if op.name == "linalg.svd"]
+        assert len(opinfos) > 0
+
+        for op in opinfos:
+            self.opinfo_vmap_test(
+                device,
+                torch.float,
+                op,
+                check_has_batch_rule=True,
+                postprocess_fn=compute_A,
+            )
+
+    def test_linalg_eigh(self, device):
+        # linalg_svd returns two tensors, (Q, L).
+        # Given the same input, it may return different tensors,
+        # because the eig decomposition isn't unique.
+        # To test that eigh is correct, we multiply
+        # Q @ diag(L) @ Qh and check that the output from vmap matches the
+        # output from a for-loop.
+        def compute_A(out):
+            L, Q = out
+            n = Q.shape[-1]
+            diag_L = L.new_zeros(*L.shape[:-1], n, n)
+            diag_L.diagonal(offset=0, dim1=-2, dim2=-1).copy_(L)
+            Qh = Q.transpose(-2, -1).conj()
+            return Q @ diag_L @ Qh
+
+        opinfos = [op for op in op_db if op.name == "linalg.eigh"]
+        assert len(opinfos) > 0
+
+        for op in opinfos:
+            self.opinfo_vmap_test(
+                device,
+                torch.float,
+                op,
+                check_has_batch_rule=True,
+                postprocess_fn=compute_A,
+            )
+
+    @skipIfTorchDynamo()
+    def test_slogdet(self, device):
+        # There's no OpInfo for this
+        def test():
+            B = 2
+            x = torch.randn(B, 5, 5, device=device)
+            self.vmap_outplace_test(torch.slogdet, (x,), {}, (0,))
+
+        check_vmap_fallback(self, test, torch.slogdet)
+
+    def test_index_fill(self, device):
+        # There's no OpInfo for these tests
+
+        B = 2
+
+        def test1():
+            # negative dim
+            x = torch.randn(B, 5, 5, device=device)
+            dim = -2
+            index = torch.tensor([[2, 3], [0, 4]], device=device)
+            value = 5.0
+            self.vmap_outplace_test(
+                torch.index_fill, (x, dim, index, value), {}, (None, None, 0, None)
+            )
+
+        def test2():
+            # self batched, self logical rank 1, index logical rank 1
+            x = torch.zeros(B, 3, device=device)
+            dim = 0
+            index = torch.tensor([[0], [1]], device=device)
+            for value in (1.0, torch.rand((), device=device)):
+                self.vmap_outplace_test(
+                    torch.index_fill, (x, dim, index, value), {}, (0, None, 0, None)
+                )
+
+        def test3():
+            # self batched, self logical rank 1, index logical rank 0
+            x = torch.zeros(B, 3, device=device)
+            dim = 0
+            index = torch.tensor([0, 1], device=device)
+            for value in (1.0, torch.rand((), device=device)):
+                self.vmap_outplace_test(
+                    torch.index_fill, (x, dim, index, value), {}, (0, None, 0, None)
+                )
+
+        def test4():
+            # self not batched, self logical rank 0, index logical rank 1
+            x = torch.zeros([], device=device)
+            dim = 0
+            index = torch.tensor([[0], [0]], device=device)
+            for value in (1.0, torch.rand((), device=device)):
+                self.vmap_outplace_test(
+                    torch.index_fill, (x, dim, index, value), {}, (None, None, 0, None)
+                )
+
+        def test5():
+            # self not batched, self logical rank 0, index logical rank 0
+            x = torch.zeros([], device=device)
+            dim = 0
+            index = torch.tensor([0, 0], device=device)
+            for value in (1.0, torch.rand((), device=device)):
+                self.vmap_outplace_test(
+                    torch.index_fill, (x, dim, index, value), {}, (None, None, 0, None)
+                )
+
+        def test6():
+            # self not batched, self logical rank 0, index logical rank 1
+            x = torch.zeros(3, device=device)
+            dim = 0
+            index = torch.tensor([[0], [1]], device=device)
+            for value in (1.0, torch.rand((), device=device)):
+                self.vmap_outplace_test(
+                    torch.index_fill, (x, dim, index, value), {}, (None, None, 0, None)
+                )
+
+        def test7():
+            # self not batched, self logical rank 0, index logical rank 0
+            x = torch.zeros(3, device=device)
+            dim = 0
+            index = torch.tensor([0, 1], device=device)
+            for value in (1.0, torch.rand((), device=device)):
+                self.vmap_outplace_test(
+                    torch.index_fill, (x, dim, index, value), {}, (None, None, 0, None)
+                )
+
+        def test8():
+            # self batched, self logical rank > 1, index logical rank 0
+            x = torch.zeros(B, 3, 3, device=device)
+            dim = 0
+            index = torch.tensor([0, 1], device=device)
+            for value in (1.0, torch.rand((), device=device)):
+                self.vmap_outplace_test(
+                    torch.index_fill, (x, dim, index, value), {}, (0, None, 0, None)
+                )
+
+        for test in (test1, test2, test3, test4, test5, test6, test7, test8):
+            check_vmap_fallback(self, test, torch.index_fill)
+
+    def test_fill__Tensor(self, device):
+        # There's no OpInfo for fill_.Tensor, so here's an extra test for it.
+        def test():
+            B = 2
+            args = (torch.randn(B, 3, device=device), torch.randn(B))
+            self.vmap_inplace_test(Tensor.fill_, args, {}, (0, 0))
+
+            args = (torch.randn(3, B, device=device), torch.randn(B))
+            self.vmap_inplace_test(Tensor.fill_, args, {}, (-1, 0))
+
+            args = (torch.randn(3, device=device), torch.randn(B))
+            self.vmap_inplace_test(Tensor.fill_, args, {}, (None, 0))
+
+            args = (torch.randn(3, B, device=device), torch.randn([]))
+            self.vmap_inplace_test(Tensor.fill_, args, {}, (1, None))
+
+        check_vmap_fallback(self, test, Tensor.fill_)
+
+    def test_conv_double_backward(self, device):
+        images = torch.randn(2, 1, 5, 5, device=device)
+        weight = torch.randn(2, 1, 2, 2, device=device)
+        bias = torch.randn(2, device=device)
+        ggI = torch.randn_like(images)
+        ggW = torch.randn_like(weight)
+        ggb = torch.randn_like(bias)
+        stride = (1, 1)
+        padding = (0, 0)
+        dilation = (1, 1)
+        transposed = False
+        output_padding = (0, 0)
+        groups = 1
+        output_mask = (True, True, True)
+        gO = torch.randn_like(
+            F.conv2d(images, weight, bias, stride, padding, dilation, groups)
+        )
+
+        args = (
+            ggI,
+            ggW,
+            ggb,
+            gO,
+            weight,
+            images,
+            stride,
+            padding,
+            dilation,
+            transposed,
+            output_padding,
+            groups,
+            output_mask,
+        )
+        op = torch.ops.aten._convolution_double_backward
+
+        generator = get_fallback_and_vmap_exhaustive(op, args, {})
+        is_cuda_sm86 = device.startswith("cuda") and torch.cuda.get_device_capability(
+            0
+        ) == (8, 6)
+        atol, rtol = (1e-3, 1e-3) if is_cuda_sm86 else (1e-4, 1e-4)
+
+        def test():
+            for loop_out, batched_out in generator:
+                self.assertEqual(loop_out, batched_out, atol=atol, rtol=rtol)
+
+        check_vmap_fallback(self, test, op)
+
+    def test_isnan(self, device):
+        test = functools.partial(_vmap_test, check_propagates_grad=False)
+
+        B, N, C, H, W = 2, 3, 24, 5, 7
+        op = torch.isnan
+
+        x = torch.randn(B, N, C, H, W)
+        x[x > 0] = float("nan")
+        test(self, op, (x,), in_dims=(0))
+
+    def test_sum_scalar(self, device):
+        x = torch.tensor([10.0], device=device)
+        y = vmap(torch.sum)(x)
+        self.assertEqual(y, x)
+
+        y = vmap(lambda x: x.sum(0))(x)
+        self.assertEqual(y, x)
+
+        y = vmap(lambda x: x.sum(-1))(x)
+        self.assertEqual(y, x)
+
+    def test_isinf(self, device):
+        test = functools.partial(_vmap_test, check_propagates_grad=False)
+
+        B, N, C, H, W = 2, 3, 24, 5, 7
+        op = torch.isinf
+
+        x = torch.randn(B, N, C, H, W)
+        x[x > 0] = float("inf")
+        test(self, op, (x,), in_dims=(0))
+
+    def test_foo_like(self, device):
+        # vfdev-5: Probably, we can remove this line. Flake8 reported as unused
+        # test = functools.partial(_vmap_test, check_propagates_grad=False)
+
+        B, N, C, H, W = 2, 3, 24, 5, 7
+        for op in [torch.ones_like, torch.zeros_like]:
+            x = torch.randn(B, N, C, H, W)
+            # todo(chilli): test these better
+            # Not testing correctness, just that they run
+            vmap(op, in_dims=(0,))(
+                x,
+            )
+
+    def test_flatten(self, device):
+        test = functools.partial(_vmap_test, check_propagates_grad=False)
+
+        op = torch.flatten
+
+        x = torch.randn(2, 3, 4, 5)
+        test(self, op, (x, 1, 2), in_dims=(0, None, None))
+
+    def test_group_norm(self, device):
+        test = functools.partial(_vmap_test, check_propagates_grad=False)
+
+        B, N, C, H, W = 2, 3, 24, 5, 7
+        op = F.group_norm
+
+        x = torch.randn(B, N, C, H, W)
+        weight = torch.randn(C)
+        bias = torch.randn(C)
+        test(self, op, (x, 3, weight, bias), in_dims=(0, None, None, None))
+
+        x = torch.randn(B, N, C, H, W)
+        weight = torch.randn(B, C)
+        bias = torch.randn(B, C)
+        test(self, op, (x, 4, weight, bias), in_dims=(0, None, 0, 0))
+
+    def test_index_put(self, device):
+        def test(f, t, idx, values):
+            base = f(t[0], idx[0], values[0])
+            self.assertEqual(vmap(f, in_dims=(0, 0, 0))(t, idx, values)[0], base)
+            self.assertEqual(
+                vmap(f, in_dims=(0, None, None))(t, idx[0], values[0])[0], base
+            )
+            self.assertEqual(vmap(f, in_dims=(0, None, 0))(t, idx[0], values)[0], base)
+            self.assertEqual(vmap(f, in_dims=(0, 0, None))(t, idx, values[0])[0], base)
+
+        def f(x, y, z):
+            x[y] = z
+            return x
+
+        x = torch.randn(3, 4, 5, device=device)
+        y = torch.zeros((3, 2), device=device).long()
+        z = torch.randn(3, 2, 5, device=device)
+        test(f, x, y, z)
+
+        # indexing innermost dim
+        def f(t, idx, values):
+            t[:, idx] = values
+            return t
+
+        t = torch.zeros((3, 2, 3))
+        values = torch.ones((3, 1, 2))
+        idx = torch.tensor([[1, 2]]).expand((3, 2))
+        test(f, t, idx, values)
+
+        # indexing middle dim
+        def f(t, idx, values):
+            t[:, idx, :] = values
+            return t
+
+        t = torch.zeros((3, 2, 3, 3))
+        values = torch.ones((3, 1, 2, 3))
+        idx = torch.tensor([[0, 2]]).expand((3, 2))
+        test(f, t, idx, values)
+
+        # indexing with slices
+        def f(t, values):
+            t[:, :2, :] = values
+            return t
+
+        base = f(t[0], values[0])
+        self.assertEqual(vmap(f, in_dims=(0, 0))(t, values)[0], base)
+        self.assertEqual(vmap(f, in_dims=(0, None))(t, values[0])[0], base)
+
+        # index_put_
+        tensor = torch.zeros(3, 3, 4)
+        value = torch.ones(3, 2)
+        idxs = (
+            torch.tensor([[0], [1], [2]]),
+            torch.tensor([[0]]),
+            torch.tensor([1, 2]),
+        )
+        expected = torch.index_put_(tensor.clone(), idxs, value)
+
+        def f(t, idx, v):
+            torch.index_put_(t, idx, v)
+            return t
+
+        self.assertEqual(
+            vmap(f, in_dims=(0, (None, None), 0))(tensor, idxs[1:], value), expected
+        )
+        self.assertEqual(
+            vmap(f, in_dims=(0, (None, None), None))(tensor, idxs[1:], value[0]),
+            expected,
+        )
+
+        # boolean mask
+        B = 2
+        x = torch.randn(1, 3, 3)
+        gy = torch.randn(B, 1, 3, 3)
+
+        def f(x, gy):
+            mask = x < 1e-09
+            zeros = torch.zeros([])
+            index_put = torch.ops.aten.index_put.default(gy, [mask], zeros)
+            return index_put
+
+        self.vmap_outplace_test(f, (x, gy), {}, in_dims=(None, 0))
+
+    @onlyCUDA
+    @parametrize("inplace", [True, False])
+    def test_0d_tensor_index_put(self, device, inplace):
+        def f(t, idx, v):
+            fn = torch.index_put_ if inplace else torch.index_put
+            return fn(t, idx, v)
+
+        N = 2
+        t = torch.zeros((N, 5), device="cuda")
+        idx = torch.tensor([1, 3])
+        v = torch.tensor(1, dtype=t.dtype, device="cpu")
+
+        expected = torch.tensor([[0, 1, 0, 1, 0], [0, 1, 0, 1, 0]], dtype=t.dtype)
+        self.assertEqual(expected, vmap(f, in_dims=(0, None, None))(t, (idx,), v))
+
+    @parametrize("training", [True, False])
+    @parametrize("track_running_stats", [True, False])
+    @parametrize("affine", [True, False])
+    def test_batch_norm(self, device, affine, track_running_stats, training):
+        if not track_running_stats and not training:
+            return
+
+        test = functools.partial(_vmap_test, check_propagates_grad=False)
+        BN = torch.nn.BatchNorm2d
+        ensemble_size = 10
+        hidden_dim = 3
+
+        weights, buffers, _, _, _ = functional_init_with_buffers(BN, [ensemble_size])(
+            hidden_dim, affine=affine, track_running_stats=track_running_stats
+        )
+
+        inputs = [torch.randn(ensemble_size, 32, hidden_dim, 16, 16, device=device)]
+        in_dims = [0]
+
+        def append(inp, in_dim):
+            inputs.append(inp)
+            in_dims.append(in_dim)
+
+        if track_running_stats:
+            running_mean, running_var, _ = buffers
+            append(running_mean.to(device), 0)
+            append(running_var.to(device), 0)
+        else:
+            append(None, None)
+            append(None, None)
+
+        if affine:
+            weight, bias = weights
+            append(weight.to(device), 0)
+            append(bias.to(device), 0)
+        else:
+            append(None, None)
+            append(None, None)
+
+        append(training, None)
+
+        def op(inp, running_mean, running_var, weight, bias, training):
+            res = F.batch_norm(inp, running_mean, running_var, weight, bias, training)
+            if track_running_stats:
+                return res, running_mean, running_var
+            return res
+
+        test(self, op, tuple(inputs), in_dims=tuple(in_dims))
+
+    def test_torch_return_types_returns(self, device):
+        t = torch.randn(3, 2, 2, device=device)
+        self.assertTrue(
+            isinstance(vmap(torch.min, (0, None))(t, 0), torch.return_types.min)
+        )
+        self.assertTrue(
+            isinstance(vmap(torch.max, (0, None))(t, 0), torch.return_types.max)
+        )
+        self.assertTrue(
+            isinstance(
+                vmap(torch.topk, (0, None, None))(t, 1, 0), torch.return_types.topk
+            )
+        )
+        self.assertTrue(
+            isinstance(vmap(torch.linalg.eig, (0))(t), torch.return_types.linalg_eig)
+        )
+
+    def test_namedtuple_returns(self, device):
+        Point = namedtuple("Point", ["x", "y"])
+
+        def f(x, y):
+            return Point(x=x, y=y)
+
+        x = torch.randn(2, 5, device=device)
+        y = torch.randn(2, 3, device=device)
+        self.assertTrue(isinstance(vmap(f)(x, y), Point))
+
+    def test_inplace_on_view(self, device):
+        def func(leaf):
+            base = leaf * leaf
+            view = base.transpose(0, 1)
+            view[2:4, 2:4] *= 2
+            view[0:2, 0:2].diagonal().sin_()
+            view = view[1:3, 1:3]
+            view.cos_()
+            return view
+
+        def push_vjp(leaf, gout):
+            _, vjp_fn = vjp(func, leaf)
+            (result,) = vjp_fn(gout)
+            return result
+
+        leaf = torch.randn(4, 4, device=device)
+        gout = torch.randn(2, 2, device=device)
+        args = (leaf, gout)
+
+        for (
+            batched_args,
+            in_dims,
+            _,
+        ) in generate_vmap_inputs(args, {}):
+            if in_dims[1] is None:
+                # triggers some composite compliance problem
+                continue
+            self.vmap_outplace_test(push_vjp, batched_args, {}, in_dims)
+
+    def test_advanced_indexing(self, device):
+        def test(f, args):
+            for loop_out, batched_out in get_fallback_and_vmap_exhaustive(f, args, {}):
+                self.assertEqual(loop_out, batched_out)
+
+        def f(x, idx):
+            return x[:, idx]
+
+        def f2(x, idx):
+            return x[idx, :]
+
+        def f3(x, idx):
+            return x[:, :, idx]
+
+        inps = (
+            torch.randn(5, 5, 5, device=device),
+            torch.randn(5, 5, 5, 5, device=device),
+            torch.randn(5, 5, 5, 5, 5, device=device),
+        )
+        idxes = (
+            torch.tensor([0, 1, 2], device=device),
+            torch.tensor([0, 1, 2], device=device).reshape(3, 1),
+            torch.tensor([0, 1, 2], device=device).reshape(3, 1, 1),
+        )
+        for inp, idx in itertools.product(inps, idxes):
+            test(f, (inp, idx))
+            test(f2, (inp, idx))
+            test(f3, (inp, idx))
+
+    def test_nested_advanced_indexing(self, device):
+        e = torch.rand(7, 4, device=device)
+        idx = torch.tensor([0, 1], device=device).view(2, 1)
+
+        # simple reference implementation for comparison
+        def _fake_vmap(f, in_dims=0, out_dims=0):
+            def w(input):
+                r = [f(input.select(in_dims, i)) for i in range(input.size(in_dims))]
+                return torch.stack(r, out_dims)
+
+            return w
+
+        def with_vmap(_vmap):
+            def g(idx_):
+                def f(e_):
+                    return e_[idx_]
+
+                return _vmap(f, in_dims=1)(e)
+
+            r = _vmap(g)(idx)
+            return r
+
+        a = with_vmap(vmap)
+        b = with_vmap(_fake_vmap)
+        self.assertEqual(a, b)
+
+    @ops(
+        filter(lambda op: "linalg" in op.name, op_db + additional_op_db),
+        allowed_dtypes=(torch.float,),
+    )
+    @skipOps(
+        "TestVmapOperatorsOpInfo",
+        "test_vmap_linalg_failure_1D_input",
+        {
+            xfail("linalg.vector_norm"),  # can accept vector inputs
+            xfail("linalg.norm"),  # can accept vector inputs
+            xfail("linalg.norm", "subgradients_at_zero"),  # can accept vector inputs
+            xfail("linalg.vander"),  # can accept vector inputs
+            skip(
+                "linalg.multi_dot"
+            ),  # accepts list of tensor inputs, has its own special test
+            xfail("linalg.vecdot"),
+            # throws in vmap on CUDA
+            # IndexError: Dimension out of range (expected to be in range of [-1, 0], but got -2)
+            # https://github.com/pytorch/pytorch/runs/8110653462?check_suite_focus=true
+            # but it passes locally
+            xfail("linalg.diagonal"),
+            skip("linalg.matrix_norm", ""),
+            skip("linalg.ldl_solve", ""),
+        },
+    )
+    def test_vmap_linalg_failure_1D_input(self, device, dtype, op):
+        for sample in op.sample_inputs(device, dtype, requires_grad=False):
+            if sample.input.dim() != 2 or sample.input.shape[0] == 0:
+                continue
+            test_input = sample.input[
+                0
+            ]  # using the sample input avoids numerical inconsistency issues
+            with self.assertRaisesRegex(RuntimeError, "dimension"):
+                op(test_input, *sample.args, **sample.kwargs)
+
+            def op_wrapper(inp):
+                return op(inp, *sample.args, **sample.kwargs)
+
+            # square inputs are more likely to pass linalg checks
+            test_input = test_input.expand(test_input.shape[0], test_input.shape[0])
+            with self.assertRaisesRegex(RuntimeError, "dimension"):
+                return vmap(op_wrapper)(test_input)
+
+    def test_vmap_multi_dot_failure_1D_input(self):
+        # special exception for first and last tensors so making giving 3 items avoids special cases
+        inputs = (torch.randn(3, 3), torch.randn(3), torch.randn(3, 3))
+        with self.assertRaisesRegex(RuntimeError, "tensor 1 must be 2D but got 1D"):
+            torch.linalg.multi_dot(inputs)
+
+        # square inputs are more likely to pass linalg checks
+        inputs = tuple(i.expand(i.shape[0], i.shape[0]) for i in inputs)
+        with self.assertRaisesRegex(RuntimeError, "tensor 1 must be 2D but got 1D"):
+            return vmap(torch.linalg.multi_dot)(inputs)
+
+    def test_vmap_escaped_error(self):
+        escaped = None
+
+        def f(x):
+            nonlocal escaped
+            escaped = x
+            return x**2
+
+        x = torch.randn([3, 3, 3, 3, 3])
+        vmap(f)(x)
+
+        common_message = (
+            r"your tensor may have escaped from inside a function being vmapped.*{0}.*"
+        )
+
+        # Note: These are not a complete set of tests for all possible functions calling 'vmap_check_escaped'
+
+        with self.assertRaisesRegex(
+            RuntimeError, common_message.format("gen_vmap_plumbing")
+        ):
+            escaped.sin()
+
+        with self.assertRaisesRegex(
+            RuntimeError, common_message.format("boxed_tensor_inputs_batch_rule")
+        ):
+            escaped.sin_()
+
+        with self.assertRaisesRegex(
+            RuntimeError, common_message.format("gen_vmap_inplace_plumbing")
+        ):
+            escaped.mul_(1)
+
+        with self.assertRaisesRegex(
+            RuntimeError, common_message.format("binary_cross_entropy_plumbing")
+        ):
+            torch.nn.functional.binary_cross_entropy(escaped, torch.zeros([3, 3, 3, 3]))
+
+        with self.assertRaisesRegex(
+            RuntimeError, common_message.format("boxed_existing_bdim_all_batch_rule")
+        ):
+            torch.nn.functional.adaptive_max_pool2d(escaped, output_size=(1, 1))
+
+        with self.assertRaisesRegex(
+            RuntimeError, common_message.format("boxed_reduction_batch_rule")
+        ):
+            escaped.argmin()
+
+        a = torch.zeros([4, 4, 4, 4])
+        b = torch.zeros([4, 4, 4, 4], dtype=torch.long)
+        with self.assertRaisesRegex(
+            RuntimeError, common_message.format("boxed_all_tensors_have_optional_bdim")
+        ):
+            torch.ops.aten.adaptive_max_pool2d_backward(escaped, a, b)
+
+        vmap(f)(torch.tensor([[0, 0], [0, 0]], dtype=torch.int))
+        with self.assertRaisesRegex(
+            RuntimeError, common_message.format("gen_vmap_plumbing_no_returns")
+        ):
+            torch.ops.aten._linalg_check_errors(escaped, "linalg.inv", is_matrix=False)
+
+    def test_vmap_with_anomaly_detection(self):
+        with torch.autograd.set_detect_anomaly(True):
+            x = torch.zeros(3) - 1
+
+            def fn(x):
+                return x.sum()
+
+            per_sample_grad = vmap(grad(fn))(x)
+            self.assertEqual(per_sample_grad, torch.ones_like(x))
+
+            def bad_fn(x):
+                return x.sqrt().sum()
+
+            err_msg = "Function 'SqrtBackward0' returned nan values in its 0th output."
+            with self.assertRaisesRegex(RuntimeError, err_msg):
+                vmap(grad(bad_fn))(x)
+
+    def test_searchsorted_bucketize(self, device):
+        # OpInfo generates test with repeated samples in batch dim.
+        # Thus we test explicitly with different samples across a batch.
+
+        def test():
+            boundaries = torch.tensor(
+                [[1, 4, 5, 7, 9], [1, 2, 6, 8, 10]], device=device
+            )
+            v = torch.tensor(3, device=device)
+            self.vmap_outplace_test(torch.searchsorted, (boundaries, v), {}, (0, None))
+            self.vmap_outplace_test(torch.bucketize, (v, boundaries), {}, (None, 0))
+            boundaries = torch.tensor([[1, 4, 5, 7, 9], [1, 2, 4, 8, 9]], device=device)
+            v = torch.tensor([3, 4], device=device)
+            self.vmap_outplace_test(torch.searchsorted, (boundaries, v), {}, (0, 0))
+            self.vmap_outplace_test(torch.bucketize, (v, boundaries), {}, (0, 0))
+
+        test()
+
+
+@markDynamoStrictTest
+class TestRandomness(TestCase):
+    def _reset_random(self, generator, orig_state, use_generator, seed):
+        return (
+            generator.set_state(orig_state)
+            if use_generator
+            else torch.manual_seed(seed)
+        )
+
+    def _get_image(self, batched_input, batch_size, device):
+        if batched_input == "first":
+            return torch.ones([batch_size, 3, 3, 14, 14], device=device)
+        if batched_input == "last":
+            return torch.ones([3, 3, 14, 14, batch_size], device=device)
+        assert batched_input == "none"
+        return torch.ones([3, 3, 14, 14], device=device)
+
+    def _assert_all_slices_equal(self, tensor):
+        expected = tensor[0]
+        self.assertTrue((tensor == expected).all())
+
+    def _assert_all_slices_unique(self, tensor):
+        B0 = tensor.shape[0]
+        slices_equal = vmap(vmap(lambda x, y: (x == y).all(), (0, None)), (None, 0))(
+            tensor, tensor
+        )
+        assert slices_equal.shape == (B0, B0)
+        slices_equal.diagonal().zero_()
+        self.assertEqual(slices_equal, torch.zeros_like(slices_equal))
+
+    def _assert_throws_in_error_mode(self, fn, args, in_dims):
+        with self.assertRaisesRegex(
+            RuntimeError, r"called random operation while in randomness error mode"
+        ):
+            vmap(fn, in_dims=in_dims, randomness="error")(*args)
+
+    def _assert_throws_in_different_mode_inplace(self, fn, args, in_dims):
+        with self.assertRaisesRegex(
+            RuntimeError, r"different inplace randomness on an unbatched tensor"
+        ):
+            vmap(fn, in_dims=in_dims, randomness="different")(*args)
+
+    def _assert_throws_in_same_mode_batched(self, fn, args, in_dims):
+        with self.assertRaisesRegex(
+            RuntimeError,
+            r"Vmap does not currently support same randomness with a batched tensor input",
+        ):
+            vmap(fn, in_dims=in_dims, randomness="same")(*args)
+
+    def _in_dims(self, *batched_strings):
+        def get_in_dim(batched_string):
+            if batched_string == "first":
+                return 0
+            if batched_string == "last":
+                return -1
+            assert batched_string == "none"
+            return None
+
+        batched_strings = batched_strings + (
+            "first",
+        )  # for the always batched as first dim dummy argument
+        return tuple(get_in_dim(batched_string) for batched_string in batched_strings)
+
+    @parametrize("randomness", ["same", "different", "error"])
+    @parametrize("use_generator", [True, False])
+    def test_factory_ops(self, device, randomness, use_generator):
+        generator = torch.Generator(device=device)
+        orig_state = generator.get_state()
+        kwargs = (
+            {"device": device, "generator": generator}
+            if use_generator
+            else {"device": device}
+        )
+        ops = [
+            lambda _, shape: torch.randn(shape, **kwargs),
+            lambda _, shape: torch.rand(shape, **kwargs),
+            lambda _, shape: torch.randint(100, shape, **kwargs),
+            lambda _, shape: torch.randint(5, 100, shape, **kwargs),
+            lambda _, shape: torch.normal(0.0, 1.0, shape, **kwargs),
+        ]
+        B0 = 4
+        shape = (3, 3)
+        seed = 1234567
+
+        for op in ops:
+            passed = torch.randn(B0, device=device)
+            if randomness == "error":
+                self._assert_throws_in_error_mode(
+                    op, (passed, shape), in_dims=(0, None)
+                )
+                return
+
+            generator = self._reset_random(generator, orig_state, use_generator, seed)
+            vmap_result = vmap(op, in_dims=(0, None), randomness=randomness)(
+                passed, shape
+            )
+
+            generator = self._reset_random(generator, orig_state, use_generator, seed)
+            if randomness == "different":
+                expected = op(passed, [B0, *shape])
+                self._assert_all_slices_unique(vmap_result)
+                self.assertEqual(vmap_result, expected)
+            else:
+                expected = op(passed, shape)
+                self._assert_all_slices_equal(vmap_result)
+                for i in range(B0):
+                    self.assertEqual(vmap_result[i], expected)
+
+    @parametrize("randomness", ["same", "different", "error"])
+    @parametrize("use_generator", [True, False])
+    def test_randperm(self, device, randomness, use_generator):
+        # needs a special case because randperm doesn't take a batch size
+        B0 = 4
+        seed = 1234567
+        passed = torch.randn(B0, device=device)
+
+        torch.manual_seed(seed)
+        generator = torch.Generator(device=device)
+        orig_state = generator.get_state()
+
+        kwargs = (
+            {"device": device, "generator": generator}
+            if use_generator
+            else {"device": device}
+        )
+
+        if randomness == "error":
+            with self.assertRaisesRegex(
+                RuntimeError, r"called random operation while in randomness error mode"
+            ):
+                vmap(lambda _: torch.randperm(10, **kwargs), randomness=randomness)(
+                    passed
+                )
+            return
+
+        vmap_result = vmap(
+            lambda _: torch.randperm(10, **kwargs), randomness=randomness
+        )(passed)
+        generator = generator.set_state(orig_state)
+        torch.manual_seed(seed)
+        if randomness == "different":
+            for i in range(B0):
+                expected = torch.randperm(10, **kwargs)
+                # RNG differs between eager and via dynamo trace on CUDA
+                if TEST_WITH_TORCHDYNAMO and torch.device(device).type == "cuda":
+                    self._assert_all_slices_unique(vmap_result)
+                else:
+                    self.assertEqual(vmap_result[i], expected)
+        else:
+            expected = torch.randperm(10, **kwargs)
+            # RNG differs between eager and via dynamo trace on CUDA
+            if TEST_WITH_TORCHDYNAMO and torch.device(device).type == "cuda":
+                self._assert_all_slices_equal(vmap_result)
+            else:
+                for i in range(B0):
+                    self.assertEqual(vmap_result[i], expected)
+
+    @parametrize("randomness", ["error", "same", "different"])
+    @parametrize("batched_input", ["first", "last", "none"])
+    def test_dropout(self, device, randomness, batched_input):
+        def op(t, ignored):
+            return torch.nn.functional.dropout(torch.ones_like(t), training=True)
+
+        B0 = 4
+        always_batched = torch.randn((B0,))
+        passed = self._get_image(batched_input, B0, device)
+        in_dims = self._in_dims(batched_input)
+
+        if randomness == "error":
+            with self.assertRaisesRegex(
+                RuntimeError, r"called random operation while in randomness error mode"
+            ):
+                vmap(op, randomness=randomness, in_dims=in_dims)(passed, always_batched)
+            return
+
+        vmap_result = vmap(op, randomness=randomness, in_dims=in_dims)(
+            passed, always_batched
+        )
+
+        # Check that the randomness is within bounds...
+        # ideally this is close to 0.5
+        p_estimate = vmap_result.mean() / 2
+        self.assertTrue(p_estimate < 0.75)
+        self.assertTrue(p_estimate > 0.25)
+
+        if randomness == "different":
+            self._assert_all_slices_unique(vmap_result)
+            return
+
+        assert randomness == "same"
+        self._assert_all_slices_equal(vmap_result)
+
+    @parametrize("randomness", ["error", "same", "different"])
+    @parametrize("batched_input", ["first", "last", "none"])
+    def test_alpha_dropout(self, device, randomness, batched_input):
+        def op(t, ignored):
+            return torch.nn.functional.alpha_dropout(torch.ones_like(t), training=True)
+
+        B0 = 4
+        always_batched = torch.randn((B0,))
+        passed = self._get_image(batched_input, B0, device)
+        in_dims = self._in_dims(batched_input)
+
+        if randomness == "error":
+            with self.assertRaisesRegex(
+                RuntimeError, r"called random operation while in randomness error mode"
+            ):
+                vmap(op, randomness=randomness, in_dims=in_dims)(passed, always_batched)
+            return
+
+        # I have no clue how to actually test correctness of alpha dropout because the docs
+        # seem wrong: https://github.com/pytorch/pytorch/issues/74004
+        vmap_result = vmap(op, randomness=randomness, in_dims=in_dims)(
+            passed, always_batched
+        )
+        if randomness == "different":
+            self._assert_all_slices_unique(vmap_result)
+            return
+
+        assert randomness == "same"
+        self._assert_all_slices_equal(vmap_result)
+
+    @parametrize("randomness", ["error", "same", "different"])
+    @parametrize("batched_input", ["first", "last", "none"])
+    @parametrize("dim", [2, 3])
+    def test_feature_dropout(self, device, randomness, batched_input, dim):
+        def op(t, ignored):
+            f = (
+                torch.nn.functional.dropout2d
+                if dim == 2
+                else torch.nn.functional.dropout3d
+            )
+            return f(torch.ones_like(t), training=True)
+
+        B0 = 4
+        always_batched = torch.randn((B0,))
+        passed = self._get_image(batched_input, B0, device)
+        if dim == 3:
+            unsqueeze_dim = -2 if batched_input == "last" else -1
+            passed = passed.unsqueeze(unsqueeze_dim)
+        in_dims = self._in_dims(batched_input)
+
+        if randomness == "error":
+            with self.assertRaisesRegex(
+                RuntimeError, r"called random operation while in randomness error mode"
+            ):
+                vmap(op, randomness=randomness, in_dims=in_dims)(passed, always_batched)
+            return
+
+        vmap_result = vmap(op, randomness=randomness, in_dims=in_dims)(
+            passed, always_batched
+        )
+
+        # Check the "feature" pattern
+        dims = [-1, -2] if dim == 2 else [-1, -2, -3]
+        planes_numel = (
+            2
+            * vmap_result.numel()
+            / (vmap_result.shape[0] * vmap_result.shape[1] * vmap_result.shape[2])
+        )
+        planes = vmap_result.sum(dims)
+        result = (planes == 0) ^ (planes == planes_numel)
+        self.assertEqual(result, torch.ones_like(result, dtype=torch.bool))
+
+        if randomness == "different":
+            self._assert_all_slices_unique(vmap_result)
+            return
+
+        assert randomness == "same"
+        self._assert_all_slices_equal(vmap_result)
+
+    @parametrize("randomness", ["error", "same", "different"])
+    @parametrize("batched_input", ["first", "last", "none"])
+    def test_feature_alpha_dropout(self, device, randomness, batched_input):
+        def op(t, ignored):
+            return torch.nn.functional.feature_alpha_dropout(
+                torch.ones_like(t), training=True
+            )
+
+        B0 = 4
+        always_batched = torch.randn((B0,))
+        passed = self._get_image(batched_input, B0, device)
+        unsqueeze_dim = -2 if batched_input == "last" else -1
+        passed = passed.unsqueeze(unsqueeze_dim)
+        in_dims = self._in_dims(batched_input)
+
+        if randomness == "error":
+            with self.assertRaisesRegex(
+                RuntimeError, r"called random operation while in randomness error mode"
+            ):
+                vmap(op, randomness=randomness, in_dims=in_dims)(passed, always_batched)
+            return
+
+        vmap_result = vmap(op, randomness=randomness, in_dims=in_dims)(
+            passed, always_batched
+        )
+
+        # I have no clue how to actually test correctness of alpha dropout because the docs
+        # seem wrong: https://github.com/pytorch/pytorch/issues/74004
+
+        # Check the "feature" pattern
+        dims = [-1, -2, -3]
+        planes = vmap_result.sum(dims)
+        max_elt = planes.max()
+        min_elt = planes.min()
+        result = (planes == min_elt) ^ (planes == max_elt)
+        self.assertEqual(result, torch.ones_like(result, dtype=torch.bool))
+
+        if randomness == "different":
+            self._assert_all_slices_unique(vmap_result)
+            return
+
+        assert randomness == "same"
+        self._assert_all_slices_equal(vmap_result)
+
+    @parametrize("randomness", ["error", "same", "different"])
+    @parametrize("batched_input", ["first", "last", "none"])
+    def test_like_functions(self, device, randomness, batched_input):
+        seed = 1234567
+        supported_ops = [
+            lambda t, _: torch.randint_like(t, 20),
+            lambda t, _: torch.randint_like(t, 0, 20),
+            lambda t, _: torch.rand_like(t),
+            lambda t, _: torch.randn_like(t),
+        ]
+        B0 = 4
+
+        for op in supported_ops:
+            always_batched = torch.randn(B0)
+            passed = self._get_image(batched_input, B0, device)
+            in_dims = self._in_dims(batched_input)
+
+            if randomness == "error":
+                with self.assertRaisesRegex(
+                    RuntimeError,
+                    r"called random operation while in randomness error mode",
+                ):
+                    vmap(op, in_dims=in_dims, randomness=randomness)(
+                        passed, always_batched
+                    )
+                return
+
+            torch.manual_seed(seed)
+            vmap_result = vmap(op, randomness=randomness, in_dims=in_dims)(
+                passed, always_batched
+            )
+
+            torch.manual_seed(seed)
+
+            if batched_input == "last":
+                passed = passed.movedim(-1, 0)
+            if randomness == "different":
+                if batched_input == "none":
+                    passed = passed.expand(B0, *passed.shape)
+                expected = op(passed, 0)
+
+                self._assert_all_slices_unique(vmap_result)
+                # RNG differs between eager and via dynamo trace on CUDA
+                if not (TEST_WITH_TORCHDYNAMO and torch.device(device).type == "cuda"):
+                    self.assertEqual(expected, vmap_result)
+                return
+
+            assert randomness == "same"
+            if batched_input != "none":
+                passed = passed[0]
+            expected = op(passed, 0)
+            self._assert_all_slices_equal(vmap_result)
+            # RNG differs between eager and via dynamo trace on CUDA
+            if not (TEST_WITH_TORCHDYNAMO and torch.device(device).type == "cuda"):
+                for i in range(B0):
+                    self.assertEqual(expected, vmap_result[i])
+
+    @parametrize("use_generator", [True, False])
+    @parametrize("randomness", ["error", "same", "different"])
+    @parametrize("batched_input", ["first", "last", "none"])
+    def test_random_unary_inplace(
+        self, device, use_generator, randomness, batched_input
+    ):
+        generator = torch.Generator(device=device)
+        orig_state = generator.get_state()
+        kwargs = {"generator": generator} if use_generator else {}
+        ops = [
+            lambda t, _: t.random_(**kwargs),
+            lambda t, _: t.random_(100, **kwargs),
+            lambda t, _: t.random_(-5, 100, **kwargs),
+            lambda t, _: t.normal_(**kwargs),
+            lambda t, _: t.bernoulli_(**kwargs),
+            lambda t, _: t.cauchy_(**kwargs),
+            lambda t, _: t.exponential_(**kwargs),
+            lambda t, _: t.geometric_(0.5, **kwargs),
+            lambda t, _: t.log_normal_(**kwargs),
+            lambda t, _: t.uniform_(**kwargs),
+        ]
+        B0 = 4
+        seed = 1234567
+        in_dims = self._in_dims(batched_input)
+
+        for op in ops:
+            # because of in place updates, clone inputs
+            always_batched = torch.randn(B0, device=device)
+            passed = self._get_image(batched_input, B0, device)
+            passed_expected = passed.clone()
+
+            if randomness == "error":
+                self._assert_throws_in_error_mode(
+                    op, (passed, always_batched), in_dims=in_dims
+                )
+                return
+            if randomness == "different" and batched_input == "none":
+                self._assert_throws_in_different_mode_inplace(
+                    op, (passed, always_batched), in_dims=in_dims
+                )
+                return
+
+            generator = self._reset_random(generator, orig_state, use_generator, seed)
+            vmap_result = vmap(op, in_dims=in_dims, randomness=randomness)(
+                passed, always_batched
+            )
+
+            if batched_input == "last":
+                passed_expected = passed_expected.movedim(-1, 0)
+            generator = self._reset_random(generator, orig_state, use_generator, seed)
+            if randomness == "different":
+                expected = op(passed_expected, always_batched)
+                self._assert_all_slices_unique(vmap_result)
+                self.assertEqual(vmap_result, expected)
+            else:
+                if batched_input != "none":
+                    passed_expected = passed_expected[
+                        0
+                    ].clone()  # bug in pytorch, normal_ on views doesn't work
+                expected = op(passed_expected, always_batched)
+                self._assert_all_slices_equal(vmap_result)
+                for i in range(B0):
+                    self.assertEqual(vmap_result[i], expected)
+
+    @parametrize("use_generator", [True, False])
+    @parametrize("randomness", ["error", "same", "different"])
+    @parametrize("batched_input", ["first", "last", "none"])
+    @parametrize("batched_probability", ["first", "last", "none"])
+    def test_bernoulli_in_place(
+        self, device, use_generator, randomness, batched_input, batched_probability
+    ):
+        B0 = 4
+        seed = 1234567
+        generator = torch.Generator(device=device)
+        orig_state = generator.get_state()
+        kwargs = {"generator": generator} if use_generator else {}
+        in_dims = self._in_dims(batched_input, batched_probability)
+
+        def op(t, p, ignored):
+            return t.bernoulli_(p, **kwargs)
+
+        # because of in place updates, clone inputs
+        always_batched = torch.randn(B0, device=device)
+        input = self._get_image(batched_input, B0, device)
+        input_expected = input.clone()
+        probability = self._get_image(batched_probability, B0, device) - 0.5
+
+        if randomness == "error":
+            self._assert_throws_in_error_mode(
+                op, (input, probability, always_batched), in_dims=in_dims
+            )
+            return
+        if randomness == "same" and batched_probability != "none":
+            self._assert_throws_in_same_mode_batched(
+                op, (input, probability, always_batched), in_dims=in_dims
+            )
+            return
+        if batched_input == "none" and batched_probability != "none":
+            regex = r"there exists a Tensor `other` in extra_args that has more elements than `self`"
+            with self.assertRaisesRegex(RuntimeError, regex):
+                vmap(op, in_dims=in_dims, randomness=randomness)(
+                    input, probability, always_batched
+                )
+            return
+        if randomness == "different" and batched_input == "none":
+            self._assert_throws_in_different_mode_inplace(
+                op, (input, probability, always_batched), in_dims=in_dims
+            )
+            return
+
+        self._reset_random(generator, orig_state, use_generator, seed)
+        vmap_result = vmap(op, in_dims=in_dims, randomness=randomness)(
+            input, probability, always_batched
+        )
+
+        self._reset_random(generator, orig_state, use_generator, seed)
+        if batched_input == "last":
+            input_expected = input_expected.movedim(-1, 0)
+        if batched_probability == "last":
+            probability = probability.movedim(-1, 0)
+        if randomness == "different":
+            expected = op(input_expected, probability, always_batched)
+            self._assert_all_slices_unique(vmap_result)
+            self.assertEqual(vmap_result, expected)
+        else:
+            if batched_input != "none":
+                input_expected = input_expected[0]
+            expected = op(input_expected, probability, always_batched)
+            self._assert_all_slices_equal(vmap_result)
+            for i in range(B0):
+                self.assertEqual(vmap_result[i], expected)
+
+    @parametrize("use_generator", [True, False])
+    @parametrize("randomness", ["error", "same", "different"])
+    @parametrize("batched_input", ["first", "last", "none"])
+    @parametrize("batched_other", ["first", "last", "none"])
+    def test_random_binary_out_of_place(
+        self, device, use_generator, randomness, batched_input, batched_other
+    ):
+        generator = torch.Generator(device=device)
+        orig_state = generator.get_state()
+        kwargs = {"generator": generator} if use_generator else {}
+        ops = [
+            lambda t, o, _: torch.normal(t, o, **kwargs),
+            lambda t, o, _: torch.binomial(t, (o - 0.5), **kwargs),
+        ]
+
+        B0 = 4
+        seed = 1234567
+        in_dims = self._in_dims(batched_input, batched_other)
+
+        for op in ops:
+            always_batched = torch.randn(B0, device=device)
+            input = self._get_image(batched_input, B0, device)
+            other = self._get_image(batched_other, B0, device)
+
+            if randomness == "error":
+                self._assert_throws_in_error_mode(
+                    op, (input, other, always_batched), in_dims=in_dims
+                )
+                return
+            if randomness == "same" and (
+                batched_input != "none" or batched_other != "none"
+            ):
+                self._assert_throws_in_same_mode_batched(
+                    op, (input, other, always_batched), in_dims=in_dims
+                )
+                return
+
+            generator = self._reset_random(generator, orig_state, use_generator, seed)
+            vmap_result = vmap(op, in_dims=in_dims, randomness=randomness)(
+                input, other, always_batched
+            )
+
+            if batched_input == "last":
+                input = input.movedim(-1, 0)
+            if batched_other == "last":
+                other = other.movedim(-1, 0)
+
+            generator = self._reset_random(generator, orig_state, use_generator, seed)
+            if randomness == "different":
+                if batched_input == "none":
+                    input = input.expand(B0, *input.shape)
+                expected = op(input, other, always_batched)
+                self._assert_all_slices_unique(vmap_result)
+                self.assertEqual(vmap_result, expected)
+            else:
+                assert batched_input == "none" and batched_other == "none"
+                expected = op(input, other, always_batched)
+                self._assert_all_slices_equal(vmap_result)
+                for i in range(B0):
+                    self.assertEqual(vmap_result[i], expected)
+
+    @parametrize("use_generator", [True, False])
+    @parametrize("randomness", ["error", "same", "different"])
+    @parametrize("batched_input", ["first", "last", "none"])
+    def test_random_unary_out_of_place(
+        self, device, use_generator, randomness, batched_input
+    ):
+        generator = torch.Generator(device=device)
+        orig_state = generator.get_state()
+        kwargs = {"generator": generator} if use_generator else {}
+        ops = [
+            lambda t, _: torch.normal(0.0, torch.abs(t), **kwargs),
+            lambda t, _: torch.normal(t, 1.0, **kwargs),
+            lambda t, _: torch.bernoulli(t - 0.5, **kwargs),
+            lambda t, _: torch.bernoulli(t, 0.5, **kwargs),
+            lambda t, _: torch._standard_gamma(t, **kwargs),
+            lambda t, _: torch._sample_dirichlet(t, **kwargs),
+            lambda t, _: torch.poisson(t, **kwargs),
+        ]
+
+        B0 = 4
+        seed = 1234567
+        in_dims = self._in_dims(batched_input)
+
+        for op in ops:
+            always_batched = torch.randn(B0, device=device)
+            passed = self._get_image(batched_input, B0, device)
+            if randomness == "error":
+                self._assert_throws_in_error_mode(
+                    op, (passed, always_batched), in_dims=in_dims
+                )
+                return
+            if randomness == "same" and batched_input != "none":
+                self._assert_throws_in_same_mode_batched(
+                    op, (passed, always_batched), in_dims=in_dims
+                )
+                return
+
+            generator = self._reset_random(generator, orig_state, use_generator, seed)
+            vmap_result = vmap(op, in_dims=in_dims, randomness=randomness)(
+                passed, always_batched
+            )
+
+            generator = self._reset_random(generator, orig_state, use_generator, seed)
+            if randomness == "different":
+                if batched_input == "none":
+                    passed = passed.expand(B0, *passed.shape)
+                if batched_input == "last":
+                    passed = passed.movedim(-1, 0)
+                expected = op(passed, always_batched)
+                self._assert_all_slices_unique(vmap_result)
+                self.assertEqual(vmap_result, expected)
+            else:
+                expected = op(passed, always_batched)
+                self._assert_all_slices_equal(vmap_result)
+                for i in range(B0):
+                    self.assertEqual(vmap_result[i], expected)
+
+    @parametrize("use_generator", [True, False])
+    @parametrize("randomness", ["error", "same", "different"])
+    @parametrize("batched_call", [True, False])
+    @parametrize("batched_input", ["first", "last", "none"])
+    def test_multinomial(
+        self, device, use_generator, randomness, batched_call, batched_input
+    ):
+        def flatten_input(input, batch_call, batch_location):
+            if batch_call and batch_location != "none":
+                final_size = 3  # [B0, B, N]
+            elif not batch_call and batch_location == "none":
+                final_size = 1  # [N]
+            else:
+                final_size = 2  # [B0, N] or [B, N]
+
+            start_idx = final_size - 1
+            end_idx = -1
+            if batch_location == "last":
+                start_idx -= 1
+                end_idx -= (
+                    1  # gets to correct final size because using negative indices
+                )
+
+            ret = input.flatten(start_idx, end_idx)
+            assert ret.dim() == final_size
+            return ret
+
+        def op(input, _):
+            return torch.multinomial(input, 10, **kwargs)
+
+        generator = torch.Generator(device=device)
+        orig_state = generator.get_state()
+        kwargs = {"generator": generator} if use_generator else {}
+
+        B0 = 4
+        seed = 1234567
+        in_dims = self._in_dims(batched_input)
+
+        always_batched = torch.randn(B0, device=device)
+        passed = self._get_image(batched_input, B0, device)
+        passed = flatten_input(passed, batched_call, batched_input)
+        if randomness == "error":
+            self._assert_throws_in_error_mode(
+                op, (passed, always_batched), in_dims=in_dims
+            )
+            return
+        if randomness == "same" and batched_input != "none":
+            self._assert_throws_in_same_mode_batched(
+                op, (passed, always_batched), in_dims=in_dims
+            )
+            return
+
+        generator = self._reset_random(generator, orig_state, use_generator, seed)
+        vmap_result = vmap(op, in_dims=in_dims, randomness=randomness)(
+            passed, always_batched
+        )
+
+        generator = self._reset_random(generator, orig_state, use_generator, seed)
+
+        if randomness == "different":
+            if batched_input == "none":
+                passed = passed.expand(B0, *passed.shape)
+            if batched_input == "last":
+                passed = passed.movedim(-1, 0)
+            orig_passed_size = passed.shape[:2] if batched_call else passed.shape[:1]
+            passed = passed.flatten(0, 1) if batched_call else passed
+            expected = op(passed, always_batched)
+            expected = expected.reshape(*orig_passed_size, 10)
+            self._assert_all_slices_unique(vmap_result)
+            self.assertEqual(vmap_result, expected)
+        else:
+            expected = op(passed, always_batched)
+            self._assert_all_slices_equal(vmap_result)
+            for i in range(B0):
+                self.assertEqual(vmap_result[i], expected)
+
+    def test_unsupported_random(self, device):
+        x = torch.randn(3, device=device)
+        y = x.abs()
+        z = x.abs()
+        with self.assertRaisesRegex(RuntimeError, "calling out variants"):
+
+            def f(x):
+                return torch.randn(3, device=device, out=y)
+
+            vmap(f, randomness="same")(x)
+        with self.assertRaisesRegex(RuntimeError, "calling out variants"):
+
+            def f(x0, x1):
+                return torch.normal(x, y, out=x)
+
+            vmap(f, randomness="same")(z, z)
+        with self.assertRaisesRegex(RuntimeError, "do not yet support"):
+
+            def f(z):
+                return torch.rrelu(x)
+
+            vmap(f, randomness="same")(z)
+
+    @parametrize("in_dim", [0, 1, 2])
+    @parametrize("out_dim", [0, 1, 2])
+    def test_chunk_vmap(self, in_dim, out_dim):
+        randomness = "different"
+
+        x = torch.randn(4, 5, 6)
+
+        def f(x):
+            y = x.sin() + torch.rand_like(x)
+            return y
+
+        for chunks in [1, 2, 3, 4, 7, 10, 16]:
+            output = chunk_vmap(
+                f,
+                in_dims=in_dim,
+                out_dims=out_dim,
+                randomness=randomness,
+                chunks=chunks,
+            )(x)
+            self._assert_all_slices_unique(output)
+
+    @parametrize("in_dim", [0, 1, 2])
+    @parametrize("out_dim", [0, 1, 2])
+    def test_vmap_chunksize(self, in_dim, out_dim):
+        randomness = "different"
+
+        x = torch.randn(4, 5, 6)
+
+        def f(x):
+            y = x.sin() + torch.rand_like(x)
+            return y
+
+        for chunk_size in [1, 2, 3, 4, 7, 10, 16, 100]:
+            output = vmap(
+                f,
+                in_dims=in_dim,
+                out_dims=out_dim,
+                randomness=randomness,
+                chunk_size=chunk_size,
+            )(x)
+            self._assert_all_slices_unique(output)
+
+    def test_jacfwd_with_random(self):
+        # checks on behavior are above, this just checks that jacfwd respects
+        # the randomness param
+
+        x = torch.rand(3, 4)
+        with self.assertRaisesRegex(
+            RuntimeError, r"called random operation while in randomness error mode"
+        ):
+            jacfwd(torch.bernoulli)(x)
+
+        # x isn't batched so use bernoulli since it doesn't do inplace randomness
+        jacfwd(torch.bernoulli, randomness="same")(x)
+        jacfwd(torch.bernoulli, randomness="different")(x)
+
+    @parametrize("randomness", ["error", "same", "different"])
+    def test_dropout_unbatched(self, device, randomness):
+        x = torch.randn(3, device=device)
+        y = torch.randn(1, 3, device=device)
+
+        def fn(x, y):
+            # output from dropout should be a Tensor[B, 1, 3] (B=3)
+            return x + torch.nn.functional.dropout(y, p=0.5).mean(1)
+
+        # We just verify that this doesn't raise an error for
+        # `same` and `different` randomness.
+        # Ref: https://github.com/pytorch/pytorch/issues/92283
+        context = (
+            self.assertRaises(RuntimeError)
+            if randomness == "error"
+            else contextlib.nullcontext()
+        )
+        with context:
+            vmap(fn, in_dims=(0, None), randomness=randomness)(x, y)
+
+
+@markDynamoStrictTest
+class TestTransformFailure(TestCase):
+    @skipIfTorchDynamo()
+    @parametrize(
+        "transform",
+        ["vmap", "grad", "grad_and_value", "vjp", "jvp", "jacrev", "jacfwd"],
+    )
+    def test_fails_with_autograd_function(self, device, transform):
+        failed_build_envs = ("linux-focal-py3.8-clang10", "linux-focal-py3.11-clang10")
+        if (
+            device == "cpu"
+            and transform in ["grad", "vmap"]
+            and TEST_WITH_TORCHDYNAMO
+            and os.getenv("BUILD_ENVIRONMENT", "") in failed_build_envs
+        ):
+            raise unittest.SkipTest(
+                "Unexpected successes on focal with dynamo,"
+                + " see https://github.com/pytorch/pytorch/issues/107173"
+            )
+
+        class Test(torch.autograd.Function):
+            @staticmethod
+            def forward(_, input):
+                return input
+
+            @staticmethod
+            def backward(_, grad_input):
+                return grad_input
+
+        transform = getattr(functorch, transform)
+
+        def f(x):
+            return Test.apply(x)
+
+        if transform in (grad, grad_and_value):
+            input = torch.tensor(4.0)
+        else:
+            input = torch.randn(5)
+
+        if transform == vjp:
+            transform = functools.partial(transform, f)
+        elif transform == jvp:
+            input = (input,)
+            transform = functools.partial(transform, f, input)
+        else:
+            transform = transform(f)
+
+        with self.assertRaisesRegex(RuntimeError, "autograd.Function"):
+            transform(input)
+
+
+@markDynamoStrictTest
+class TestVmapDeviceType(Namespace.TestVmapBase):
+    def _vmap_test(self, *args, **kwargs):
+        return _vmap_test(self, *args, **kwargs)
+
+    def test__is_all_true(self, device):
+        def test():
+            def f(x, *, expected_result):
+                result = torch.ops.aten._is_all_true(x)
+                self.assertFalse(torch._C._functorch.is_batchedtensor(result))
+                self.assertEqual(result.shape, torch.Size([]))
+                self.assertEqual(result.item(), expected_result)
+                return result
+
+            x = torch.rand(10, device=device)
+            vmap(f)(x >= 0, expected_result=True)
+            vmap(f)(x < 0, expected_result=False)
+
+            x[random.choice(range(10))] *= -1
+            vmap(f)(x >= 0, expected_result=False)
+            vmap(f)(x < 0, expected_result=False)
+
+            x = -torch.rand(10, device=device)
+            vmap(f)(x > 0, expected_result=False)
+            vmap(f)(x <= 0, expected_result=True)
+
+        check_vmap_fallback(self, test, torch._is_all_true)
+
+    def test__is_any_true(self, device):
+        def test():
+            def f(x, *, expected_result):
+                result = torch.ops.aten._is_any_true(x)
+                self.assertFalse(torch._C._functorch.is_batchedtensor(result))
+                self.assertEqual(result.shape, torch.Size([]))
+                self.assertEqual(result.item(), expected_result)
+                return result
+
+            x = torch.zeros(10, device=device, dtype=torch.bool)
+            vmap(f)(x > 0, expected_result=False)
+
+            x[5] = True
+            vmap(f)(x > 0, expected_result=True)
+            vmap(f)(x[1::2], expected_result=True)
+            vmap(f)(x[0::2], expected_result=False)
+
+        check_vmap_fallback(self, test, torch._is_any_true)
+
+    def test_check_tensor(self, device):
+        def test():
+            test_sizes = [
+                (1,),
+                (10,),
+                (1, 1),
+                (1, 10),
+                (10, 1),
+                (10, 10),
+                (1, 1, 1),
+                (10, 1, 1),
+                (1, 10, 1),
+                (10, 10, 10),
+            ]
+
+            def check_gte_0(t):
+                return torch._test_check_tensor(t >= 0)
+
+            error_message = "Test message for TORCH_CHECK_TENSOR_ALL"
+
+            for size in test_sizes:
+                t_all_gte_0 = torch.rand(size, device=device)
+                t_all_lt_0 = t_all_gte_0 - 1
+
+                vmap(check_gte_0)(t_all_gte_0)
+
+                if len(size) >= 2:
+                    vmap(vmap(check_gte_0))(t_all_gte_0)
+
+                with self.assertRaisesRegex(RuntimeError, error_message):
+                    vmap(check_gte_0)(t_all_lt_0)
+
+                if len(size) >= 2:
+                    with self.assertRaisesRegex(RuntimeError, error_message):
+                        vmap(vmap(check_gte_0))(t_all_lt_0)
+
+                if t_all_gte_0.numel() > 1:
+                    t_all_gte_0_but_one = t_all_gte_0.clone()
+                    idx = (random.choice(range(dim_size)) for dim_size in size)
+                    t_all_gte_0_but_one[(..., *idx)] = -1
+
+                    with self.assertRaisesRegex(RuntimeError, error_message):
+                        vmap(check_gte_0)(t_all_gte_0_but_one)
+
+                    if len(size) >= 2:
+                        with self.assertRaisesRegex(RuntimeError, error_message):
+                            vmap(vmap(check_gte_0))(t_all_gte_0_but_one)
+
+        check_vmap_fallback(self, test, torch._test_check_tensor)
+
+
+@markDynamoStrictTest
+class TestVmapNestedTensor(Namespace.TestVmapBase):
+    def _vmap_test(self, *args, **kwargs):
+        return _vmap_test(self, *args, **kwargs)
+
+    # dims should be something like [5, None, 10], with None indicating that a
+    # random ragged structure should be used
+    def _create_nt(self, dims, device):
+        sizes = [
+            [
+                d if d is not None else torch.randint(2, 10, size=(1,)).item()
+                for d in dims[1:]
+            ]
+            for d in range(dims[0])
+        ]
+        return torch.nested.nested_tensor(
+            [torch.randn(*size) for size in sizes], device=device
+        )
+
+    # Creates an NT matching another NT's number of components and
+    # shape / ragged structure for all dims specified to be -1.
+    def _nt_from_similar(self, other, dims):
+        assert len(dims) == other.dim()
+        assert dims[0] == -1 or dims[0] == other.size(0)
+
+        ret_sizes = []
+        for t in other.unbind():
+            other_size = t.shape
+            ret_size = []
+            for i, d in enumerate(dims[1:]):
+                if d == -1:
+                    ret_size.append(other_size[i])
+                else:
+                    ret_size.append(d)
+            ret_sizes.append(ret_size)
+
+        return torch.nested.nested_tensor(
+            [torch.randn(*size) for size in ret_sizes], device=other.device
+        )
+
+    @allowVmapFallbackUsage
+    def test_fallback_unary(self, device):
+        def f(x):
+            return x.sin() * 5.0 + 4.0
+
+        nt = self._create_nt([4, None, 3], device=device)
+        self._vmap_test(f, (nt,))
+
+    @allowVmapFallbackUsage
+    def test_fallback_binary(self, device):
+        def f(x, y):
+            return x @ y
+
+        x = self._create_nt([5, None, 3], device=device)
+        y = self._create_nt([5, 3, None], device=device)
+        self._vmap_test(f, (x, y))
+
+    @allowVmapFallbackUsage
+    def test_fallback_binary_nt_and_unbatched_dense(self, device):
+        def f(x, y):
+            return x @ y
+
+        x = self._create_nt([5, None, 3], device=device)
+        y = torch.randn(3, 4, device=device)
+        self._vmap_test(f, (x, y), in_dims=(0, None))
+
+    @allowVmapFallbackUsage
+    def test_fallback_binary_nt_and_batched_dense(self, device):
+        def f(x, y):
+            return x @ y
+
+        x = self._create_nt([5, None, 3], device=device)
+        y = torch.randn(5, 3, 4, device=device)
+        self._vmap_test(f, (x, y))
+
+    def test_nt_acts_as_dense_in_vmap(self, device):
+        def f(x):
+            assert not x.is_nested
+            return x
+
+        x = self._create_nt([5, None, 3], device=device)
+        self._vmap_test(f, (x,))
+
+    def test_cat_batching_rule(self, device):
+        def f(x, y, dim):
+            return torch.cat([x, y], dim=dim)
+
+        # Different nested structure, same other dims
+        x = self._create_nt([3, None, 2], device=device)
+        y = self._create_nt([3, None, 2], device=device)
+        self._vmap_test(functools.partial(f, dim=0), (x, y))
+
+        x = self._create_nt([3, 2, None], device=device)
+        y = self._create_nt([3, 2, None], device=device)
+        self._vmap_test(functools.partial(f, dim=1), (x, y))
+
+        # Same nested structure, different other dims
+        x = self._create_nt([3, 2, None], device=device)
+        y = self._nt_from_similar(x, [-1, 4, -1])
+        self._vmap_test(functools.partial(f, dim=0), (x, y))
+
+        x = self._create_nt([3, None, 2], device=device)
+        y = self._nt_from_similar(x, [-1, -1, 4])
+        self._vmap_test(functools.partial(f, dim=1), (x, y))
+
+    # .shape calls don't work on NTs
+    # TODO: Fix this somehow?
+    @unittest.expectedFailure
+    def test_shape_call(self, device):
+        def f(x):
+            x.shape[0]
+            return x
+
+        x = self._create_nt([3, None, 2])
+        self._vmap_test(f, (x,))
+
+    def test_nt_with_nonzero_in_dim_raises(self, device):
+        def f(x):
+            return x
+
+        x = self._create_nt([3, None, 2], device=device)
+        with self.assertRaisesRegex(
+            RuntimeError, "Nested tensors can only be vmapped over dim=0"
+        ):
+            vmap(f, in_dims=2)(x)
+
+    def test_nt_with_nonzero_out_dim_raises(self, device):
+        def f(x):
+            return x
+
+        x = self._create_nt([3, None, 2], device=device)
+        with self.assertRaisesRegex(
+            RuntimeError, "Nested tensors can only be vmapped over dim=0"
+        ):
+            vmap(f, out_dims=2)(x)
+
+    def test_fallback_with_nt_and_batched_dense_with_nonzero_bdim_raises(self, device):
+        def f(x, y):
+            return x @ y
+
+        x = self._create_nt([5, None, 3], device=device)
+        y = torch.randn(3, 5, 4, device=device)
+
+        with self.assertRaisesRegex(
+            RuntimeError,
+            "Fallback not supported for mixed nested / non-nested arguments without bdim=0",
+        ):
+            vmap(f, in_dims=(0, 1))(x, y)
+
+    def test_multilevel_vmap_raises(self, device):
+        def f(x):
+            return x.sin() * 4.0 + 3.0
+
+        x = self._create_nt([2, 2, 2, None], device=device)
+
+        with self.assertRaisesRegex(
+            RuntimeError, "Only one level of vmap is supported"
+        ):
+            vmap(vmap(f))(x)
+
+        with self.assertRaisesRegex(
+            RuntimeError, "Only one level of vmap is supported"
+        ):
+            vmap(vmap(vmap(f)))(x)
 
 
 only_for = ("cpu", "cuda")
 instantiate_device_type_tests(TestVmapOperatorsOpInfo, globals(), only_for=only_for)
 
-# instantiate_device_type_tests(
-#     TestVmapBatchedGradient,
-#     globals(),
-#     only_for=only_for,
-# )
-# instantiate_device_type_tests(TestTransformFailure, globals(), only_for=only_for)
-# instantiate_device_type_tests(TestRandomness, globals(), only_for=only_for)
-# instantiate_device_type_tests(TestVmapDeviceType, globals(), only_for=only_for)
-# instantiate_device_type_tests(TestVmapNestedTensor, globals(), only_for=only_for)
+instantiate_device_type_tests(
+    TestVmapBatchedGradient,
+    globals(),
+    only_for=only_for,
+)
+instantiate_device_type_tests(TestTransformFailure, globals(), only_for=only_for)
+instantiate_device_type_tests(TestRandomness, globals(), only_for=only_for)
+instantiate_device_type_tests(TestVmapDeviceType, globals(), only_for=only_for)
+instantiate_device_type_tests(TestVmapNestedTensor, globals(), only_for=only_for)
 
 if __name__ == "__main__":
     run_tests()