# Owner(s): ["module: onnx"]

from __future__ import annotations

import contextlib

import copy
import dataclasses
import io
import os
import unittest
import warnings
from typing import (
    Any,
    Callable,
    Collection,
    Iterable,
    List,
    Mapping,
    Optional,
    Sequence,
    Tuple,
    Type,
    Union,
)

import numpy as np

import onnxruntime
import pytest
import pytorch_test_common
import torch
from torch.onnx import _constants, verification
from torch.onnx._internal import _beartype
from torch.testing._internal.opinfo import core as opinfo_core
from torch.types import Number

_NumericType = Union[Number, torch.Tensor, np.ndarray]
_ModelType = Union[torch.nn.Module, Callable]
_InputArgsType = Optional[
    Union[torch.Tensor, int, float, bool, Sequence[Any], Mapping[str, Any]]
]
_OutputsType = Sequence[_NumericType]

onnx_model_dir = os.path.join(
    os.path.dirname(os.path.realpath(__file__)),
    os.pardir,
    "repos",
    "onnx",
    "onnx",
    "backend",
    "test",
    "data",
)


pytorch_converted_dir = os.path.join(onnx_model_dir, "pytorch-converted")


pytorch_operator_dir = os.path.join(onnx_model_dir, "pytorch-operator")


def run_model_test(test_suite: _TestONNXRuntime, *args, **kwargs):
    options = verification.VerificationOptions()

    kwargs["opset_version"] = test_suite.opset_version
    kwargs["keep_initializers_as_inputs"] = test_suite.keep_initializers_as_inputs
    if hasattr(test_suite, "check_shape"):
        options.check_shape = test_suite.check_shape
    if hasattr(test_suite, "check_dtype"):
        options.check_dtype = test_suite.check_dtype

    names = {f.name for f in dataclasses.fields(options)}
    keywords_to_pop = []
    for k, v in kwargs.items():
        if k in names:
            setattr(options, k, v)
            keywords_to_pop.append(k)
    for k in keywords_to_pop:
        kwargs.pop(k)

    return verification.verify(*args, options=options, **kwargs)


def parameterize_class_name(cls: Type, idx: int, input_dicts: Mapping[Any, Any]):
    """Combine class name with the parameterized arguments.

    This function is passed to `parameterized.parameterized_class` as the
    `class_name_func` argument.
    """
    suffix = "_".join(f"{k}_{v}" for k, v in input_dicts.items())
    return f"{cls.__name__}_{suffix}"


class _TestONNXRuntime(pytorch_test_common.ExportTestCase):
    opset_version = _constants.ONNX_DEFAULT_OPSET
    keep_initializers_as_inputs = True  # For IR version 3 type export.
    is_script = False
    check_shape = True
    check_dtype = True

    def setUp(self):
        super().setUp()
        onnxruntime.set_seed(0)
        if torch.cuda.is_available():
            torch.cuda.manual_seed_all(0)
        os.environ["ALLOW_RELEASED_ONNX_OPSET_ONLY"] = "0"
        self.is_script_test_enabled = True

    # The exported ONNX model may have less inputs than the pytorch model because of const folding.
    # This mostly happens in unit test, where we widely use torch.size or torch.shape.
    # So the output is only dependent on the input shape, not value.
    # remained_onnx_input_idx is used to indicate which pytorch model input idx is remained in ONNX model.
    def run_test(
        self,
        model,
        input_args,
        input_kwargs=None,
        rtol=1e-3,
        atol=1e-7,
        do_constant_folding=True,
        dynamic_axes=None,
        additional_test_inputs=None,
        input_names=None,
        output_names=None,
        fixed_batch_size=False,
        training=torch.onnx.TrainingMode.EVAL,
        remained_onnx_input_idx=None,
        verbose=False,
    ):
        def _run_test(m, remained_onnx_input_idx, flatten=True, ignore_none=True):
            return run_model_test(
                self,
                m,
                input_args=input_args,
                input_kwargs=input_kwargs,
                rtol=rtol,
                atol=atol,
                do_constant_folding=do_constant_folding,
                dynamic_axes=dynamic_axes,
                additional_test_inputs=additional_test_inputs,
                input_names=input_names,
                output_names=output_names,
                fixed_batch_size=fixed_batch_size,
                training=training,
                remained_onnx_input_idx=remained_onnx_input_idx,
                flatten=flatten,
                ignore_none=ignore_none,
                verbose=verbose,
            )

        if isinstance(remained_onnx_input_idx, dict):
            scripting_remained_onnx_input_idx = remained_onnx_input_idx["scripting"]
            tracing_remained_onnx_input_idx = remained_onnx_input_idx["tracing"]
        else:
            scripting_remained_onnx_input_idx = remained_onnx_input_idx
            tracing_remained_onnx_input_idx = remained_onnx_input_idx

        is_model_script = isinstance(
            model, (torch.jit.ScriptModule, torch.jit.ScriptFunction)
        )

        if self.is_script_test_enabled and self.is_script:
            script_model = model if is_model_script else torch.jit.script(model)
            _run_test(
                script_model,
                scripting_remained_onnx_input_idx,
                flatten=False,
                ignore_none=False,
            )
        if not is_model_script and not self.is_script:
            _run_test(model, tracing_remained_onnx_input_idx)

    @_beartype.beartype
    def run_test_with_fx_to_onnx_exporter_and_onnx_runtime(
        self,
        model: _ModelType,
        input_args: Sequence[_InputArgsType],
        input_kwargs: Optional[Mapping[str, _InputArgsType]] = None,
        rtol: Optional[float] = 1e-3,
        atol: Optional[float] = 1e-7,
        opset_version: int = 18,
        has_mutation: bool = False,
        verbose: bool = False,
        additional_test_inputs: Optional[
            List[
                Union[
                    Tuple[Sequence[_InputArgsType], Mapping[str, _InputArgsType]],
                    Tuple[Sequence[_InputArgsType]],
                ]
            ]
        ] = None,
    ):
        """Compare the results of PyTorch model with exported ONNX model

        Args:
            model (_ModelType): PyTorch model
            input_args (Sequence[_InputArgsType]): torch input arguments
            input_kwargs (Mapping[str, _InputArgsType]): torch input kwargs
            rtol (float, optional): relative tolerance. Defaults to 1e-3.
            atol (float, optional): absolute tolerance. Defaults to 1e-7.
            opset_version (int, optional): ONNX opset version. Defaults to 18.
            has_mutation (bool, optional): Whether the model mutates its input or state.
                `mutation` as `True` incurs extra overhead of cloning the inputs and model.
                Defaults to False.
            verbose (bool, optional): Whether to save diagnostics as Sarif log and print
                verbose information. Defaults to False.
            additional_test_inputs: Test the models with another dataset input, which
                is designed for dynamic axes testing. Defaults to None. It's a list of
                different input sets in tuples. Inside tuple, the first element is a tuple
                of args, and the second element is a dict of kwargs. Remember to put comma
                even if the following element is not provided.
                For example,
                additional_test_inputs = [((args1, args2), {"kwargs":1}), ((args1,),), ((), {"kwargs":1})]

        """

        # avoid mutable data structure
        if input_kwargs is None:
            input_kwargs = {}

        if has_mutation:
            ref_model = _try_clone_model(model)
            ref_input_args, ref_input_kwargs = _try_clone_inputs(
                input_args, input_kwargs
            )
        else:
            ref_model = model
            ref_input_args = input_args
            ref_input_kwargs = input_kwargs

        # Feed args and kwargs into exporter.
        # Note that exporter should flatten kwargs into positional args the exported model;
        # since ONNX doesn't represent kwargs.
        export_output = torch.onnx.dynamo_export(
            ref_model,
            *ref_input_args,
            **ref_input_kwargs,
            export_options=torch.onnx.ExportOptions(
                opset_version=opset_version,
                op_level_debug=self.op_level_debug,
                dynamic_shapes=self.dynamic_shapes,
            ),
        )

        if verbose:
            export_output.diagnostic_context.dump(
                f"test_report_{self._testMethodName}"
                f"_op_level_debug_{self.op_level_debug}"
                f"_dynamic_axes_{self.dynamic_shapes}"
                ".sarif",
                compress=False,
            )

        _compare_pytorch_onnx_with_ort(
            export_output,
            model,
            input_args,
            input_kwargs,
            atol,
            rtol,
            has_mutation=has_mutation,
        )
        # This confirms the exported mode accepts different input shapes
        # when dynamic shape is enabled.
        if additional_test_inputs and self.dynamic_shapes:
            for another_input in additional_test_inputs:
                if len(another_input) > 2:
                    raise ValueError(
                        f"test_inputs should only have tuple args and dictionary kwargs. But receives: {len(another_input)}"
                    )
                additional_input_args = another_input[0]
                additional_input_kwargs = (
                    another_input[1]
                    if len(another_input) == 2 and another_input[1] is not None
                    else {}
                )
                _compare_pytorch_onnx_with_ort(
                    export_output,
                    model,
                    additional_input_args,
                    additional_input_kwargs,
                    atol,
                    rtol,
                    has_mutation=has_mutation,
                )


@_beartype.beartype
def run_ort(
    onnx_model: Union[str, torch.onnx.ExportOutput],
    pytorch_inputs: Sequence[_InputArgsType],
) -> _OutputsType:
    """Run ORT on the given ONNX model and inputs

    Used in test_fx_to_onnx_with_onnxruntime.py

    Args:
        onnx_model (Union[str, torch.onnx.ExportOutput]): Converter ONNX model
        pytorch_inputs (Sequence[_InputArgsType]): The given torch inputs

    Raises:
        AssertionError: ONNX and PyTorch should have the same input sizes

    Returns:
        _OutputsType: ONNX model predictions
    """
    if isinstance(onnx_model, torch.onnx.ExportOutput):
        buffer = io.BytesIO()
        onnx_model.save(buffer)
        ort_model = buffer.getvalue()
    else:
        ort_model = onnx_model

<<<<<<< HEAD
    # NOTE: Inline model before running in onnxruntime.
    # This is a workaround since onnxruntime crashes or segfaults when loading model
    # with nested functions.
    # Ref: https://github.com/microsoft/onnxruntime/issues/15849
    try:
        import onnx.inliner
    except ImportError:
        warnings.warn("Cannot import onnx.inliner. Skip inlining model.")
    else:
        if isinstance(ort_model, bytes):
            buffer = io.BytesIO(ort_model)
        else:
            buffer = ort_model

        model_proto = onnx.load(buffer)
        inlined_model_proto = onnx.inliner.inline_local_functions(model_proto)
        ort_model = inlined_model_proto.SerializeToString()

=======
    # Suppress floods of warnings from ONNX Runtime
    session_options = onnxruntime.SessionOptions()
    session_options.log_severity_level = 3  # Error
>>>>>>> fdde2e15
    session = onnxruntime.InferenceSession(
        ort_model, providers=["CPUExecutionProvider"], sess_options=session_options
    )
    input_names = [ort_input.name for ort_input in session.get_inputs()]

    if len(input_names) != len(pytorch_inputs):
        raise AssertionError(
            f"Expected {len(input_names)} inputs, got {len(pytorch_inputs)}"
        )

    return session.run(
        None, {k: v.cpu().numpy() for k, v in zip(input_names, pytorch_inputs)}
    )


@_beartype.beartype
def _try_clone_model(model: _ModelType) -> _ModelType:
    """Used for preserving original model in case forward mutates model states."""
    try:
        return copy.deepcopy(model)
    except Exception:
        warnings.warn(
            "Failed to clone model. Model state might be mutated during verification."
        )
        return model


@_beartype.beartype
def _try_clone_inputs(input_args, input_kwargs):
    ref_input_args = copy.deepcopy(input_args)
    ref_input_kwargs = copy.deepcopy(input_kwargs)
    return ref_input_args, ref_input_kwargs


@_beartype.beartype
def _compare_pytorch_onnx_with_ort(
    export_output: torch.onnx.ExportOutput,
    model: _ModelType,
    input_args: Sequence[_InputArgsType],
    input_kwargs: Mapping[str, _InputArgsType],
    atol: Optional[float] = None,
    rtol: Optional[float] = None,
    has_mutation: bool = False,
):
    if has_mutation:
        ref_model = _try_clone_model(model)
        ref_input_args, ref_input_kwargs = _try_clone_inputs(input_args, input_kwargs)
    else:
        ref_model = model
        ref_input_args = input_args
        ref_input_kwargs = input_kwargs

    # Format original model inputs into the format expected by exported ONNX model.
    onnx_format_args = export_output.adapt_torch_inputs_to_onnx(
        *input_args, **input_kwargs
    )

    ref_outputs = export_output.adapt_torch_outputs_to_onnx(
        ref_model(*ref_input_args, **ref_input_kwargs)
    )
    ort_outputs = run_ort(export_output, onnx_format_args)
    if len(ref_outputs) != len(ort_outputs):
        raise AssertionError(
            f"Expected {len(ref_outputs)} outputs, got {len(ort_outputs)}"
        )
    for ref_output, ort_output in zip(ref_outputs, ort_outputs):
        torch.testing.assert_close(
            ref_output, torch.tensor(ort_output), rtol=rtol, atol=atol
        )


# The min onnx opset version to test for
MIN_ONNX_OPSET_VERSION = 9
# The max onnx opset version to test for
MAX_ONNX_OPSET_VERSION = _constants.ONNX_MAX_OPSET
TESTED_OPSETS = range(MIN_ONNX_OPSET_VERSION, MAX_ONNX_OPSET_VERSION + 1)

# TODO(titaiwang): Change this when more versions are supported
# The min onnx opset version to test for
FX_MIN_ONNX_OPSET_VERSION = 18
# The max onnx opset version to test for
FX_MAX_ONNX_OPSET_VERSION = 18
FX_TESTED_OPSETS = range(FX_MIN_ONNX_OPSET_VERSION, FX_MAX_ONNX_OPSET_VERSION + 1)

BOOL_TYPES = (torch.bool,)

INT_TYPES = (
    torch.int8,
    torch.int16,
    torch.int32,
    torch.int64,
    torch.uint8,
)

QINT_TYPES = (
    torch.qint8,
    torch.quint8,
)

FLOAT_TYPES = (
    torch.float16,
    torch.float32,
    # torch.float64,  ORT doesn't support
)

COMPLEX_TYPES = (
    torch.complex32,
    torch.complex64,
    torch.complex128,
)

TESTED_DTYPES = (
    # Boolean
    torch.bool,
    # Integers
    *INT_TYPES,
    # Floating types
    *FLOAT_TYPES,
)


@dataclasses.dataclass
class DecorateMeta:
    """Information about a test case to skip or xfail.

    Adapted from functorch: functorch/test/common_utils.py

    Attributes:
        op_name: The name of the operator.
        variant_name: The name of the OpInfo variant.
        decorator: The decorator to apply to the test case.
        opsets: The opsets to apply the decorator to.
        dtypes: The dtypes to apply the decorator to.
        reason: The reason for skipping.
        test_behavior: The behavior of the test case. [skip or xfail]
        matcher: The matcher to apply to the test case.
        enabled_if: Whether to enable test behavior. Usually used on onnx/ort version control
    """

    op_name: str
    variant_name: str
    decorator: Callable
    opsets: Optional[Collection[Union[int, Callable[[int], bool]]]]
    dtypes: Optional[Collection[torch.dtype]]
    reason: str
    test_behavior: str
    matcher: Optional[Callable[[Any], bool]] = None
    enabled_if: bool = True

    def contains_opset(self, opset: int) -> bool:
        if self.opsets is None:
            return True
        return any(
            opset == opset_spec if isinstance(opset_spec, int) else opset_spec(opset)
            for opset_spec in self.opsets
        )


def xfail(
    op_name: str,
    variant_name: str = "",
    *,
    reason: str,
    opsets: Optional[Collection[Union[int, Callable[[int], bool]]]] = None,
    dtypes: Optional[Collection[torch.dtype]] = None,
    matcher: Optional[Callable[[Any], bool]] = None,
    enabled_if: bool = True,
):
    """Expects a OpInfo test to fail.

    Args:
        op_name: The name of the operator.
        variant_name: The name of the variant.
        opsets: The opsets to expect the failure. e.g. [9, 10] or [opsets_before(11)]
        dtypes: The dtypes to expect the failure.
        reason: The reason for the failure.
        matcher: A function that matches the test sample input. It is used only when
            xfail is in the SKIP_XFAIL_SUBTESTS list.
        enabled_if: Whether to enable xfail. Usually used on onnx/ort version control
    """
    return DecorateMeta(
        op_name=op_name,
        variant_name=variant_name,
        decorator=unittest.expectedFailure,
        opsets=opsets,
        dtypes=dtypes,
        enabled_if=enabled_if,
        matcher=matcher,
        reason=reason,
        test_behavior="xfail",
    )


def skip(
    op_name: str,
    variant_name: str = "",
    *,
    reason: str,
    opsets: Optional[Collection[Union[int, Callable[[int], bool]]]] = None,
    dtypes: Optional[Collection[torch.dtype]] = None,
    matcher: Optional[Callable[[Any], Any]] = None,
    enabled_if: bool = True,
):
    """Skips a test case in OpInfo that we don't care about.

    Likely because ONNX does not support the use case or it is by design.

    Args:
        op_name: The name of the operator.
        variant_name: The name of the variant.
        opsets: The opsets to expect the failure. e.g. [9, 10] or [opsets_before(11)]
        dtypes: The dtypes to expect the failure.
        reason: The reason for the failure.
        matcher: A function that matches the test sample input. It is used only when
            skip is in the SKIP_XFAIL_SUBTESTS list.
        enabled_if: Whether to enable skip. Usually used on onnx/ort version control
    """
    return DecorateMeta(
        op_name=op_name,
        variant_name=variant_name,
        decorator=unittest.skip(f"Skip: {reason}"),
        opsets=opsets,
        dtypes=dtypes,
        reason=reason,
        matcher=matcher,
        enabled_if=enabled_if,
        test_behavior="skip",
    )


def add_decorate_info(
    all_opinfos: Sequence[opinfo_core.OpInfo],
    test_class_name: str,
    base_test_name: str,
    opset: int,
    skip_or_xfails: Iterable[DecorateMeta],
):
    """Decorates OpInfo tests with decorators based on the skip_or_xfails list.

    Args:
        all_opinfos: All OpInfos.
        test_class_name: The name of the test class.
        base_test_name: The name of the test method.
        opset: The opset to decorate for.
        skip_or_xfails: DecorateMeta's.
    """
    ops_mapping = {(info.name, info.variant_test_name): info for info in all_opinfos}
    for decorate_meta in skip_or_xfails:
        if not decorate_meta.contains_opset(opset):
            # Skip does not apply to this opset
            continue
        opinfo = ops_mapping.get((decorate_meta.op_name, decorate_meta.variant_name))
        assert (
            opinfo is not None
        ), f"Couldn't find OpInfo for {decorate_meta}. Did you need to specify variant_name?"
        decorators = list(opinfo.decorators)
        new_decorator = opinfo_core.DecorateInfo(
            decorate_meta.decorator,
            test_class_name,
            base_test_name,
            dtypes=decorate_meta.dtypes,
            active_if=decorate_meta.enabled_if,
        )
        decorators.append(new_decorator)
        opinfo.decorators = tuple(decorators)

    # This decorator doesn't modify fn in any way
    def wrapped(fn):
        return fn

    return wrapped


def opsets_before(opset: int) -> Callable[[int], bool]:
    """Returns a comparison function that decides if the given opset is before the specified."""

    def compare(other_opset: int):
        return other_opset < opset

    return compare


def opsets_after(opset: int) -> Callable[[int], bool]:
    """Returns a comparison function that decides if the given opset is after the specified."""

    def compare(other_opset: int):
        return other_opset > opset

    return compare


def reason_onnx_script_does_not_support(
    operator: str, dtypes: Optional[Sequence[str]] = None
) -> str:
    """Formats the reason: ONNX script doesn't support the given dtypes."""
    return f"{operator} on {dtypes or 'dtypes'} not supported by ONNX script"


def reason_onnx_runtime_does_not_support(
    operator: str, dtypes: Optional[Sequence[str]] = None
) -> str:
    """Formats the reason: ONNX Runtime doesn't support the given dtypes."""
    return f"{operator} on {dtypes or 'dtypes'} not supported by ONNX Runtime"


def reason_onnx_does_not_support(
    operator: str, dtypes: Optional[Sequence[str]] = None
) -> str:
    """Formats the reason: ONNX doesn't support the given dtypes."""
    return f"{operator} on {dtypes or 'certain dtypes'} not supported by the ONNX Spec"


def reason_dynamo_does_not_support(
    operator: str, dtypes: Optional[Sequence[str]] = None
) -> str:
    """Formats the reason: Dynamo doesn't support the given dtypes."""
    return (
        f"{operator} on {dtypes or 'certain dtypes'} not supported by the Dynamo Spec"
    )


def reason_jit_tracer_error(info: str) -> str:
    """Formats the reason: JIT tracer errors."""
    return f"JIT tracer error on {info}"


def reason_flaky() -> str:
    """Formats the reason: test is flaky."""
    return "flaky test"


@contextlib.contextmanager
def normal_xfail_skip_test_behaviors(
    test_behavior: Optional[str] = None, reason: Optional[str] = None
):
    """This context manager is used to handle the different behaviors of xfail and skip.

    Args:
        test_behavior (optional[str]): From DecorateMeta name, can be 'skip', 'xfail', or None.
        reason (optional[str]): The reason for the failure or skip.

    Raises:
        e: Any exception raised by the test case if it's not an expected failure.
    """

    # We need to skip as soon as possible, as SegFault might also be a case.
    if test_behavior == "skip":
        pytest.skip(reason=reason)

    try:
        yield
    # We could use `except (AssertionError, RuntimeError, ...) as e:`, but it needs
    # to go over all test cases to find the right exception type.
    except Exception as e:  # pylint: disable=broad-exception-caught
        if test_behavior is None:
            raise e
        if test_behavior == "xfail":
            pytest.xfail(reason=reason)
    else:
        if test_behavior == "xfail":
            pytest.fail("Test unexpectedly passed")<|MERGE_RESOLUTION|>--- conflicted
+++ resolved
@@ -312,7 +312,6 @@
     else:
         ort_model = onnx_model
 
-<<<<<<< HEAD
     # NOTE: Inline model before running in onnxruntime.
     # This is a workaround since onnxruntime crashes or segfaults when loading model
     # with nested functions.
@@ -331,11 +330,9 @@
         inlined_model_proto = onnx.inliner.inline_local_functions(model_proto)
         ort_model = inlined_model_proto.SerializeToString()
 
-=======
     # Suppress floods of warnings from ONNX Runtime
     session_options = onnxruntime.SessionOptions()
     session_options.log_severity_level = 3  # Error
->>>>>>> fdde2e15
     session = onnxruntime.InferenceSession(
         ort_model, providers=["CPUExecutionProvider"], sess_options=session_options
     )
