--- conflicted
+++ resolved
@@ -122,13 +122,10 @@
         "nn.functional.adaptive_avg_pool1d",
         "nn.functional.adaptive_avg_pool2d",
         "nn.functional.adaptive_avg_pool3d",
-<<<<<<< HEAD
-        "nn.functional.batch_norm",
-=======
         "nn.functional.avg_pool1d",
         "nn.functional.avg_pool2d",
         "nn.functional.avg_pool3d",
->>>>>>> dd82bffd
+        "nn.functional.batch_norm",
         "nn.functional.conv1d",
         # "nn.functional.conv2d",  AssertionError: The values for attribute 'shape' do not match in float32
         # "nn.functional.conv3d",  extra opinfo needed
@@ -477,14 +474,14 @@
         ),
     ),
     xfail(
-<<<<<<< HEAD
         "native_batch_norm",
         matcher=lambda sample: sample.args[4]
         and (
             isinstance(sample.args[0], torch.Tensor) and sample.args[0].shape == (1,)
         ),  # Edge case with training=True and mean being 1d tensor of single element.
         reason="AssertionError: The values for attribute 'shape' do not match: torch.Size([1]) != torch.Size([]).",
-=======
+    ),
+    xfail(
         "nn.functional.avg_pool1d",
         matcher=lambda sample: (sample.kwargs.get("ceil_mode") is True)
         and (
@@ -515,7 +512,6 @@
         matcher=lambda sample: (len(sample.args) > 5 and sample.args[5] is not None)
         or (sample.kwargs.get("divisor_override") is not None),
         reason="ONNX doesn't support divisor_override argument",
->>>>>>> dd82bffd
     ),
     skip(
         "nn.functional.conv1d",
