# Owner(s): ["oncall: profiler"]
import collections
import expecttest
import gc
import io
import json
import os
import re
import tempfile
from typing import List, Optional
import unittest
from dataclasses import dataclass, field

import torch
import torch.nn as nn
import torch.optim
import torch.utils.data
import torch.utils.data.datapipes as dp
from torch.testing._internal.common_cuda import TEST_MULTIGPU
from torch.testing._internal.common_utils import (
    TestCase, run_tests, TEST_WITH_ASAN, TEST_WITH_ROCM, IS_WINDOWS,
    TEST_WITH_CROSSREF, TemporaryFileName, TemporaryDirectoryName)
from torch.autograd import (_record_function_with_args_enter, _record_function_with_args_exit)
from torch.autograd.profiler import profile as _profile
from torch.autograd.profiler_legacy import profile as _profile_legacy
from torch.profiler import (
    kineto_available, profile, record_function, supported_activities,
    DeviceType, ProfilerAction, ProfilerActivity, ExecutionGraphObserver,
    _utils
)
from torch.profiler._pattern_matcher import (Pattern, NamePattern,
                                             ExtraCUDACopyPattern,
                                             ForLoopIndexingPattern,
                                             FP32MatMulPattern,
                                             OptimizerSingleTensorPattern,
                                             SynchronizedDataLoaderPattern,
<<<<<<< HEAD
                                             GradNotSetToNonePattern,
                                             Conv2dBiasFollowedByBatchNorm2dPattern,
                                             MatMulDimInFP16Pattern)
=======
                                             GradNotSetToNonePattern)
>>>>>>> 8707aabe
from torch.testing._internal.common_device_type import skipCUDAVersionIn

try:
    import psutil
    HAS_PSUTIL = True
except ImportError:
    HAS_PSUTIL = False
import pickle


@unittest.skipIf(not HAS_PSUTIL, "Requires psutil to run")
@unittest.skipIf(TEST_WITH_ASAN, "Cannot test with ASAN")
@unittest.skipIf(IS_WINDOWS, "Test is flaky on Windows")
@unittest.skipIf(not torch.cuda.is_available(), "CUDA is required")
class TestProfilerCUDA(TestCase):

    @skipCUDAVersionIn([(11, 5)])  # https://github.com/pytorch/pytorch/issues/69023
    def test_mem_leak(self):
        """Checks that there's no memory leak when using profiler with CUDA
        """
        t = torch.rand(1, 1).cuda()
        p = psutil.Process()
        last_rss = collections.deque(maxlen=5)
        for outer_idx in range(10):
            with _profile(use_cuda=True):
                for _ in range(1024):
                    t = torch.mm(t, t)

            gc.collect()
            torch.cuda.empty_cache()
            last_rss.append(p.memory_info().rss)

        # with CUDA events leaking the increase in memory was ~7 MB between
        # profiler invocations above
        is_increasing = all(
            [last_rss[idx] > last_rss[idx - 1] for idx in range(1, len(last_rss))])
        max_diff = -1
        for idx in range(1, len(last_rss)):
            max_diff = max(max_diff, last_rss[idx] - last_rss[idx - 1])
        self.assertTrue(not (is_increasing and max_diff > 100 * 1024),
                        msg='memory usage is increasing, {}'.format(str(last_rss)))

    def test_custom_module_input_op_ids(self):
        class MyFunc(torch.autograd.Function):
            @staticmethod
            def forward(ctx, x):
                ctx.save_for_backward(x)
                return x

            @staticmethod
            def backward(ctx, gO):
                x, = ctx.saved_tensors
                return x

        def custom_layer(input_ten):
            return MyFunc.apply(input_ten)

        # Only testing that emit_nvtx runs when
        # record_shapes option is enabled.
        with torch.autograd.profiler.emit_nvtx(record_shapes=True) as prof:
            x = torch.randn(10, 10, requires_grad=True)
            y = torch.randn(10, 10, requires_grad=True)
            z = x + y
            s = custom_layer(z)
            q = s.sum()
            q.backward()

class TestRecordFunction(TestCase):
    def _record_function_with_param(self):
        u = torch.randn(3, 4, 5, requires_grad=True)
        with _profile(with_stack=True, use_kineto=kineto_available(), record_shapes=True) as prof:
            with record_function("## TEST 1 ##", "1, 2, 3"):
                rf_handle = _record_function_with_args_enter("## TEST 2 ##", 1, False, 2.5, [u, u], "hello", u)
                _record_function_with_args_exit(rf_handle)
            with record_function("## TEST 3 ##"):
                rf_handle = _record_function_with_args_enter("## TEST 4 ##")
                _record_function_with_args_exit(rf_handle)
        return prof

    def test_record_function(self):
        prof_result = self._record_function_with_param()
        found_test_1 = False
        found_test_2 = False
        found_test_3 = False
        found_test_4 = False
        for e in prof_result.function_events:
            if "## TEST 1 ##" == e.name:
                found_test_1 = True
                self.assertTrue(e.input_shapes == [[]])
            elif "## TEST 2 ##" == e.name:
                found_test_2 = True
                self.assertTrue(e.input_shapes == [[], [], [], [], [], [3, 4, 5]])
            elif "## TEST 3 ##" == e.name:
                found_test_3 = True
                self.assertTrue(e.input_shapes == [])
            elif "## TEST 4 ##" == e.name:
                found_test_4 = True
                self.assertTrue(e.input_shapes == [])
        self.assertTrue(found_test_1)
        self.assertTrue(found_test_2)
        self.assertTrue(found_test_3)
        self.assertTrue(found_test_4)

    def test_datapipe_with_record_function(self):
        with _profile(with_stack=True, use_kineto=kineto_available(), record_shapes=True) as prof:
            input_dp1 = dp.iter.IterableWrapper(range(4))
            input_dp2 = dp.iter.IterableWrapper(range(4, 8))
            input_dp3 = dp.iter.IterableWrapper(range(8, 12))
            output_dp = input_dp1.mux(input_dp2, input_dp3)
            output = list(output_dp)

        has_iter = False
        has_mux = False
        for e in prof.function_events:
            if has_iter and has_mux:
                break

            if not has_iter and e.name == "enumerate(DataPipe)#IterableWrapperIterDataPipe":
                has_iter = True
            if not has_mux and e.name == "enumerate(DataPipe)#MultiplexerIterDataPipe":
                has_mux = True
        self.assertTrue(has_iter)
        self.assertTrue(has_mux)

    def test_datapipe_delegation_with_profiler(self):
        class IDPIterator(torch.utils.data.IterDataPipe):
            def __init__(self):
                self.data = list(range(10))
                self._idx = 0

            def __iter__(self):
                return self

            def __next__(self):
                if self._idx >= 10:
                    self._idx = 0
                    raise StopIteration
                self._idx += 1
                return self.data[self._idx - 1]

            def get_value(self, idx):
                return self.data[idx]

        dp1 = IDPIterator()  # The object itself is an iterator
        self.assertEqual(5, dp1.get_value(5))
        it_dp1 = iter(dp1)  # This creates the 1st iterator
        self.assertEqual(5, it_dp1.get_value(5))  # type: ignore[attr-defined]
        self.assertEqual(list(range(10)), list(it_dp1))

        class IDPDelegator(torch.utils.data.IterDataPipe):
            def __init__(self, datapipe):
                self.datapipe = datapipe

            def __iter__(self):
                return iter(self.datapipe)

        dp2 = IDPDelegator(dp1)
        it_dp2 = iter(dp2)
        self.assertEqual(5, it_dp2.get_value(5))
        self.assertEqual(list(range(10)), list(it_dp2))

    def test_datapipe_with_record_function_fork(self):
        with _profile(with_stack=True, use_kineto=kineto_available(), record_shapes=True) as prof:
            input_dp = dp.iter.IterableWrapper(range(10))
            dp1, dp2, dp3 = input_dp.fork(num_instances=3)
            output1 = list(dp1)
        has_iter = False
        has_child = False
        for e in prof.function_events:
            if has_iter and has_child:
                break

            if not has_iter and e.name == "enumerate(DataPipe)#IterableWrapperIterDataPipe":
                has_iter = True
            if not has_child and e.name == "enumerate(DataPipe)#_ChildDataPipe":
                has_child = True
        self.assertTrue(has_iter)
        self.assertTrue(has_child)


class TestExecutionGraph(TestCase):
    def payload(self, use_cuda=False):
        u = torch.randn(3, 4, 5, requires_grad=True)
        with record_function("## TEST 1 ##", "1, 2, 3"):
            rf_handle = _record_function_with_args_enter("## TEST 2 ##", 1, False, 2.5, [u, u], (u, u), "hello", u)
            x = torch.randn(10, 10, requires_grad=True)
            if use_cuda:
                x = x.cuda()
            y = torch.randn(10, 10, requires_grad=True)
            if use_cuda:
                y = y.cuda()
            z = x + y + x * y + x * y
            z.backward(z)
            if use_cuda:
                z = z.cpu()
            _record_function_with_args_exit(rf_handle)

    def get_execution_graph_root(self, output_file_name):
        nodes = []
        with open(output_file_name, 'r') as f:
            eg_graph = json.load(f)
            assert "nodes" in eg_graph
            nodes = eg_graph["nodes"]
        return nodes

    @unittest.skipIf(not kineto_available(), "Kineto is required")
    def test_execution_graph_with_kineto(self):
        trace_called_num = 0

        def trace_handler(p):
            nonlocal trace_called_num
            trace_called_num += 1

        use_cuda = torch.profiler.ProfilerActivity.CUDA in supported_activities()
        # Create a temp file to save execution graph data.
        fp = tempfile.NamedTemporaryFile('w+t', suffix='.json', delete=False)
        fp.close()
        expected_loop_events = 0
        eg = ExecutionGraphObserver()
        eg.register_callback(fp.name)
        with profile(
            activities=supported_activities(),
            schedule=torch.profiler.schedule(
                skip_first=3,
                wait=1,
                warmup=1,
                active=2),
            on_trace_ready=trace_handler,
        ) as p:
            eg.start()
            for idx in range(10):
                expected_loop_events += 1
                with record_function(f"## LOOP {idx} ##"):
                    self.payload(use_cuda=use_cuda)
                p.step()
            eg.stop()

        eg.unregister_callback()

        assert trace_called_num == 2
        assert fp.name == eg.get_output_file_path()
        nodes = self.get_execution_graph_root(fp.name)
        loop_count = 0
        for n in nodes:
            assert "name" in n
            if "[pytorch|profiler|execution_graph|process]" in n["name"]:
                found_root_node = True
            if n["name"].startswith("## LOOP "):
                loop_count += 1
        assert found_root_node
        assert loop_count == expected_loop_events

    def test_execution_graph_alone(self):
        use_cuda = torch.profiler.ProfilerActivity.CUDA in supported_activities()
        # Create a temp file to save execution graph data.
        fp = tempfile.NamedTemporaryFile('w+t', suffix='.json', delete=False)
        fp.close()
        expected_loop_events = 0

        eg = ExecutionGraphObserver()
        eg.register_callback(fp.name)
        eg.start()
        for idx in range(5):
            expected_loop_events += 1
            with record_function(f"## LOOP {idx} ##"):
                self.payload(use_cuda=use_cuda)
        eg.stop()
        eg.unregister_callback()

        assert fp.name == eg.get_output_file_path()
        nodes = self.get_execution_graph_root(fp.name)
        loop_count = 0
        for n in nodes:
            assert "name" in n
            if "[pytorch|profiler|execution_graph|process]" in n["name"]:
                found_root_node = True
            if n["name"].startswith("## LOOP "):
                loop_count += 1
        assert found_root_node
        assert loop_count == expected_loop_events

    def test_execution_graph_start_stop(self):
        use_cuda = torch.profiler.ProfilerActivity.CUDA in supported_activities()
        # Create a temp file to save execution graph data.
        fp = tempfile.NamedTemporaryFile('w+t', suffix='.json', delete=False)
        fp.close()
        expected_loop_events = 0
        eg = ExecutionGraphObserver()
        eg.register_callback(fp.name)
        for idx in range(10):
            if idx == 3:
                eg.start()
            elif idx == 5:
                eg.stop()
            elif idx == 8:
                eg.start()
            elif idx == 9:
                eg.stop()
                eg.unregister_callback()
            if eg._execution_graph_running:
                expected_loop_events += 1
            with record_function(f"## LOOP {idx} ##"):
                self.payload(use_cuda=use_cuda)

        assert fp.name == eg.get_output_file_path()
        nodes = self.get_execution_graph_root(fp.name)
        loop_count = 0
        for n in nodes:
            assert "name" in n
            if "[pytorch|profiler|execution_graph|process]" in n["name"]:
                found_root_node = True
            if n["name"].startswith("## LOOP "):
                loop_count += 1
        assert found_root_node
        assert loop_count == expected_loop_events

    def test_execution_graph_no_capture(self):
        fp = tempfile.NamedTemporaryFile('w+t', suffix='.json', delete=False)
        fp.close()
        eg = ExecutionGraphObserver()
        eg.register_callback(fp.name)
        eg.unregister_callback()

        assert fp.name == eg.get_output_file_path()
        nodes = self.get_execution_graph_root(fp.name)
        for n in nodes:
            assert "name" in n
            if "[pytorch|profiler|execution_graph|process]" in n["name"]:
                found_root_node = True
        assert found_root_node


class TestProfiler(TestCase):

    @unittest.skipIf(TEST_WITH_CROSSREF, "crossref intercepts calls and changes the callsite.")
    def test_source(self):
        """Checks that source code attribution works for eager, TS and autograd mode
        """
        # avoid automatic inlining
        prev_opt = torch._C._get_graph_executor_optimize()
        torch._C._set_graph_executor_optimize(False)

        @torch.jit.script
        def ts_method_2(x, y):
            return torch.matmul(x, y)

        @torch.jit.script
        def ts_method_1(x, y, z):
            a = x + z
            w = ts_method_2(x, y) + a
            return w.sum()

        class DummyModule(nn.Module):
            def __init__(self):
                super(DummyModule, self).__init__()
                self.conv = torch.nn.Conv2d(3, 2, kernel_size=1, stride=2, padding=3, bias=False)

            def forward(self, x):
                return self.conv(x)

        mod = DummyModule()

        def call_module(x):
            return mod(x)

        with _profile(with_stack=True, use_kineto=kineto_available()) as p:
            x = torch.randn(10, 10, requires_grad=True)
            y = torch.randn(10, 10, requires_grad=True)
            z = x + y
            w = ts_method_1(x, y, z)
            v = 2 * w
            v.backward()
            a = torch.randn(2, 3, 2, 2, requires_grad=True)
            b = call_module(a)
            c = b.sum()
            c.backward()

        for e in p.function_events:
            if "aten::add" in e.name or "AddBackward" in e.name:
                self.assertTrue(any(["test_profiler" in entry for entry in e.stack]))
                self.assertTrue(any([(
                    "test_source" in entry or
                    "ts_method_1" in entry or
                    "ts_method_2" in entry) for entry in e.stack]))

        # TODO: https://github.com/pytorch/kineto/issues/617
        if kineto_available() and not IS_WINDOWS:
            with TemporaryFileName(mode="w+") as fname:
                p.export_chrome_trace(fname)
                with io.open(fname, 'r') as f:
                    events = json.load(f)["traceEvents"]

                def extract(pattern: str):
                    matches = [e for e in events if re.search(pattern, e["name"])]
                    self.assertEqual(len(matches), 1, repr([e["name"] for e in matches]))
                    return matches[0]

                module_event = extract(r"DummyModule_0")
                wrapper_event = extract(r"call_module")
                self.assertEqual(module_event["args"]["Python parent id"], wrapper_event["args"]["Python id"])

        torch._C._set_graph_executor_optimize(prev_opt)

    def payload(self, use_cuda=False):
        x = torch.randn(10, 10)
        if use_cuda:
            x = x.cuda()
        y = torch.randn(10, 10)
        if use_cuda:
            y = y.cuda()
        z = torch.mm(x, y)
        z = z + y
        if use_cuda:
            z = z.cpu()

    @unittest.skipIf(not kineto_available(), "Kineto is required")
    def test_kineto(self):
        use_cuda = torch.profiler.ProfilerActivity.CUDA in supported_activities()
        with _profile(use_cuda=use_cuda, use_kineto=True):
            self.payload(use_cuda=use_cuda)

        # rerun to avoid initial start overhead
        with _profile(use_cuda=use_cuda, use_kineto=True) as p:
            self.payload(use_cuda=use_cuda)
        output = p.key_averages().table(
            sort_by="self_cuda_time_total" if use_cuda else "self_cpu_time_total", row_limit=-1)
        # print(output)
        found_gemm = False
        found_memcpy = False
        found_mm = False
        for e in p.function_events:
            if "aten::mm" in e.name:
                found_mm = True
            if "gemm" in e.name:
                found_gemm = True
            if "Memcpy" in e.name or "memcpy" in e.name:
                found_memcpy = True
        if use_cuda:
            self.assertTrue(found_gemm)
            self.assertTrue(found_memcpy)
        else:
            self.assertTrue(found_mm)
        # p.export_chrome_trace("/tmp/test_trace.json")

    @unittest.skipIf(not kineto_available(), "Kineto is required")
    @unittest.skipIf(not TEST_MULTIGPU, "Multiple GPUs needed")
    @unittest.skipIf(TEST_WITH_ROCM, "Not supported on ROCm")
    def test_kineto_multigpu(self):
        with profile(
            activities=[
                ProfilerActivity.CPU,
                ProfilerActivity.CUDA]) as prof:
            for gpu_id in [0, 1]:
                x = torch.randn(10, 10).cuda(gpu_id)
                y = torch.randn(10, 10).cuda(gpu_id)
                z = x.matmul(y)

        found_gemm_0 = False
        found_gemm_1 = False
        found_cuda = False
        for evt in prof.events():
            if "gemm" in evt.name.lower() and evt.device_type == DeviceType.CUDA:
                if evt.device_index == 0:
                    found_gemm_0 = True
                elif evt.device_index == 1:
                    found_gemm_1 = True
            if "cuda" in evt.name.lower() and evt.device_type == DeviceType.CPU:
                found_cuda = True

        self.assertTrue(found_gemm_0)
        self.assertTrue(found_gemm_1)
        self.assertTrue(found_cuda)

    def test_memory_profiler(self):
        def run_profiler(tensor_creation_fn):
            # collecting allocs / deallocs
            with _profile(profile_memory=True, record_shapes=True, use_kineto=kineto_available()) as prof:
                x = None
                with record_function("test_user_scope_alloc"):
                    x = tensor_creation_fn()
                with record_function("test_user_scope_dealloc"):
                    del x
            return prof.key_averages(group_by_input_shape=True)

        def check_metrics(stats, metric, allocs=None, deallocs=None):
            stat_metrics = {}
            for stat in stats:
                stat_metrics[stat.key] = getattr(stat, metric)
            if allocs is not None:
                for alloc_fn in allocs:
                    self.assertTrue(alloc_fn in stat_metrics)
                    self.assertTrue(stat_metrics[alloc_fn] > 0)
            if deallocs is not None:
                for dealloc_fn in deallocs:
                    self.assertTrue(dealloc_fn in stat_metrics)
                    self.assertTrue(stat_metrics[dealloc_fn] < 0)

        def create_cpu_tensor():
            return torch.rand(10, 10)

        def create_cuda_tensor():
            return torch.rand(10, 10).cuda()

        def create_mkldnn_tensor():
            return torch.rand(10, 10, dtype=torch.float32).to_mkldnn()

        stats = run_profiler(create_cpu_tensor)
        check_metrics(
            stats,
            "cpu_memory_usage",
            allocs=[
                "aten::empty",
                "aten::rand",
                "test_user_scope_alloc",
            ],
            deallocs=[
                "test_user_scope_dealloc",
            ]
        )

        if kineto_available():
            with TemporaryFileName(mode="w+") as fname:
                with profile(profile_memory=True) as prof:
                    x = None
                    with record_function("test_user_scope_alloc"):
                        x = create_cpu_tensor()
                    with record_function("test_user_scope_dealloc"):
                        del x
                prof.export_chrome_trace(fname)
                with io.open(fname, 'r') as f:
                    trace = json.load(f)
                    assert "traceEvents" in trace
                    events = trace["traceEvents"]
                    found_memory_events = False
                    for evt in events:
                        assert "name" in evt
                        if evt["name"] == "[memory]":
                            found_memory_events = True
                            assert "args" in evt
                            assert "Addr" in evt["args"]
                            assert "Device Type" in evt["args"]
                            assert "Device Id" in evt["args"]
                            assert "Bytes" in evt["args"]

                            # Memory should be an instantaneous event.
                            assert "dur" not in evt["args"]
                            assert "cat" not in evt["args"]
                    assert found_memory_events

        if torch.cuda.is_available():
            create_cuda_tensor()
            stats = run_profiler(create_cuda_tensor)
            check_metrics(
                stats,
                "cuda_memory_usage",
                allocs=[
                    "test_user_scope_alloc",
                    "aten::to",
                    "aten::empty_strided",
                ],
                deallocs=[
                    "test_user_scope_dealloc",
                ]
            )
            check_metrics(
                stats,
                "cpu_memory_usage",
                allocs=[
                    "aten::rand",
                    "aten::empty",
                ]
            )

        if torch._C.has_mkldnn:
            create_mkldnn_tensor()
            stats = run_profiler(create_mkldnn_tensor)
            check_metrics(
                stats,
                "cpu_memory_usage",
                allocs=[
                    "test_user_scope_alloc",
                    "aten::rand",
                    "aten::empty",
                    "aten::to_mkldnn",
                ],
                deallocs=[
                    "test_user_scope_dealloc",
                ]
            )

        # check top-level memory events
        with _profile(profile_memory=True, use_kineto=kineto_available()) as prof:
            x = torch.rand(10, 10)
            del x
            if torch.cuda.is_available():
                y = torch.rand(10, 10).cuda()
                del y
            gc.collect()
        stats = prof.key_averages(group_by_input_shape=True)
        check_metrics(
            stats,
            "cpu_memory_usage",
            allocs=[
                "aten::rand",
                "aten::empty"
            ],
            deallocs=[
                "[memory]"
            ]
        )
        if torch.cuda.is_available():
            check_metrics(
                stats,
                "cuda_memory_usage",
                deallocs=[
                    "[memory]"
                ]
            )

    def test_oom_tracing(self):
        def run_profiler(tensor_creation_fn):
            with _profile(profile_memory=True, record_shapes=True) as prof:
                with self.assertRaisesRegex(RuntimeError, ".*[tT]ried to allocate.*"):
                    x = tensor_creation_fn()
                return prof

        def create_cuda_tensor_oom():
            device = torch.device("cuda:0")
            return torch.empty(1024, 1024, 1024, 20, dtype=torch.float32, device=device)

        def check_trace(fname):
            prof.export_chrome_trace(fname)
            with io.open(fname, 'r') as f:
                trace = json.load(f)
                self.assertTrue("traceEvents" in trace)
                events = trace["traceEvents"]
                found_out_of_memory_events = False
                for evt in events:
                    self.assertTrue("name" in evt)
                    if evt["name"] == "[OutOfMemory]":
                        found_out_of_memory_events = True
                        self.assertTrue("args" in evt)
                        self.assertTrue("Device Type" in evt["args"])
                        self.assertTrue("Device Id" in evt["args"])
                        self.assertTrue("Bytes" in evt["args"])

                        # Memory should be an instantaneous event.
                        self.assertTrue("dur" not in evt["args"])
                        self.assertTrue("cat" not in evt["args"])
                self.assertTrue(found_out_of_memory_events)

        if torch.cuda.is_available():
            with TemporaryFileName(mode="w+") as fname:
                prof = run_profiler(create_cuda_tensor_oom)
                check_trace(fname)




    @unittest.skipIf(not kineto_available(), "Kineto is required")
    def test_module_hierarchy(self):
        class A(nn.Module):
            def __init__(self):
                super(A, self).__init__()

            def my_new_method(self, x):
                return x * 3

            def forward_impl_(self, x, y):
                return self.my_new_method(x) + y

            def forward(self, x, y):
                y = y - 2
                return self.forward_impl_(x, y)

        class B(nn.Module):
            def __init__(self):
                super(B, self).__init__()

            def forward(self, x):
                return x + 2

        class C(nn.Module):
            def __init__(self):
                super(C, self).__init__()
                self.A0 = A()
                self.B0 = B()

            def call_b(self, x):
                return self.B0.forward(x)

            def forward(self, x, y):
                return self.A0.forward(x, y) + self.call_b(x)

        model = C()
        model = torch.jit.script(model)
        input_a = torch.rand(128, 128)
        input_b = torch.rand(128, 128)
        op_to_module_hierarchy = {}
        op_to_module_hierarchy["aten::sub"] = ["TOP(C)::forward.A0(A)::forward."]
        op_to_module_hierarchy["aten::mul"] = [
            "TOP(C)::forward.A0(A)::forward.SELF(A)::forward_impl_.SELF(A)::my_new_method."]
        op_to_module_hierarchy["aten::add"] = [
            "TOP(C)::forward.A0(A)::forward.SELF(A)::forward_impl_.",
            "TOP(C)::forward.SELF(C)::call_b.B0(B)::forward.", "TOP(C)::forward."]
        with TemporaryFileName(mode="w+") as fname:
            with profile(activities=[torch.profiler.ProfilerActivity.CPU], with_modules=True,) as prof:
                model(input_a, input_b)
            prof.export_chrome_trace(fname)
            with io.open(fname, 'r') as f:
                trace = json.load(f)
                assert "traceEvents" in trace
                events = trace["traceEvents"]
                found_memory_events = False
                for evt in events:
                    assert "name" in evt
                    if "args" in evt:
                        op_name = evt["name"]
                        if "Module Hierarchy" in evt["args"]:
                            hierarchy = evt["args"]["Module Hierarchy"]
                            if op_name in op_to_module_hierarchy:
                                assert hierarchy in op_to_module_hierarchy[op_name]

    def test_high_level_trace(self):
        """Checks that python side high level events are recorded.
        """
        class RepeatedDataset(torch.utils.data.Dataset):
            def __init__(self, N, D_in, D_out):
                self.N = N
                self.x = torch.randn(N, D_in)
                self.y = torch.randn(N, D_out)

            def __len__(self):
                return self.N

            def __getitem__(self, idx):
                return self.x, self.y

        class TwoLayerNet(torch.nn.Module):
            def __init__(self, D_in, H, D_out):
                super(TwoLayerNet, self).__init__()
                self.linear1 = torch.nn.Linear(D_in, H)
                self.linear2 = torch.nn.Linear(H, D_out)

            def forward(self, x):
                h_relu = self.linear1(x).clamp(min=0)
                y_pred = self.linear2(h_relu)
                return y_pred

        class CustomSGD(torch.optim.SGD):
            def __init__(self, *args, **kwargs):
                super(CustomSGD, self).__init__(*args, **kwargs)

        def train():
            for _, data in enumerate(dataloader):
                x, y = data[0], data[1]
                y_pred = model(x)
                loss = criterion(y_pred, y)
                optimizer.zero_grad()
                loss.backward()
                optimizer.step()

        N, D_in, H, D_out = 8, 10, 5, 2
        model = TwoLayerNet(D_in, H, D_out)
        criterion = torch.nn.MSELoss(reduction='sum')
        optimizer = torch.optim.SGD(model.parameters(), lr=1e-4)
        ds = RepeatedDataset(N, D_in, D_out)
        dataloader = torch.utils.data.DataLoader(ds, batch_size=1)

        try:
            train()
        except Exception:
            self.assertTrue(False, "Expected no exception without profiling.")

        # Create multiple instances, expect each func is hooked only one time.
        # Nested wrappers(repeated patching) will make following test fail.
        optimizer_duplicate = torch.optim.SGD(model.parameters(), lr=1e-4)
        dataloader_duplicate = torch.utils.data.DataLoader(ds, batch_size=1)

        def judge(expected_event_count, prof):
            actual_event_count = {}
            for e in prof.function_events:
                if "#" in e.name:
                    key = e.name
                    if key in expected_event_count.keys():
                        actual_event_count[key] = actual_event_count.setdefault(key, 0) + 1
            for key, count in expected_event_count.items():
                self.assertTrue((key in actual_event_count.keys()) and (count == actual_event_count[key]))

        with _profile(use_kineto=kineto_available()) as prof:
            train()
        expected_event_count = {
            # "+1" because the final iteration will enter __next__ but skip the loop body.
            "enumerate(DataLoader)#_SingleProcessDataLoaderIter.__next__": (N + 1),
            "Optimizer.step#SGD.step": N,
            "Optimizer.zero_grad#SGD.zero_grad": N
        }
        judge(expected_event_count, prof)

        # Test on pickle/unpickle. Expect to work in multi-processing.
        optimizer = pickle.loads(pickle.dumps(optimizer))
        with _profile(use_kineto=kineto_available()) as prof:
            train()
        judge(expected_event_count, prof)

        # Test on customized optimizer.
        optimizer = CustomSGD(model.parameters(), lr=1e-4)
        with _profile(use_kineto=kineto_available()) as prof:
            train()
        expected_event_count = {
            "enumerate(DataLoader)#_SingleProcessDataLoaderIter.__next__": (N + 1),
            "Optimizer.step#CustomSGD.step": N,
            "Optimizer.zero_grad#CustomSGD.zero_grad": N
        }
        judge(expected_event_count, prof)

    def test_flops(self):
        model = torch.nn.Sequential(
            nn.Conv2d(16, 33, 18),
            nn.ReLU(),
            nn.Linear(243, 243),
            nn.ReLU(),
        )
        inputs = torch.randn(40, 16, 18, 260)
        with _profile(record_shapes=True, with_flops=True, use_kineto=kineto_available()) as prof:
            model(inputs)
        profiler_output = prof.key_averages(group_by_input_shape=True).table(sort_by="cpu_time_total", row_limit=10)
        self.assertIn("Total MFLOPs", profiler_output)
        if not (kineto_available() and torch.cuda.is_available()):
            return

        with profile(activities=[
                torch.profiler.ProfilerActivity.CPU,
                torch.profiler.ProfilerActivity.CUDA],
                record_shapes=True,
                with_flops=True,
        ) as kineto_profiler:
            model(inputs)
        profiler_output = kineto_profiler.key_averages().table(
            sort_by="self_cuda_time_total", row_limit=-1)
        self.assertIn("Total MFLOPs", profiler_output)

    def test_kineto_profiler_api(self):
        called_num = [0]

        use_cuda = torch.profiler.ProfilerActivity.CUDA in supported_activities()
        with profile(activities=supported_activities()):
            self.payload(use_cuda=use_cuda)

        def trace_handler(p):
            output = p.key_averages().table(
                sort_by="self_cuda_time_total" if use_cuda else "self_cpu_time_total", row_limit=-1)
            # print(output)
            # p.export_chrome_trace("/tmp/test_trace_" + str(called_num[0]) + ".json")
            called_num[0] += 1

        with profile(
            activities=supported_activities(),
            schedule=torch.profiler.schedule(
                wait=1,
                warmup=1,
                active=2),
            on_trace_ready=trace_handler
        ) as p:
            for idx in range(8):
                self.payload(use_cuda=use_cuda)
                p.step()

        self.assertEqual(called_num[0], 2)

        # case without schedule
        with profile(
            activities=supported_activities()
        ) as p:
            self.payload(use_cuda=use_cuda)
            self.payload(use_cuda=use_cuda)
        output = p.key_averages().table(
            sort_by="self_cuda_time_total" if use_cuda else "self_cpu_time_total", row_limit=-1)
        # print(output)

        test_schedule = torch.profiler.schedule(
            skip_first=2,
            wait=1,
            warmup=1,
            active=2,
            repeat=2)
        test_schedule_expected_outputs = [
            ProfilerAction.NONE,
            ProfilerAction.NONE,
            ProfilerAction.NONE,
            ProfilerAction.WARMUP,
            ProfilerAction.RECORD,
            ProfilerAction.RECORD_AND_SAVE,
            ProfilerAction.NONE,
            ProfilerAction.WARMUP,
            ProfilerAction.RECORD,
            ProfilerAction.RECORD_AND_SAVE,
            ProfilerAction.NONE,
            ProfilerAction.NONE,
            ProfilerAction.NONE,
            ProfilerAction.NONE,
        ]
        for step in range(len(test_schedule_expected_outputs)):
            self.assertEqual(test_schedule(step), test_schedule_expected_outputs[step])

    def test_export_stacks(self):
        with _profile(with_stack=True, use_kineto=kineto_available()) as p:
            x = torch.randn(10, 10)
            y = torch.randn(10, 10)
            z = torch.mm(x, y)
            z = z + y

        with TemporaryFileName(mode="w+") as fname:
            p.export_stacks(fname)
            with io.open(fname, 'r') as f:
                lines = f.readlines()
            assert len(lines) > 0, "Empty stacks file"
            for line in lines:
                is_int = False
                try:
                    assert int(line.split(" ")[-1]) > 0, "Invalid stacks record"
                    is_int = True
                except ValueError:
                    pass
                assert is_int, "Invalid stacks record"

    @unittest.skipIf(not kineto_available(), "Kineto is required")
    @unittest.skipIf(IS_WINDOWS, "Test is flaky on Windows")
    def test_tensorboard_trace_handler(self):
        use_cuda = torch.profiler.ProfilerActivity.CUDA in supported_activities()
        with _profile(use_cuda=use_cuda, use_kineto=True):
            self.payload(use_cuda=use_cuda)

        with TemporaryDirectoryName() as dname:
            with profile(
                activities=[
                    torch.profiler.ProfilerActivity.CPU
                ] + ([
                    torch.profiler.ProfilerActivity.CUDA
                ] if use_cuda else []),
                schedule=torch.profiler.schedule(
                    wait=1,
                    warmup=1,
                    active=2,
                    repeat=3),
                on_trace_ready=torch.profiler.tensorboard_trace_handler(dname)
            ) as p:
                for _ in range(18):
                    self.payload(use_cuda=use_cuda)
                    p.step()

            self.assertTrue(os.path.exists(dname))
            file_num = 0
            for file_name in os.listdir(dname):
                parts = file_name.split('.')
                self.assertTrue(len(parts) > 4)
                self.assertTrue(parts[-4].isdigit() and int(parts[-4]) > 0, "Wrong tracing file name pattern")
                self.assertEqual(parts[-3:], ['pt', 'trace', 'json'])
                file_num += 1
            self.assertEqual(file_num, 3)

        # test case for gzip file format
        with TemporaryDirectoryName() as dname:
            p = profile(
                activities=[
                    torch.profiler.ProfilerActivity.CPU
                ] + ([
                    torch.profiler.ProfilerActivity.CUDA
                ] if use_cuda else []),
                schedule=torch.profiler.schedule(
                    wait=1,
                    warmup=1,
                    active=2,
                    repeat=3),
                on_trace_ready=torch.profiler.tensorboard_trace_handler(dname, use_gzip=True)
            )
            p.start()
            for _ in range(18):
                self.payload(use_cuda=use_cuda)
                p.step()
            p.stop()

            self.assertTrue(os.path.exists(dname))
            file_num = 0
            for file_name in os.listdir(dname):
                parts = file_name.split('.')
                self.assertTrue(len(parts) > 4)
                self.assertTrue(parts[-5].isdigit() and int(parts[-5]) > 0, "Wrong tracing file name pattern")
                self.assertEqual(parts[-4:], ['pt', 'trace', 'json', 'gz'])
                file_num += 1
            self.assertEqual(file_num, 3)

    @unittest.skipIf(not kineto_available(), "Kineto is required")
    def test_profiler_metadata(self):
        t1, t2 = torch.ones(1), torch.ones(1)
        with profile() as prof:
            torch.add(t1, t2)
            prof.add_metadata("test_key1", "test_value1")
            prof.add_metadata_json("test_key2", "[1,2,3]")

        with TemporaryFileName(mode="w+") as fname:
            prof.export_chrome_trace(fname)
            with io.open(fname, 'r') as f:
                trace = json.load(f)
                assert "test_key1" in trace
                assert trace["test_key1"] == "test_value1"
                assert "test_key2" in trace
                assert trace["test_key2"] == [1, 2, 3]

    def _test_profiler_tracing(self, use_kineto):
        with _profile(use_kineto=use_kineto) as prof:
            t1, t2 = torch.ones(1), torch.ones(1)
            torch.add(t1, t2)

        with TemporaryFileName(mode="w+") as fname:
            prof.export_chrome_trace(fname)
            # read the trace and expect valid json
            # if the JSON generated by export_chrome_trace is not valid, this will throw and fail the test.
            with io.open(fname, 'r') as f:
                json.load(f)

        # test empty trace
        with _profile(use_kineto=use_kineto) as prof:
            pass
        # saving an empty trace
        with TemporaryFileName(mode="w+") as fname:
            prof.export_chrome_trace(fname)

        # Same test but for cuda.
        use_cuda = torch.profiler.ProfilerActivity.CUDA in supported_activities()
        if not use_cuda:
            return

        device = torch.device("cuda:0")
        with _profile(use_cuda=True, use_kineto=use_kineto) as prof:
            t1, t2 = torch.ones(1, device=device), torch.ones(1, device=device)
            torch.add(t1, t2)

        with TemporaryFileName(mode="w+") as fname:
            prof.export_chrome_trace(fname)
            # Now validate the json
            with io.open(fname, 'r') as f:
                json.load(f)

    def test_profiler_tracing(self):
        self._test_profiler_tracing(False)
        if kineto_available():
            self._test_profiler_tracing(True)

    @unittest.skip("Disable forward->backward link to workaround profiler crash")
    def test_profiler_fwd_bwd_link(self):
        with _profile(use_kineto=True) as prof:
            t1, t2 = torch.ones(1, requires_grad=True), torch.ones(1, requires_grad=True)
            z = torch.add(t1, t2)
            y = torch.ones(1)
            loss = torch.nn.functional.binary_cross_entropy_with_logits(z, y)
            loss.backward()
        with TemporaryFileName(mode="w+") as fname:
            prof.export_chrome_trace(fname)
            with io.open(fname, 'r') as f:
                j = json.load(f)
                events = j["traceEvents"]
                ts_to_name = {}
                flow_s_to_ts = {}
                flow_f_to_ts = {}
                for e in events:
                    if e["ph"] == "X":
                        ts_to_name[e["ts"]] = e["name"]
                    if "cat" in e and "name" in e and e["cat"] == "forward_backward" and e["name"] == "fwd_bwd":
                        if e["ph"] == "s":
                            flow_s_to_ts[e["id"]] = e["ts"]
                        elif e["ph"] == "f":
                            flow_f_to_ts[e["id"]] = e["ts"]
                self.assertTrue(len(flow_s_to_ts) == 2)
                self.assertTrue(len(flow_f_to_ts) == 2)
                self.assertTrue(1 in flow_s_to_ts.keys())
                self.assertTrue(1 in flow_f_to_ts.keys())
                self.assertTrue(2 in flow_s_to_ts.keys())
                self.assertTrue(2 in flow_f_to_ts.keys())
                s_ts_1 = flow_s_to_ts[1]
                f_ts_1 = flow_f_to_ts[1]
                s_ts_2 = flow_s_to_ts[2]
                f_ts_2 = flow_f_to_ts[2]
                self.assertTrue(all([ts in ts_to_name.keys() for ts in [s_ts_1, f_ts_1, s_ts_2, f_ts_2]]))
                self.assertTrue(ts_to_name[s_ts_1] == "aten::binary_cross_entropy_with_logits")
                self.assertTrue(ts_to_name[s_ts_2] == "aten::add")

    def test_profiler_type(self):
        profiler_type = torch._C._autograd._profiler_type
        ActiveProfilerType = torch._C._autograd.ActiveProfilerType
        self.assertEqual(profiler_type(), ActiveProfilerType.NONE)

        # Autograd profiler
        with _profile_legacy():
            self.assertEqual(profiler_type(), ActiveProfilerType.LEGACY)

        # Kineto profiler
        with profile():
            self.assertEqual(profiler_type(), ActiveProfilerType.KINETO)

    def test_profiler_correlation_id(self):
        '''
        We expect the correlation_id to be unique across multiple invokation of the profiler,
        So we will reuse id_uniqueness_set.
        '''
        id_uniqueness_set = set()
        model = torch.nn.Sequential(
            nn.Conv2d(16, 33, 18),
            nn.ReLU(),
            nn.Linear(243, 243),
            nn.ReLU(),
        )
        inputs = torch.randn(40, 16, 18, 260)
        uint32_max = 2**32 - 1
        for i in range(5):
            with profile() as prof:
                model(inputs)
            for event in prof.profiler.kineto_results.events():
                corr_id = event.correlation_id()
                if (corr_id):
                    self.assertTrue(corr_id not in id_uniqueness_set)
                    id_uniqueness_set.add(corr_id)
                    self.assertTrue(corr_id < uint32_max)

def find_node_with_name(nodes, name):
    for node in nodes:
        if node.name() == name:
            return node
        result = find_node_with_name(node.children, name)
        if result is not None:
            return result

class TestTorchTidyProfiler(TestCase):
    def test_extra_fields(self):
        with profile(with_stack=True, profile_memory=True) as p:
            _ = torch.ones((1,))

        nodes = p.profiler.kineto_results.experimental_event_tree()
        node = find_node_with_name(nodes, "aten::ones")
        self.assertIsNotNone(node)

        self.assertIsInstance(
            node.extra_fields,
            torch._C._autograd._ExtraFields_TorchOp)

        self.assertIsInstance(
            node.parent.extra_fields,
            torch._C._autograd._ExtraFields_PyCCall)

        self.assertEqual(node.children[0].name(), "aten::empty")
        self.assertEqual(node.children[0].children[0].name(), "[memory]")
        self.assertIsInstance(
            node.children[0].children[0].extra_fields,
            torch._C._autograd._ExtraFields_Allocation)

    def test_tensor_properties(self):
        x = torch.ones(10, 10).as_strided([4, 4], [12, 3])
        y = torch.ones(4, 1)

        with profile(with_stack=True, profile_memory=True, record_shapes=True) as p:
            _ = x + y

        nodes = p.profiler.kineto_results.experimental_event_tree()
        node = find_node_with_name(nodes, "aten::add")
        self.assertIsNotNone(node)

        self.assertIsInstance(
            node.extra_fields,
            torch._C._autograd._ExtraFields_TorchOp)

        self.assertEqual(node.extra_fields.inputs.shapes, [[4, 4], [4, 1], []])

        input_info = node.extra_fields.inputs
        self.assertEqual(input_info.dtypes, ['float', 'float', 'Scalar'])

        layout_info = [x.layout if x else None for x in input_info.tensor_metadata]
        self.assertEqual(layout_info, [torch.strided, torch.strided, None])


@dataclass(frozen=True)
class MockKinetoEvent():
    _name: str
    _start_us: int
    _duration_us: int
    _linked_correlation_id: int
    _device_type: int

    def name(self) -> str:
        return self._name

    def start_us(self) -> int:
        return self._start_us

    def duration_us(self) -> int:
        return self._duration_us

    def linked_correlation_id(self) -> int:
        return self._linked_correlation_id

    def device_type(self) -> DeviceType:
        return DeviceType.CUDA if self._device_type == 1 else DeviceType.CPU


@dataclass(frozen=True)
class MockProfilerEvent():
    _name: str
    id: int
    start_time_ns: int
    duration_time_ns: int
    correlation_id: int = 0
    children: List["MockProfilerEvent"] = field(default_factory=list)
    parent: Optional["MockProfilerEvent"] = None

    @property
    def end_time_ns(self):
        return self.start_time_ns + self.duration_time_ns

    def name(self) -> str:
        return self._name

    def __post__init__(self, parent, children):
        object.__setattr__(self, "parent", parent)
        object.__setattr__(self, "children", children)


class TestExperimentalUtils(TestCase):

    @staticmethod
    def generate_mock_profile():
        cuda_events = [
            MockKinetoEvent("cudaLaunchKernel", 400, 100, 1, 0),
            MockKinetoEvent("cudaLaunchKernel", 500, 100, 2, 0),
            MockKinetoEvent("cudaLaunchKernel", 600, 100, 3, 0),
            MockKinetoEvent("cudaLaunchKernel", 700, 100, 4, 0),
            MockKinetoEvent("cudaLaunchKernel", 800, 100, 5, 0),
            MockKinetoEvent("cudaLaunchKernel", 1500, 100, 6, 0),
            MockKinetoEvent("GPU", 900, 100, 1, 1),
            MockKinetoEvent("GPU", 1000, 100, 2, 1),
            MockKinetoEvent("GPU", 1100, 100, 3, 1),
            MockKinetoEvent("GPU", 1200, 100, 4, 1),
            MockKinetoEvent("GPU", 1300, 100, 5, 1),
            MockKinetoEvent("GPU", 1700, 100, 6, 1)
        ]
        cpu_events = [
            MockProfilerEvent("CPU (Before cudaLaunchKernel)", 1, 0, 100000),
            MockProfilerEvent("CPU (Before cudaLaunchKernel)", 2, 100000,
                              100000),
            MockProfilerEvent("CPU (Before cudaLaunchKernel)", 3, 200000,
                              100000),
            MockProfilerEvent("CPU (Before cudaLaunchKernel)", 4, 300000,
                              100000),
            MockProfilerEvent("CPU (After cudaLaunchKernel)", 5, 400000,
                              100000),
            MockProfilerEvent("CPU (After cudaLaunchKernel)", 6, 500000,
                              100000),
            MockProfilerEvent("CPU (After cudaLaunchKernel)", 7, 600000,
                              100000),
            MockProfilerEvent("CPU (After cudaLaunchKernel)", 8, 700000,
                              100000),
            MockProfilerEvent("CPU (After GPU)", 9, 800000, 100000),
            MockProfilerEvent("CPU (After GPU)", 10, 900000, 100000),
            MockProfilerEvent("CPU (After GPU)", 11, 1100000, 100000),
            MockProfilerEvent("CPU (After GPU)", 12, 1200000, 500000),
        ]

        profiler = unittest.mock.Mock()
        profiler.kineto_results = unittest.mock.Mock()
        profiler.kineto_results.events = unittest.mock.Mock(
            return_value=cuda_events)
        profiler.kineto_results.experimental_event_tree = unittest.mock.Mock(
            return_value=cpu_events)
        return profiler

    @staticmethod
    def load_mock_profile():
        accept = expecttest.ACCEPT
        json_file_path = os.path.join(
            os.path.dirname(os.path.realpath(__file__)),
            "profiler_utils_mock_events.json")
        if accept and torch.cuda.is_available():

            def garbage_code(x):
                for i in range(5):
                    x[0, i] = i

            x = torch.ones((4096, 4096), device="cuda")
            x = x @ x
            with profile(
                    activities=[ProfilerActivity.CPU, ProfilerActivity.CUDA],
                    record_shapes=True,
                    with_stack=True) as prof:
                for _ in range(5):
                    x = x @ x
                garbage_code(x)
                for _ in range(5):
                    x = x @ x

            kineto_events = [{
                '_name':
                e.name(),
                '_start_us':
                e.start_us(),
                '_duration_us':
                e.duration_us(),
                '_linked_correlation_id':
                e.linked_correlation_id(),
                '_device_type':
                1 if e.device_type() == DeviceType.CUDA else 0
            } for e in prof.profiler.kineto_results.events()]

            def EventTreeDFS(event_tree):
                from collections import deque
                stack = deque(event_tree)
                while stack:
                    curr_event = stack.pop()
                    yield curr_event
                    for child_event in curr_event.children:
                        stack.append(child_event)

            profiler_events = [{
                '_name': e.name(),
                'id': e.id,
                'start_time_ns': e.start_time_ns,
                'duration_time_ns': e.duration_time_ns,
                'correlation_id': e.correlation_id,
                'children': [child.id for child in e.children],
                'parent': e.parent.id if e.parent else None
            } for e in EventTreeDFS(
                prof.profiler.kineto_results.experimental_event_tree())]

            with open(json_file_path, "w") as f:
                json.dump([kineto_events, profiler_events], f)

        assert (os.path.exists(json_file_path))
        with open(json_file_path, "r") as f:
            kineto_events, profiler_events = json.load(f)

        cuda_events = [
            MockKinetoEvent(*event.values()) for event in kineto_events
        ]
        cpu_events = []
        id_map = {}
        for e in profiler_events:
            event = MockProfilerEvent(**e)
            id_map[event.id] = event
            cpu_events.append(event)
        for event in cpu_events:
            parent = None if event.parent is None else id_map[event.parent]
            children = [id_map[child] for child in event.children]
            event.__post__init__(parent, children)
        cpu_events = [event for event in cpu_events if event.parent is None]
        profiler = unittest.mock.Mock()
        profiler.kineto_results = unittest.mock.Mock()
        profiler.kineto_results.events = unittest.mock.Mock(
            return_value=cuda_events)
        profiler.kineto_results.experimental_event_tree = unittest.mock.Mock(
            return_value=cpu_events)
        return profiler

    def test_utils_compute_self_time(self):
        with profile() as prof:
            t1, t2 = torch.ones(1, requires_grad=True), torch.ones(
                1, requires_grad=True)
            z = torch.add(t1, t2)
            y = torch.ones(1)
            loss = torch.nn.functional.binary_cross_entropy_with_logits(z, y)
            loss.backward()
        basic_eval = _utils.BasicEvaluation(prof.profiler)
        metrics = basic_eval.metrics
        self.assertTrue(len(metrics) > 0)
        for event_key, event_metrics in metrics.items():
            self.assertEqual(
                event_metrics.self_time_ns,
                event_key.event.duration_time_ns - sum([
                    child.duration_time_ns
                    for child in event_key.event.children
                ]))

    def test_utils_intervals_overlap(self):
        event = _utils.EventKey(MockProfilerEvent("Event 1", 1, 5, 5))
        intervals = [
            _utils.Interval(0, 9),
            _utils.Interval(1, 2),
            _utils.Interval(2, 3),
            _utils.Interval(3, 4),
            _utils.Interval(4, 5),
            _utils.Interval(8, 12),
        ]
        print(event.intervals_overlap(intervals))
        self.assertEqual(event.intervals_overlap(intervals), 5)

    def test_utils_compute_queue_depth(self):

        def format_queue_depth(queue_depth_list, events):
            res = ""
            for data, event in zip(queue_depth_list, events):
                res += f"{data.queue_depth} [{event.name()}]\n"
            return res

        # We have to use Mock because time series data is too flaky to test
        profiler = self.generate_mock_profile()
        basic_evaluation = _utils.BasicEvaluation(profiler)
        self.assertExpectedInline(
            format_queue_depth(basic_evaluation.queue_depth_list,
                               basic_evaluation.cuda_events), """\
1 [cudaLaunchKernel]
2 [cudaLaunchKernel]
3 [cudaLaunchKernel]
4 [cudaLaunchKernel]
5 [cudaLaunchKernel]
4 [GPU]
3 [GPU]
2 [GPU]
1 [GPU]
0 [GPU]
1 [cudaLaunchKernel]
0 [GPU]
""")
        self.assertExpectedInline(
            format_queue_depth([
                basic_evaluation.metrics[k]
                for k in basic_evaluation.event_keys
            ], basic_evaluation.events), """\
0 [CPU (Before cudaLaunchKernel)]
0 [CPU (Before cudaLaunchKernel)]
0 [CPU (Before cudaLaunchKernel)]
0 [CPU (Before cudaLaunchKernel)]
1 [CPU (After cudaLaunchKernel)]
2 [CPU (After cudaLaunchKernel)]
3 [CPU (After cudaLaunchKernel)]
4 [CPU (After cudaLaunchKernel)]
5 [CPU (After GPU)]
4 [CPU (After GPU)]
2 [CPU (After GPU)]
1 [CPU (After GPU)]
""")

    def test_utils_compute_queue_depth_when_no_cuda_events(self):
        # For traces with only cpu events, we expect empty queue depth list
        x = torch.ones((1024, 1024))
        with profile() as prof:
            for _ in range(5):
                x = x @ x
        basic_evaluation = _utils.BasicEvaluation(prof.profiler)
        self.assertFalse(basic_evaluation.compute_queue_depth())

    def test_utils_compute_idle_time(self):
        profiler = self.generate_mock_profile()
        basic_evaluation = _utils.BasicEvaluation(profiler)
        expected_output = "\n".join([
            f"{basic_evaluation.metrics[event_key].idle_time_ns} [{event_key.event.name()}]"
            for event_key in basic_evaluation.event_keys
        ])
        self.assertExpectedInline(
            expected_output, """\
100000 [CPU (Before cudaLaunchKernel)]
100000 [CPU (Before cudaLaunchKernel)]
100000 [CPU (Before cudaLaunchKernel)]
100000 [CPU (Before cudaLaunchKernel)]
0 [CPU (After cudaLaunchKernel)]
0 [CPU (After cudaLaunchKernel)]
0 [CPU (After cudaLaunchKernel)]
0 [CPU (After cudaLaunchKernel)]
0 [CPU (After GPU)]
0 [CPU (After GPU)]
0 [CPU (After GPU)]
100000 [CPU (After GPU)]""")

    def test_utils_get_optimizable_events(self):
        basic_evaluation = _utils.BasicEvaluation(self.load_mock_profile())
        optimizable_events = basic_evaluation.get_optimizable_events(
            2, print_enable=False)
        expected_output = "\n".join(
            [f"{event_key.event.name()}" for event_key in optimizable_events])
        self.assertExpectedInline(
            expected_output, """\
<built-in function _cuda_synchronize>
aten::copy_""")

    def test_profiler_name_pattern(self):
        x = torch.ones((4096, 4096))
        with profile() as prof:
            for _ in range(5):
                x = x @ x
                x = x + x
        matched_events = NamePattern(prof, "aten::mm").matched_events()
        output = "\n".join([f"{event.name()}" for event in matched_events])
        self.assertExpectedInline(output, """\
aten::mm
aten::mm
aten::mm
aten::mm
aten::mm""")

    def test_profiler_pattern_match_helper(self):
        x = torch.ones((100, 100))
        with profile() as prof:
            for _ in range(5):
                x = x @ x
                x = x + x
        event_tree = prof.profiler.kineto_results.experimental_event_tree()
        pattern = Pattern(prof)
        self.assertEqual([], pattern.siblings_of(event_tree[0])[0])
        self.assertEqual(event_tree[1:], pattern.siblings_of(event_tree[0])[1])
        child_nodes = event_tree[0].children
        self.assertEqual([], pattern.siblings_of(child_nodes[0])[0])
        self.assertEqual(child_nodes[1:], pattern.siblings_of(child_nodes[0])[1])
        self.assertEqual(event_tree[0],
                         pattern.root_of(event_tree[0].children[0].children[0]))
        self.assertEqual(None, pattern.next_of(event_tree[-1]))
        self.assertEqual(event_tree[1], pattern.next_of(event_tree[0]))
        self.assertEqual(event_tree[0], pattern.prev_of(event_tree[1]))

    @unittest.skipIf(TEST_WITH_CROSSREF, "crossref intercepts calls and changes the callsite.")
    @unittest.skipIf(not torch.cuda.is_available(), "CUDA is required")
    def test_profiler_extra_cuda_copy_pattern(self):
        cases = (
            (0, lambda: torch.ones((100, 100), device="cuda")),
            (1, lambda: torch.ones((100, 100)).to("cuda")),
            (1, lambda: torch.zeros((100, 100)).to("cuda")),
            (1, lambda: torch.empty((100, 100)).fill_(5).to("cuda")),
            (1, lambda: torch.ones((100, 100)).cuda()),
            (1, lambda: torch.zeros((100, 100)).cuda()),
            (1, lambda: torch.empty((100, 100)).fill_(5).cuda()),
            (1, lambda: torch.rand((100, 100)).cuda()),
            (1, lambda: torch.randn((100, 100)).cuda()),
            (1, lambda: torch.full((100, 100), 10).cuda()),
        )
        num_matched = []
        for _, fn in cases:
            with profile(with_stack=True, record_shapes=True) as prof:
                fn()
            pattern = ExtraCUDACopyPattern(prof)
            num_matched.append(len(pattern.matched_events()))
        self.assertEqual(num_matched, [i for i, _ in cases])

    @unittest.skipIf(TEST_WITH_CROSSREF,
                     "crossref intercepts calls and changes the callsite.")
    def test_profiler_for_loop_indexing_pattern(self):
        x = torch.ones((100, 100))

        def case1():
            for i in range(100):
                x[i] = i

        def case2():
            y = 0
            for i in range(100):
                y += x[i]

        def case3():
            y = 1
            for i in range(100):
                y *= x[i]

        def case4():
            y = x
            for _ in range(100):
                y = y @ x

        def case5():
            for i in range(100):
                x[i, :] = torch.arange(100) + i

        cases = ((1, case1), (1, case2), (1, case3), (0, case4), (1, case5))
        num_matched = []
        for _, fn in cases:
            with profile(with_stack=True) as prof:
                fn()
            pattern = ForLoopIndexingPattern(prof)
            num_matched.append(len(pattern.matched_events()))
        self.assertEqual(num_matched, [i for i, _ in cases])


    @unittest.skipIf(not torch.cuda.is_available(), "CUDA is required")
    def test_profiler_fp32_matmul_pattern(self):
        x = torch.ones((100, 100), device="cuda")
        with profile(with_stack=True) as prof:
            x = x @ x
        pattern = FP32MatMulPattern(prof)
        has_tf32 = 0 if pattern.skip else 1
        num_matched = len(pattern.matched_events())
        self.assertEqual(num_matched, has_tf32)


    @unittest.skipIf(not torch.cuda.is_available(), "CUDA is required")
    def test_profiler_extra_cuda_copy_pattern_benchmark(self):
        with profile(with_stack=True, record_shapes=True) as prof:
            x = torch.ones((100, 100)).to("cuda")
            x = torch.ones((50, 50)).to("cuda")
        pattern = ExtraCUDACopyPattern(prof)
        shapes_factor_map = pattern.benchmark(pattern.matched_events())
        self.assertEqual(len(shapes_factor_map), 2)

    def test_profiler_optimizer_single_tensor_pattern(self):
        x = torch.ones((100, 100))
        cases = (
            (1, lambda: torch.optim.Adam(model.parameters())),
            (1, lambda: torch.optim.SGD(model.parameters(), lr=0.01)),
            (1, lambda: torch.optim.AdamW(model.parameters())),
            (0, lambda: torch.optim.Adam(model.parameters(), foreach=True)),
            (0, lambda: torch.optim.SGD(model.parameters(), lr=0.01, foreach=True)),
            (0, lambda: torch.optim.AdamW(model.parameters(), foreach=True)),
        )
        num_matched = []
        for _, fn in cases:
            with profile(with_stack=True) as prof:
                model = nn.Sequential(
                    nn.Linear(100, 100),
                    nn.ReLU(),
                    nn.Linear(100, 10),
                )
                optimizer = fn()
                optimizer.zero_grad()
                y_hat = model(x)
                loss = torch.nn.functional.cross_entropy(y_hat, torch.randint(0, 10, (100,)))
                loss.backward()
                optimizer.step()
            pattern = OptimizerSingleTensorPattern(prof)
            num_matched.append(len(pattern.matched_events()))
        self.assertEqual(num_matched, [i for i, _ in cases])

    def test_profiler_synchronized_dataloader_pattern(self):
        dataset = torch.rand((100, 100))
        sync_dataloader = torch.utils.data.DataLoader(dataset, batch_size=10)
        async_dataloader = torch.utils.data.DataLoader(dataset, batch_size=10, num_workers=4)
        with profile(with_stack=True) as prof:
            next(iter(sync_dataloader))
            next(iter(async_dataloader))
        pattern = SynchronizedDataLoaderPattern(prof)
        num_matched = len(pattern.matched_events())
        self.assertEqual(num_matched, 1)

    def test_profiler_grad_not_set_to_none_pattern(self):
        x = torch.ones((100, 100))
        model = nn.Sequential(
            nn.Linear(100, 100),
            nn.ReLU(),
            nn.Linear(100, 10),
        )
        optimizer = torch.optim.Adam(model.parameters())
        cases = (
            (1, lambda: optimizer.zero_grad()),
            (1, lambda: model.zero_grad()),
            (0, lambda: optimizer.zero_grad(set_to_none=True)),
            (0, lambda: model.zero_grad(set_to_none=True))
        )
        num_matched = []
        for _, fn in cases:
            with profile(with_stack=True) as prof:
                y_hat = model(x)
                loss = torch.nn.functional.cross_entropy(y_hat, torch.randint(0, 10, (100,)))
                loss.backward()
                optimizer.step()
                fn()
            pattern = GradNotSetToNonePattern(prof)
            num_matched.append(len(pattern.matched_events()))
        self.assertEqual(num_matched, [i for i, _ in cases])

<<<<<<< HEAD
    @unittest.skipIf(not torch.cuda.is_available(), "CUDA is required")
    def test_profiler_conv2d_bias_followed_by_batchnorm2d_pattern(self):
        x = torch.randn((1, 3, 32, 32), device='cuda')
        cases = (
            (1, nn.Sequential(nn.Conv2d(3, 3, 3, 1, 1), nn.BatchNorm2d(3)).to("cuda")),
            (1, nn.Sequential(nn.Conv2d(3, 3, 3, 1, 1), nn.BatchNorm2d(3)).to("cuda")),
            (0, nn.Sequential(nn.Conv2d(3, 3, 3, 1, 1, bias=False), nn.BatchNorm2d(3)).to("cuda")),
            (0, nn.Sequential(nn.Conv2d(3, 3, 3, 1, 1)).to("cuda"))
        )
        num_matched = []
        for _, model in cases:
            with profile(with_stack=True) as prof:
                model(x)
            pattern = Conv2dBiasFollowedByBatchNorm2dPattern(prof)
            num_matched.append(len(pattern.matched_events()))
        self.assertEqual(num_matched, [i for i, _ in cases])

    @unittest.skipIf(not torch.cuda.is_available(), "CUDA is required")
    def test_profiler_matmul_dim_fp16_pattern(self):
        cases = (
            (1, torch.randn((201, 201), device='cuda', dtype=torch.float16)),
            (1, torch.randn((3, 97, 97), device='cuda', dtype=torch.float16)),
            (0, torch.randn((200, 200), device='cuda', dtype=torch.float16)),
            (0, torch.randn((3, 200, 200), device='cuda', dtype=torch.float16))
        )
        num_matched = []
        for _, x in cases:
            with profile(with_stack=True, record_shapes=True) as prof:
                x @ x
            pattern = MatMulDimInFP16Pattern(prof)
            num_matched.append(len(pattern.matched_events()))
        self.assertEqual(num_matched, [i for i, _ in cases])

=======
>>>>>>> 8707aabe

if __name__ == '__main__':
    run_tests()<|MERGE_RESOLUTION|>--- conflicted
+++ resolved
@@ -34,13 +34,9 @@
                                              FP32MatMulPattern,
                                              OptimizerSingleTensorPattern,
                                              SynchronizedDataLoaderPattern,
-<<<<<<< HEAD
                                              GradNotSetToNonePattern,
                                              Conv2dBiasFollowedByBatchNorm2dPattern,
                                              MatMulDimInFP16Pattern)
-=======
-                                             GradNotSetToNonePattern)
->>>>>>> 8707aabe
 from torch.testing._internal.common_device_type import skipCUDAVersionIn
 
 try:
@@ -1700,7 +1696,23 @@
             num_matched.append(len(pattern.matched_events()))
         self.assertEqual(num_matched, [i for i, _ in cases])
 
-<<<<<<< HEAD
+    @unittest.skipIf(not torch.cuda.is_available(), "CUDA is required")
+    def test_profiler_matmul_dim_fp16_pattern(self):
+        cases = (
+            (1, torch.randn((201, 201), device='cuda', dtype=torch.float16)),
+            (1, torch.randn((3, 97, 97), device='cuda', dtype=torch.float16)),
+            (0, torch.randn((200, 200), device='cuda', dtype=torch.float16)),
+            (0, torch.randn((3, 200, 200), device='cuda', dtype=torch.float16))
+        )
+        num_matched = []
+        for _, x in cases:
+            with profile(with_stack=True, record_shapes=True) as prof:
+                x @ x
+            pattern = MatMulDimInFP16Pattern(prof)
+            num_matched.append(len(pattern.matched_events()))
+        self.assertEqual(num_matched, [i for i, _ in cases])
+
+
     @unittest.skipIf(not torch.cuda.is_available(), "CUDA is required")
     def test_profiler_conv2d_bias_followed_by_batchnorm2d_pattern(self):
         x = torch.randn((1, 3, 32, 32), device='cuda')
@@ -1718,24 +1730,6 @@
             num_matched.append(len(pattern.matched_events()))
         self.assertEqual(num_matched, [i for i, _ in cases])
 
-    @unittest.skipIf(not torch.cuda.is_available(), "CUDA is required")
-    def test_profiler_matmul_dim_fp16_pattern(self):
-        cases = (
-            (1, torch.randn((201, 201), device='cuda', dtype=torch.float16)),
-            (1, torch.randn((3, 97, 97), device='cuda', dtype=torch.float16)),
-            (0, torch.randn((200, 200), device='cuda', dtype=torch.float16)),
-            (0, torch.randn((3, 200, 200), device='cuda', dtype=torch.float16))
-        )
-        num_matched = []
-        for _, x in cases:
-            with profile(with_stack=True, record_shapes=True) as prof:
-                x @ x
-            pattern = MatMulDimInFP16Pattern(prof)
-            num_matched.append(len(pattern.matched_events()))
-        self.assertEqual(num_matched, [i for i, _ in cases])
-
-=======
->>>>>>> 8707aabe
 
 if __name__ == '__main__':
     run_tests()