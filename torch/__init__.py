--- conflicted
+++ resolved
@@ -1912,12 +1912,7 @@
 
 
 from torch import export as export
-<<<<<<< HEAD
-
-# from torch._higher_order_ops import cond
-=======
 from torch._higher_order_ops import cond
->>>>>>> cf6f1b1c
 
 def _register_device_module(device_type, module):
     r"""Register an external runtime module of the specific :attr:`device_type`
