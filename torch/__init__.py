--- conflicted
+++ resolved
@@ -2407,11 +2407,8 @@
         model
     )  # type: ignore[return-value]
 
-<<<<<<< HEAD
 from torch import export as export
-from torch._higher_order_ops import cond
-=======
->>>>>>> f9bb2588
+# from torch._higher_order_ops import cond
 
 def _register_device_module(device_type, module):
     r"""Register an external runtime module of the specific :attr:`device_type`
