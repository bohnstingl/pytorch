--- conflicted
+++ resolved
@@ -114,7 +114,6 @@
     AutogradFunctionContextVariable,
     AutogradFunctionVariable,
     ComptimeVariable,
-    GetAttrFunctionVariable,
     GetAttrVariable,
     GetSetDescriptorVariable,
     InspectSignatureVariable,
@@ -686,22 +685,11 @@
             )
         elif isinstance(value, types.GetSetDescriptorType):
             return GetSetDescriptorVariable(
-<<<<<<< HEAD
-                value, guards=self.make_guards(GuardBuilder.ID_MATCH)
-            )
-        elif isinstance(value, types.MethodWrapperType) and value.__name__ == "__get__":
-            return GetAttrFunctionVariable(
-                value,
-                value.__self__.__name__,
-                source=self.source,
-                guards=self.make_guards(GuardBuilder.FUNCTION_MATCH),
-=======
                 value, guards=self.make_guards(GuardBuilder.FUNCTION_MATCH)
             )
         elif isinstance(value, types.MethodWrapperType):
             return MethodWrapperVariable(
                 value, guards=self.make_guards(GuardBuilder.FUNCTION_MATCH)
->>>>>>> 40be6b72
             )
         elif isinstance(value, torch.optim.Optimizer):
             return OptimizerVariable(
