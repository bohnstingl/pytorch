# mypy: ignore-errors

import contextlib
import functools
import inspect
import itertools
import logging
import types
from typing import Dict, List, Optional, TYPE_CHECKING

import torch._C
import torch.fx
import torch.nn
import torch.onnx.operators
from torch._dynamo.utils import get_fake_value
from torch._dynamo.variables import ConstantVariable
from torch._dynamo.variables.base import VariableTracker
from torch._dynamo.variables.builtin import BuiltinVariable
from torch._dynamo.variables.functions import UserFunctionVariable
from torch._dynamo.variables.tensor import SymNodeVariable
from torch._guards import Source
from torch._ops import HigherOrderOperator
from torch.fx.passes.shape_prop import _extract_tensor_metadata
from torch.utils import _pytree as pytree

from .. import variables
from ..exc import (
    IncorrectUsage,
    UncapturedHigherOrderOpError,
    unimplemented,
    Unsupported,
)
from ..source import AttrSource
from ..utils import proxy_args_kwargs
from .dicts import ConstDictVariable
from .lazy import LazyVariableTracker
from .lists import ListVariable, TupleVariable


if TYPE_CHECKING:
    from torch._dynamo.symbolic_convert import InstructionTranslator


log = logging.getLogger(__name__)


def raise_hard_error_if_graph_break(reason):
    def deco(fn):
        @functools.wraps(fn)
        def graph_break_as_hard_error(*args, **kwargs):
            try:
                return fn(*args, **kwargs)
            except Unsupported as e:
                msg = " Scroll up to find out what causes the graph break."
                raise UncapturedHigherOrderOpError(reason + msg) from e

        return graph_break_as_hard_error

    return deco


@contextlib.contextmanager
def dynamo_enable_grad(tx: "InstructionTranslator", enable=True):
    from . import GradModeVariable

    org_value = torch.is_grad_enabled()
    try:
        GradModeVariable.create(tx, enable, initialized=True)
        yield
    finally:
        GradModeVariable.create(tx, org_value, initialized=True)


def only_consist_of(var, types, allow_none=False):
    if isinstance(var, types):
        return True
    if allow_none and var.is_python_constant() and var.as_python_constant() is None:
        return True
    if isinstance(var, (TupleVariable, ListVariable)):
        return all(only_consist_of(item, types, allow_none) for item in var.items)
    if isinstance(var, ConstDictVariable):
        return all(
            only_consist_of(item, types, allow_none) for item in var.items.values()
        )
    return False


# A more read-able syntax sugar for creating a UserFunctionVariable for f
# and run call_function on it. Make it return a function to preserve the calling
# convention of the original f.
def _make_inlined(tx: "InstructionTranslator", f):
    assert callable(f), "Expect f to be a python callable."

    def inline_call(*args, **kwargs):
        return UserFunctionVariable(f).call_function(tx, args, kwargs)

    return inline_call


def _call_function_and_unflatten_output(
    tx, fn, args, kwargs, flat_example_value, ret_treespec
):
    from .builder import wrap_fx_proxy

    # Store the invocation as a call
    flat_variable = wrap_fx_proxy(
        tx=tx,
        proxy=tx.output.create_proxy(
            "call_function",
            fn,
            args=args,
            kwargs=kwargs,
        ),
        example_value=flat_example_value,
    )

    # Transform variable back into a list (previously made into a tuple by
    # speculate_subgraph function) so as to respect the pytree API typing.
    flat_list_variable = BuiltinVariable(list).call_function(tx, [flat_variable], {})
    return (
        _make_inlined(tx, pytree.tree_unflatten)(flat_list_variable, ret_treespec)
        if ret_treespec
        else flat_variable
    )


def _assert_tensors_nonaliasing(inputs, outputs):
    input_tensor_ids = {
        id(t) for t in pytree.tree_leaves(inputs) if isinstance(t, torch.Tensor)
    }
    output_tensor_ids = {
        id(t) for t in pytree.tree_leaves(outputs) if isinstance(t, torch.Tensor)
    }
    assert input_tensor_ids.isdisjoint(
        output_tensor_ids
    ), "inputs to function body cannot alias outputs"


def _check_supported_callable_arg(
    tx: "InstructionTranslator", func_var: VariableTracker, arg_name
):
    is_callable = (
        BuiltinVariable(callable).call_function(tx, [func_var], {}).as_python_constant()
    )
    if not is_callable:
        unimplemented(f"{arg_name} is of unsupported callable type {str(func_var)}.")


def validate_args_and_maybe_create_graph_inputs(
    sub_args,
    tracer,
    tx,
    set_subgraph_inputs,
    description,
    sub_args_names=None,
):
    from . import AutogradFunctionContextVariable
    from .builder import wrap_fx_proxy_cls

    assert tracer.parent is not None

    if set_subgraph_inputs == "flatten_manual":
        flat_args, tree_spec = _make_inlined(tx, pytree.tree_flatten)(
            ListVariable(sub_args)
        ).unpack_var_sequence(tx)

        flat_inputs = validate_args_and_maybe_create_graph_inputs(
            flat_args.unpack_var_sequence(tx),
            tracer,
            tx,
            set_subgraph_inputs="manual",
            description=description,
        )

        return _make_inlined(tx, pytree.tree_unflatten)(
            ListVariable(flat_inputs), tree_spec
        ).unpack_var_sequence(tx)
    else:
        if sub_args_names is not None:
            # Can be greater if user passes some args as kwargs
            assert len(sub_args_names) >= len(sub_args)
        args = []
        for idx, a in enumerate(sub_args):
            assert isinstance(a, VariableTracker)
            if set_subgraph_inputs == "automatic":
                args.append(a)
                continue
            elif set_subgraph_inputs == "semi_automatic":
                if isinstance(a, AutogradFunctionContextVariable):
                    arg_name = (
                        a.as_proxy().node.name
                        if sub_args_names is None
                        else sub_args_names[idx]
                    )
                    tracer.create_graph_input(arg_name)
                elif a.maybe_fx_node() is not None:
                    node = a.maybe_fx_node()
                    arg_name = (
                        a.as_proxy().node.name
                        if sub_args_names is None
                        else sub_args_names[idx]
                    )
                    new_proxy = tracer.create_graph_input(arg_name)
                    example_value = (
                        node.meta["example_value"]
                        if "example_value" in node.meta
                        else None
                    )
                    a = wrap_fx_proxy_cls(
                        target_cls=type(a),
                        tx=tx,
                        proxy=new_proxy,
                        example_value=example_value,
                    )
                args.append(a)
                continue

            if a.is_python_constant():
                # This arg is not used in the body of the higher order op.
                # Currently, this new input is added to make the calls
                # happy, which expect a fixed number of arguments. In
                # future, we can clean this up.
                arg_name = (
                    "const_unused"
                    if sub_args_names is None
                    else f"const_unused_{sub_args_names[idx]}"
                )
                tracer.create_graph_input(arg_name)
                new_arg = a
            # Weird special case, we probably want to delete it or fold it
            # into the next case (of `a` being placeable into a graph)
            elif isinstance(a, AutogradFunctionContextVariable):
                arg_name = (
                    a.as_proxy().node.name
                    if sub_args_names is None
                    else sub_args_names[idx]
                )
                tracer.create_graph_input(arg_name)
                new_arg = a
            # If `a` can be put into a graph
            elif a.maybe_fx_node() is not None:
                node = a.maybe_fx_node()
                arg_name = node.name if sub_args_names is None else sub_args_names[idx]
                new_proxy = tracer.create_graph_input(arg_name)
                example_value = (
                    node.meta["example_value"] if "example_value" in node.meta else None
                )
                new_arg = wrap_fx_proxy_cls(
                    target_cls=type(a),
                    tx=tx,
                    proxy=new_proxy,
                    example_value=example_value,
                )
            # If `a` cannot be put into a graph
            else:
                # HOPs work much better if they use speculate_subgraph(set_subgraph_inputs="automatic").
                unimplemented(
                    f"{description} with body that accepts non-Tensors as input. "
                    f"Got: {a.python_type()}"
                )
            args.append(new_arg)
        return args


# This helper function is used to make sure two graphs share the same input signature. For example,
# in torch.cond, two branches might lift different set of tensors as inputs. This function helps to
# dedup the inputs and modify the graphs to take the same set of inputs.
def _merge_graph_inputs(
    l_graph, l_lifted_freevars, l_name, r_graph, r_lifted_freevars, r_name
):
    def dedup_and_sort_lifted_freevars(l_lifted_freevars, r_lifted_freevars):
        # The nn module attributes are guaranteed to be registered into the top-level graph module during
        # higher order op speculation. Therefore, get_attr nodes in two branches with the same
        # target refer to the same attribute and we can safely deduplicate them with their target.
        #
        # Note: ideally, dynamo should just create a single proxy for the same attribute of a nn module. But
        # true_branch and false_branch belong to two separate tracing contexts, they may register the same
        # attribute to top level seperately. This creates two get_attr proxies for the same attribute
        # that have different meta data such as stack_trace (one stack trace for the true_branch,
        # and the other for false_branch). It seems better to discard the proxy explicitly in cond
        # than make dynamo create a single proxy for the same get_attr target.
        def shared_getattrs(l_lifted_proxies, r_lifted_proxies):
            true_targets = {
                proxy.node.target: proxy
                for proxy in l_lifted_proxies
                if proxy.node.op == "get_attr"
            }
            l_shared_getattrs = {}
            r_shared_getattrs = {}

            for false_proxy in r_lifted_proxies:
                if (
                    false_proxy.node.op == "get_attr"
                    and false_proxy.node.target in true_targets
                ):
                    true_proxy = true_targets[false_proxy.node.target]
                    l_shared_getattrs[true_proxy] = true_proxy
                    r_shared_getattrs[false_proxy] = true_proxy
            return l_shared_getattrs, r_shared_getattrs

        l_shared_getattrs, r_shared_getattrs = shared_getattrs(
            l_lifted_freevars.keys(), r_lifted_freevars.keys()
        )

        l_shared_freevars = (l_lifted_freevars.keys() & r_lifted_freevars.keys()).union(
            l_shared_getattrs.keys()
        )
        r_shared_freevars = (l_lifted_freevars.keys() & r_lifted_freevars.keys()).union(
            r_shared_getattrs.keys()
        )
        unique_l_freevars = l_lifted_freevars.keys() - l_shared_freevars
        unique_r_freevars = r_lifted_freevars.keys() - r_shared_freevars

        def _sort_by_name(vars):
            return sorted(vars, key=lambda var: var.node.name)

        return (
            list(_sort_by_name(list(l_shared_freevars))),
            list(_sort_by_name(list(r_shared_freevars))),
            list(_sort_by_name(list(unique_l_freevars))),
            list(_sort_by_name(list(unique_r_freevars))),
        )

    (l_shared, r_shared, unique_l, unique_r) = dedup_and_sort_lifted_freevars(
        l_lifted_freevars, r_lifted_freevars
    )

    # Let's say we capture cond(pred, true_fn, false_fn, (x,))
    # With set_graph_input set to automatic,
    # true_fn has lifted variables x, a, b, c
    # false_fn has lifted variables x, a, b, d
    # Then fixup_branch_inps make sure both branches have the same signature, i.e.:
    # - true_fn(x, a, b, c_true_branch, d_false_branch)
    # - false_fn(x, a, b, c_true_branch, d_false_branch)
    #
    # More formally, the signature has three parts in the following order:
    # 1. used in both branches: x, a, b
    # 2. only used in true branches: c, suffixed with _true_branch
    # 3. only used in false branches: d, suffixed with _false_branch
    # Within each part, we re-order the nodes by name to have a derterministic ordering for testing.
    def fixup_branch_inps(graph, lifted_freevars, shared, unique_l, unique_r):
        def _insert_or_replace_phs(new_args, name_suffix):
            for arg in new_args:
                new_ph = graph.placeholder(arg.node.name + name_suffix)
                # Override with new_ph if there exists a old placeholder.
                if arg in lifted_freevars:
                    old_ph = lifted_freevars[arg].node
                    old_ph.replace_all_uses_with(new_ph)
                    # replace_all_uses_with doesn't clean users. Clean it mannually so that we could erase it.
                    old_ph.users = {}
                    graph.erase_node(old_ph)

        first_not_ph_node = next(
            node for node in graph.nodes if node.op != "placeholder"
        )
        with graph.inserting_before(first_not_ph_node):
            _insert_or_replace_phs(shared, "")
            _insert_or_replace_phs(unique_l, "_" + l_name)
            _insert_or_replace_phs(unique_r, "_" + r_name)

    fixup_branch_inps(l_graph, l_lifted_freevars, l_shared, unique_l, unique_r)
    fixup_branch_inps(r_graph, r_lifted_freevars, r_shared, unique_l, unique_r)
    return l_graph, r_graph, l_shared, r_shared, unique_l, unique_r


# See NOTE [HigherOrderOperator tracing design] for details of the design
def speculate_subgraph(
    tx,
    f,
    sub_args,
    sub_kwargs,
    description,
    *,
    # source_target is the .value of HigherOrderOpVariable and is the
    # target of the proxy that we created for the higherOrderOperator.
    source_target=None,
    always_restore=False,
    enable_grad=None,
    # NOTE [argument `set_subgraph_inputs`]
    # set_subgraph_inputs controls what how to construct subgraphs' placeholders from sub_args.
    # 1. if your HOP supports arbitrary inputs, use set_subgraph_inputs="automatic" (most recommended).
    # 2. if your HOP supports only Tensor and symnode inputs, use set_subgraph_inputs="flatten_manual" (recommended).
    # If sub_args contain Pytree structure (e.g. dict/list/tuple/set), the sub_args will be flattened first.
    # Then the flattened args are manually set as subgraph's placeholders.
    # 3. if your HOP must preserve inputs that are not tensor or symnode as placeholders e.g. AutogradFunctionContextVariable
    # use set_subgraph_inputs="manual" (not recommended). We do not recommend it in general because it has the
    # restriction that user need to manually control how to create placeholders and VariableTrackers for the args.
    set_subgraph_inputs="automatic",
    restore_side_effects=True,
    should_flatten_outputs=False,
    # Pass in an originating tracer - this is needed for preserving context
    # across fwd-bwd for autograd.Function
    tracer=None,
):
    if sub_kwargs is None:
        sub_kwargs = {}

    assert set_subgraph_inputs in {
        "automatic",
        "semi_automatic",
        "flatten_manual",
        "manual",
    }, "Please use one of the supported set_subgraph_inputs options."

    # See NOTE [Temporary argument `set_subgraph_inputs`]
    if sub_kwargs and set_subgraph_inputs != "automatic":
        unimplemented("Use `set_subgraph_inputs=automatic` when passing `sub_kwargs`.")

    try:
        # ensure guards on args get installed in parent subgraph
        f, sub_args, sub_kwargs = LazyVariableTracker.realize_all(
            (f, sub_args, sub_kwargs),
        )

        with tx.output.subtracer(source_target, tracer) as subtracer:
            sub_args_names = maybe_positional_arg_names(f)
            # User mismatch in the number of args. Will eventually lead to an error.
            if sub_args_names is not None and len(sub_args_names) < len(sub_args):
                sub_args_names = None
            args = validate_args_and_maybe_create_graph_inputs(
                sub_args,
                subtracer,
                tx,
                set_subgraph_inputs,
                description,
                sub_args_names,
            )

            validate_args_and_maybe_create_graph_inputs(
                sub_kwargs.values(),
                subtracer,
                tx,
                set_subgraph_inputs="automatic",
                description=description,
            )

            autograd_ctx = (
                dynamo_enable_grad(tx, enable_grad)
                if enable_grad is not None
                else contextlib.nullcontext()
            )

            # For handling side effects, we can make an argument that we don't
            # have to do anything here. The side effects infra does a good job
            # of graph breaking if we mutate any nonlocal or global variable
            # while subtracing. As a result if tracing succeeds, side effects
            # data structure will only contain read-only data structures that
            # are put there for tracking purposes.
            # But on the other hand, there is an argument that if we ever write
            # a new side effect in Dynamo which does not go through the side
            # effect infra, we can end up in bad state.
            # Therefore we restore the side effects after tracing. The catch is
            # that we have to special handle tensor variables. If we have seen a
            # nonlocal variable tensor during subtracing, we want to keep a
            # track of that tensor, so that later subtracing or the root tracer
            # itself does not create a new proxy for the already observed tensor
            # variable.
            if restore_side_effects:
                prev_side_effects = tx.output.side_effects.clone()

            with autograd_ctx:
                output = f.call_function(tx, args, sub_kwargs)

            if restore_side_effects:
                new_side_effects = tx.output.side_effects.clone()
                prev_side_effects.track_tensor_variables_from_runahead_side_effects(
                    new_side_effects
                )
                tx.output.side_effects = prev_side_effects

            treespec = None
            if should_flatten_outputs:
                # Flatten the speculated subgraph output.
                output, treespec = _make_inlined(tx, pytree.tree_flatten)(
                    output
                ).unpack_var_sequence(tx)
                # Actually, transform the list (returned by flatten) into a tuple
                # for dynamo consistency.
                output = BuiltinVariable(tuple).call_function(tx, [output], {})

            # Register output to graph
            # Modeled off of compile_and_call_fx_graph
            # TODO: support pytree output
            # We check always_restore because we dont use the output or side effects of always_restore code,
            # like bwd.
            if always_restore:
                # Nothing left to do here
                return (output, treespec), tx.output.graph, subtracer.lifted_freevars
            else:
                from . import TensorVariable

                if not only_consist_of(output, TensorVariable, allow_none=True):
                    unimplemented(
                        "HigherOrderOperator body's output must consist of tensors only"
                    )

                # The output proxies might not belong to this SubgraphTracer
                # (if they are free variables that were never lifted)
                # so lift them here.
                output_proxies = output.as_proxy()
                output_proxies = pytree.tree_map(
                    subtracer.maybe_lift_tracked_freevar_to_input, output_proxies
                )

                tx.output.create_node(
                    "output",
                    "output",
                    (subtracer.create_arg((output_proxies,))),
                    {},
                )
                graph = tx.output.graph
                graph.lint()
                lifted_freevars = subtracer.lifted_freevars

                return (
                    (output, treespec),
                    graph,
                    lifted_freevars,
                )

    except Unsupported as ex:
        f_name = f"{type(f).__name__}"
        if isinstance(f, UserFunctionVariable):
            f_name = f.get_name()
        msg = (
            f"speculate_subgraph: while introspecting {description}, we were unable "
            f"to trace function `{f_name}` into a single graph. This means "
            f"that Dynamo was unable to prove safety for this API and will "
            f"fall back to eager-mode PyTorch, which could lead to a slowdown."
        )
        log.info(msg)
        log.info(ex)
        raise ex


def make_attr(tx: "InstructionTranslator", name):
    node = tx.output.create_proxy(
        "get_attr",
        name,
        (),
        {},
    )
    return node


def add_subgraph(tx: "InstructionTranslator", name, gm):
    next_name = None
    i = 0
    while not next_name:
        candidate = f"{name}_{i}"
        if candidate in tx.output.nn_modules:
            i += 1
        else:
            next_name = candidate

    gm.__name__ = next_name
    gm.torchdynamo_force_dynamic = False
    # This graph module is not present in the user space, so it can't be
    # accessed by a source. Set source=None.
    tx.output.register_attr_or_module(gm, next_name, source=None)
    return next_name


class TorchHigherOrderOperatorVariable(VariableTracker):
    def __init__(
        self, value: HigherOrderOperator, source: Optional[Source] = None, **kwargs
    ) -> None:
        super().__init__(**kwargs)
        self.value = value
        self.source = source

    @staticmethod
    def make(value, source=None, **kwargs):
        if value.__name__ == "cond":
            return CondHigherOrderVariable(value, source, **kwargs)
        elif value.__name__ == "while_loop":
            return WhileLoopHigherOrderVariable(value, source, **kwargs)
        elif value.__name__ in ("map", "map_impl"):
            return MapHigherOrderVariable(value, source, **kwargs)
        elif value.__name__ == "executorch_call_delegate":
            return ExecutorchCallDelegateHigherOrderVariable(value, source, **kwargs)
        elif value.__name__ == "out_dtype":
            return OutDtypeHigherOrderVariable(value, source, **kwargs)
        elif value.__name__ == "wrap":
            return WrapHigherOrderVariable(value, source, **kwargs)
        elif value.__name__ == "hints_wrapper":
            return HintsWrapperHigherOrderVariable(value, source, **kwargs)
        elif value.__name__ == "flex_attention":
            return FlexAttentionHigherOrderVariable(value, source, **kwargs)
        elif value.__name__ in (
            "wrap_activation_checkpoint",
            "tag_activation_checkpoint",
        ):
            return CheckpointHigherOrderVariable(value, source, **kwargs)
        elif value.__name__ == "_export_tracepoint":
            return ExportTracepointHigherOrderVariable(value, source, **kwargs)
        elif value.__name__ == "trace_wrapped":
            return TraceWrappedHigherOrderOperatorVariable(value, source, **kwargs)
        elif value.__name__ == "strict_mode":
            return StrictModeHigherOrderVariable(value, source, **kwargs)
        elif value.__name__ == "run_with_rng_state":
            return RunWithRNGStateHigherOrderVariable(value, source, **kwargs)
        elif value.__name__ == "associative_scan":
            return AssociativeScanHigherOrderVariable(value, source, **kwargs)
        elif value.__name__ == "scan":
            return ScanHigherOrderVariable(value, source, **kwargs)
        elif value.__name__ == "call_torchbind":
            return CallTorchbindHigherOrderVariable(value, source, **kwargs)
        elif value.__name__ == "wrap_with_set_grad_enabled":
            return WrapWithSetGradEnabledHigherOrderVariable(value, source, **kwargs)
        elif value.__name__ == "auto_functionalized":
            return AutoFunctionalizeHigherOrderVariable(value, source, **kwargs)
        else:
            unimplemented(f"HigherOrderOperator {value.__name__}")

    def call_function(
        self,
        tx: "InstructionTranslator",
        args: List[VariableTracker],
        kwargs: Dict[str, VariableTracker],
    ) -> VariableTracker:
        unimplemented(f"HigherOrderOperator {self.value.__name__}")


class CondHigherOrderVariable(TorchHigherOrderOperatorVariable):
    @raise_hard_error_if_graph_break(
        reason="Cond doesn't work unless it is captured completely with torch.compile."
    )
    def call_function(
        self,
        tx: "InstructionTranslator",
        args: "List[VariableTracker]",
        kwargs: "Dict[str, VariableTracker]",
    ) -> "VariableTracker":
        from . import ListVariable, TensorVariable

        args, kwargs = LazyVariableTracker.realize_all((args, kwargs))

        for i, k in enumerate(["pred", "true_fn", "false_fn", "operands"]):
            if v := kwargs.pop(k, None):
                assert i == len(
                    args
                ), "did not provide the right number of non-keyword args"
                args.append(v)

        if kwargs:
            unimplemented(f"torch.cond: Got unexpected kwargs: {list(kwargs.keys())}")

        # TODO(voz): Support fake tensor dispatch for recursive
        # ops - see torch/dispatch/_dispatcher.py
        if len(args) != 4:
            unimplemented(
                f"Expected 4 arguments but got {len(args)}.\n"
                f"Usage: cond(pred, true_fn, false_fn, operands)",
            )

        # Specialize into one of the branches since pred is constant
        if type(args[0]) is ConstantVariable:
            log.warning(
                "Pred is a Python constant. When used with torch.cond, it executes only one of the branches."
                " If you want torch.cond to perserve two branches, please make the predicate a boolean tensor or a SymBool."
            )
            if args[0].as_python_constant():
                return args[1].call_function(tx, args[3].unpack_var_sequence(tx), {})
            else:
                return args[2].call_function(tx, args[3].unpack_var_sequence(tx), {})

        # predicate
        if type(args[0]) not in (ConstantVariable, TensorVariable, SymNodeVariable):
            unimplemented(
                f"Expected pred to be bool or a boolean tensor with single "
                f"item but got {str(type(args[0]))} "
                f"with original python type {str(args[0].python_type())}.",
            )

        # operands
        if not isinstance(args[3], (ListVariable, TupleVariable)):
            unimplemented(
                f"Expected a tuple but got {args[3].python_type()}",
            )
        operands = args[3].unpack_var_sequence(tx)
        if not only_consist_of(args[3], (TensorVariable,)):
            unimplemented(
                "Expect operands to be a tuple of pytrees that only consists of tensor leaves."
            )

        # branches
        _check_supported_callable_arg(tx, args[1], "true_fn")
        _check_supported_callable_arg(tx, args[2], "false_fn")

        # Our strategy for tracing the true/false branches of cond
        # are to checkpoint our graphstate, run the true branch,
        # roll it back to the checkpoint, and run the false
        # branch, and then merge the graphstates.  Well, perhaps
        # "merge" is too strong a word: we mostly assert that
        # the resulting graphstates have to be the same.
        #
        # We only permit guards to diverge (we union the guards from
        # both branches).  In particular, this means that side
        # effects are NOT permitted inside true/false branches; this
        # would be difficult to implement, because of the path
        # explosion problem.

        def speculate_branch(branch):
            # NB: 0 is predicate
            ix = 1 if branch else 2
            # TODO: Support kwargs
            (
                (ret_val, ret_treespec),
                ret_graph,
                ret_lifted_freevars,
            ) = speculate_subgraph(
                tx,
                args[ix],
                operands,
                {},
                "cond",
                source_target=self.value,
                should_flatten_outputs=True,
            )

            if not only_consist_of(ret_val, (TensorVariable,)):
                unimplemented(
                    "Expected branches to return a possibly nested list/tuple/dict of tensors but it consists of non tensors.",
                )
            return ret_val, ret_treespec, ret_graph, ret_lifted_freevars

        (true_r, true_treespec, true_graph, true_lifted_freevars) = speculate_branch(
            True
        )
        true_nn_modules = dict(tx.output.nn_modules)

        (
            false_r,
            false_treespec,
            false_graph,
            false_lifted_freevars,
        ) = speculate_branch(False)
        false_nn_modules = dict(tx.output.nn_modules)

        same_treespec = _make_inlined(tx, pytree.TreeSpec.__eq__)(
            true_treespec, false_treespec
        )
        if not same_treespec.as_python_constant():
            unimplemented("Expected branches to return the same pytree structure.")

        def diff_meta(tensor_vars1, tensor_vars2):
            assert all(
                isinstance(var, TensorVariable) for var in tensor_vars1 + tensor_vars2
            )
            all_diffs = []
            for i, (var1, var2) in enumerate(zip(tensor_vars1, tensor_vars2)):
                # We check the meta data associated with meta["example_value"]
                meta1 = _extract_tensor_metadata(
                    var1.proxy.node.meta["example_value"], include_contiguity=False
                )
                meta2 = _extract_tensor_metadata(
                    var2.proxy.node.meta["example_value"], include_contiguity=False
                )
                if meta1 != meta2:
                    all_diffs.append((f"pair{i}:", meta1, meta2))
            return all_diffs

        if diffs := diff_meta(
            true_r.unpack_var_sequence(tx), false_r.unpack_var_sequence(tx)
        ):
            unimplemented(
                f"Expected branches to return tensors with same metadata. [(tensor_pair, difference)...]:{diffs}"
            )

        (
            true_graph,
            false_graph,
            true_shared,
            false_shared,
            unique_true,
            unique_false,
        ) = _merge_graph_inputs(
            true_graph,
            true_lifted_freevars,
            "true_branch",
            false_graph,
            false_lifted_freevars,
            "false_branch",
        )

        true_name = add_subgraph(
            tx,
            "cond_true",
            torch.fx.GraphModule(true_nn_modules, true_graph),
        )
        false_name = add_subgraph(
            tx,
            "cond_false",
            torch.fx.GraphModule(false_nn_modules, false_graph),
        )

        true_node = make_attr(tx, true_name)
        false_node = make_attr(tx, false_name)

        p_args = (
            args[0].as_proxy(),
            true_node,
            false_node,
            # We pick true_shared but it shouldn't matter
            true_shared + unique_true + unique_false,
        )

        flat_example_value = pytree.tree_map_only(
            torch.fx.Proxy,
            lambda a: a.node.meta["example_value"],
            true_r.as_proxy(),
        )

        return _call_function_and_unflatten_output(
            tx,
            torch.ops.higher_order.cond,
            p_args,
            {},
            flat_example_value,
            true_treespec,
        )


class CallTorchbindHigherOrderVariable(TorchHigherOrderOperatorVariable):
    def __init__(self, hop, source, script_obj_var, method_name) -> None:
        super().__init__(hop, source)
        self.script_obj_var = script_obj_var
        self.method_name = method_name

    def call_function(
        self,
        tx: "InstructionTranslator",
        args: List[VariableTracker],
        kwargs: Dict[str, VariableTracker],
    ) -> VariableTracker:
        from .builder import wrap_fx_proxy

        args, kwargs = LazyVariableTracker.realize_all((args, kwargs))

        args_proxy = [arg.as_proxy() for arg in args]
        kwargs_proxy = {k: v.as_proxy() for k, v in kwargs.items()}
        return wrap_fx_proxy(
            tx=tx,
            proxy=tx.output.create_proxy(
                "call_function",
                self.value,
                args=tuple(
                    [self.script_obj_var.as_proxy(), self.method_name] + args_proxy
                ),
                kwargs=kwargs_proxy,
            ),
        )


class WhileLoopHigherOrderVariable(TorchHigherOrderOperatorVariable):
    @raise_hard_error_if_graph_break(
        reason="while_loop doesn't work unless it is captured completely with torch.compile."
    )
    def call_function(
        self,
        tx: "InstructionTranslator",
        args: List[VariableTracker],
        kwargs: Dict[str, VariableTracker],
    ) -> VariableTracker:
        from . import TensorVariable

        args, kwargs = LazyVariableTracker.realize_all((args, kwargs))

        for i, k in enumerate(["cond_fn", "body_fn", "operands"]):
            if v := kwargs.pop(k, None):
                assert i == len(
                    args
                ), "did not provide the right number of non-keyword args"
                args.append(v)

        if kwargs:
            unimplemented(
                f"torch.while_loop: Got unexpected kwargs: {list(kwargs.keys())}"
            )

        if len(args) != 4:
            unimplemented(
                f"Expected 4 arguments but got {len(args)}.\n"
                f"Usage: while_loop(cond_fn, body_fn, operands)",
            )

        _check_supported_callable_arg(tx, args[0], "cond_fn")
        _check_supported_callable_arg(tx, args[1], "body_fn")

        # operands
        if not isinstance(args[2], (ListVariable, TupleVariable)):
            unimplemented(
                f"Expected a tuple but got {args[2].python_type()}",
            )
        operands = args[2].unpack_var_sequence(tx)
        if not only_consist_of(args[2], (TensorVariable,)):
            unimplemented(
                "Expect operands to be a tuple of pytrees that only consists of tensor leaves."
            )

        # additional inputs check
        if not isinstance(args[3], (ListVariable, TupleVariable)):
            unimplemented(
                f"Expected a tuple but got {args[3].python_type()}",
            )
        additional_inputs = args[3].unpack_var_sequence(tx)

        (
            (cond_r, cond_treespec),
            cond_graph,
            cond_lifted_freevars,
        ) = speculate_subgraph(
            tx,
            args[0],
            operands + additional_inputs,
            {},
            "while_loop",
            source_target=self.value,
            set_subgraph_inputs="manual",
        )
        cond_nn_modules = dict(tx.output.nn_modules)
        if not isinstance(cond_r, TensorVariable):
            unimplemented(
                f"Expected cond_fn to return a tensor but got {cond_r.python_type()}",
            )

        cond_r_meta = _extract_tensor_metadata(
            cond_r.proxy.node.meta["example_value"], include_contiguity=False
        )
        if not cond_r_meta.dtype == torch.bool or not cond_r_meta.shape == torch.Size(
            []
        ):
            unimplemented(
                f"Expected cond_fn to return a tensor with shape (,) but got {cond_r_meta.shape}"
            )

        (
            (body_r, body_treespec),
            body_graph,
            body_lifted_freevars,
        ) = speculate_subgraph(
            tx,
            args[1],
            operands + additional_inputs,
            {},
            "while_loop",
            source_target=self.value,
            set_subgraph_inputs="manual",
            should_flatten_outputs=True,
        )
        (
            cond_graph,
            body_graph,
            cond_shared,
            body_shared,
            cond_unique,
            body_unique,
        ) = _merge_graph_inputs(
            cond_graph,
            cond_lifted_freevars,
            "cond_fn",
            body_graph,
            body_lifted_freevars,
            "body_fn",
        )

        # Note: cond_shared and body_shared refer to the same proxy in parent graph
        # so using either of them is OK. Use cond_shared as it doesnt matter.
        additional_lifted_inputs = cond_shared + cond_unique + body_unique

        body_nn_modules = dict(tx.output.nn_modules)

        cond_name = add_subgraph(
            tx,
            "cond_fn",
            torch.fx.GraphModule(cond_nn_modules, cond_graph),
        )
        body_name = add_subgraph(
            tx,
            "body_fn",
            torch.fx.GraphModule(body_nn_modules, body_graph),
        )

        cond_node = make_attr(tx, cond_name)
        body_node = make_attr(tx, body_name)

        p_args = (
            cond_node,
            body_node,
            tuple([operand.as_proxy() for operand in operands]),
            tuple(
                [inp.as_proxy() for inp in additional_inputs] + additional_lifted_inputs
            ),
        )

        flat_example_value = pytree.tree_map_only(
            torch.fx.Proxy,
            lambda a: a.node.meta["example_value"],
            body_r.as_proxy(),
        )

        return _call_function_and_unflatten_output(
            tx,
            torch.ops.higher_order.while_loop,
            p_args,
            {},
            flat_example_value,
            body_treespec,
        )


class AssociativeScanHigherOrderVariable(TorchHigherOrderOperatorVariable):
    @raise_hard_error_if_graph_break(
        reason="associative_scan must be captured completely with torch.compile."
    )
    def call_function(
        self,
        tx: "InstructionTranslator",
        args: List[VariableTracker],
        kwargs: Dict[str, VariableTracker],
    ) -> VariableTracker:
        from .builder import SourcelessBuilder, wrap_fx_proxy

        args, kwargs = LazyVariableTracker.realize_all((args, kwargs))

        def arg_extractor(combine_fn, xs, dim):
            return combine_fn, xs, dim

        combine_fn, xs, dim = arg_extractor(*args, **kwargs)

        if xs.python_type() != list:
            unimplemented(
                f"Expected xs to be a list of tensors but got {xs.python_type()}",
            )
        assert isinstance(xs, torch._dynamo.variables.lists.BaseListVariable)

        # Trace the subgraph
        # TODO: Fix these pointless new_empty calls appearing in the dynamo output graph.
        sub_args = [
            leaf.call_method(
                tx,
                "new_empty",
                args=(
                    SourcelessBuilder.create(
                        tx,
                        leaf.size
                        if leaf.size is not None
                        else BuiltinVariable(getattr)
                        .call_function(tx, [leaf, ConstantVariable.create("shape")], {})
                        .items,
                    ),
                ),
                kwargs={
                    "dtype": SourcelessBuilder.create(tx, leaf.dtype),
                    "requires_grad": SourcelessBuilder.create(tx, leaf.requires_grad),
                },
            )
            for leaf in itertools.chain(xs.items, xs.items)
        ]
        (
            (combine_result, combine_treespec),
            combine_graph,
            combine_lifted_freevars,
        ) = speculate_subgraph(
            tx,
            combine_fn,
            sub_args,
            sub_kwargs={},
            description="associative_scan_combine_fn",
            source_target=self.value,
            set_subgraph_inputs="flatten_manual",
        )

        if combine_lifted_freevars:
            unimplemented(
                f"Combine fn had unexpected freevars: {combine_lifted_freevars}"
            )

        if combine_result.python_type() != list:
            unimplemented(
                f"Expected combine_fn to return a list if tensor but got {combine_result.python_type()}",
            )

        xs_proxy = xs.as_proxy()
        combine_result_proxy = combine_result.as_proxy()
        for result, inp_proxy in zip(combine_result_proxy, xs_proxy):
            inp_meta = inp_proxy.node.meta["example_value"]
            combine_result_meta = result.node.meta["example_value"]
            if combine_result_meta.device != inp_meta.device:
                unimplemented(
                    f"Expected combine_fn to return a tensor on device {inp_meta.device} but "
                    + f"got {combine_result_meta.device}"
                )
            if combine_result_meta.dtype != inp_meta.dtype:
                unimplemented(
                    f"Expected combine_fn to return a tensor of {inp_meta.dtype} but "
                    + f"got {combine_result_meta.dtype}"
                )

        combine_gm = torch.fx.GraphModule(dict(tx.output.nn_modules), combine_graph)
        combine_fn_name = add_subgraph(tx, "associative_scan_combine_fn", combine_gm)

        p_args = (
            make_attr(tx, combine_fn_name),
            xs_proxy,
            dim.as_proxy(),
        )

        with tx.fake_mode:
            out_meta = tuple(
                inp_proxy.node.meta["example_value"].clone() for inp_proxy in xs_proxy
            )
        return wrap_fx_proxy(
            tx=tx,
            proxy=tx.output.create_proxy(
                "call_function", torch.ops.higher_order.associative_scan, p_args, {}
            ),
            example_value=out_meta,
        )


class ScanHigherOrderVariable(TorchHigherOrderOperatorVariable):
    @raise_hard_error_if_graph_break(
        reason="scan must be captured completely with torch.compile."
    )
    def call_function(
        self,
        tx: "InstructionTranslator",
        args: List[VariableTracker],
        kwargs: Dict[str, VariableTracker],
    ) -> VariableTracker:
<<<<<<< HEAD
        from torch._higher_order_ops.scan import make_expanded_output_shape

        from .builder import SourcelessBuilder, wrap_fx_proxy

        args, kwargs = LazyVariableTracker.realize_all((args, kwargs))

        def arg_extractor(combine_fn, init, xs, dim, reverse):
            return combine_fn, init, xs, dim, reverse

        combine_fn, init, xs, dim, reverse = arg_extractor(*args, **kwargs)
=======
        from torch._higher_order_ops.scan import (
            _extract_carry_and_out,
            first_slice_copy,
        )

        from .builder import wrap_fx_proxy

        args, kwargs = LazyVariableTracker.realize_all((args, kwargs))

        def arg_extractor(combine_fn, init, xs, dim, reverse, additional_inputs):
            return combine_fn, init, xs, dim, reverse, additional_inputs

        combine_fn, init, xs, dim, reverse, additional_inputs = arg_extractor(
            *args, **kwargs
        )

        # TODO: handle retracing, where additional_inputs could be a list of tensors.
        assert (
            isinstance(additional_inputs, ConstantVariable)
            and additional_inputs.value is None
        )
>>>>>>> a614dc13

        if xs.python_type() != list:
            unimplemented(
                f"Expected xs to be a list of tensors but got {xs.python_type()}",
            )
        assert isinstance(xs, torch._dynamo.variables.lists.BaseListVariable)
        if init.python_type() != list:
            unimplemented(
                f"Expected init to be a list of tensors but got {init.python_type()}",
            )
        assert isinstance(init, torch._dynamo.variables.lists.BaseListVariable)

        dim_fake = (
            dim.as_proxy()
            if type(dim.as_proxy()) == int
            else get_fake_value(dim.as_proxy().node, tx)
        )
        scan_length = get_fake_value(xs.items[0].as_proxy().node, tx).size()[dim_fake]
        if scan_length == 0:
            unimplemented(
                "scan() operator doesn't support zero-sized tensors during tracing."
            )

        init_len = len(init.items)
        if init_len == 0:
            unimplemented("scan() operator requires init leaves.")

        # Trace the subgraph
        # TODO: Fix these pointless new_empty calls appearing in the dynamo output graph.
        # TODO: Unify handling of sub_args across control flow ops, such as cond, while_loop, etc.
        sub_args_init = [
<<<<<<< HEAD
            ini.call_method(
                tx,
                "new_empty",
                args=(
                    SourcelessBuilder.create(
                        tx,
                        ini.size
                        if ini.size is not None
                        else tuple(
                            BuiltinVariable(getattr)
                            .call_function(
                                tx, [ini, ConstantVariable.create("shape")], {}
                            )
                            .items
                        ),
                    ),
                ),
                kwargs={
                    "dtype": SourcelessBuilder.create(tx, ini.dtype),
                    "device": SourcelessBuilder.create(tx, ini.device),
                    "requires_grad": SourcelessBuilder.create(tx, ini.requires_grad),
                },
            )
            for ini in init.items
        ]
        sub_args_inp_shapes = make_expanded_output_shape(
            dim_fake,
            1,
            [
                tuple(
                    BuiltinVariable(getattr)
                    .call_function(tx, [inp, ConstantVariable.create("shape")], {})
                    .items
                )
                for inp in xs.items
            ],
            True,
        )
        sub_args_inp = [
            inp.call_method(
                tx,
                "new_empty",
                args=(SourcelessBuilder.create(tx, inp_sh),),
                kwargs={
                    "dtype": SourcelessBuilder.create(tx, inp.dtype),
                    "device": SourcelessBuilder.create(tx, inp.device),
                    "requires_grad": SourcelessBuilder.create(tx, inp.requires_grad),
                },
            )
            for inp, inp_sh in zip(xs.items, sub_args_inp_shapes)
=======
            ini.call_method(tx, "clone", args=(), kwargs={}) for ini in init.items
        ]
        # The sub_args_inp is a slice of original input, e.g. if input.size is (3, 4), and scan dim=0
        # the sub_args_inp shape will be (4, ).
        sub_args_inp = [
            _make_inlined(tx, first_slice_copy)(inp, dim) for inp in xs.items
>>>>>>> a614dc13
        ]
        sub_args = sub_args_init + sub_args_inp
        (
            (combine_result, combine_treespec),
            combine_graph,
            combine_lifted_freevars,
        ) = speculate_subgraph(
            tx,
            combine_fn,
            sub_args,
            sub_kwargs={},
            description="scan_combine_fn",
            source_target=self.value,
            set_subgraph_inputs="flatten_manual",
        )

<<<<<<< HEAD
        if combine_lifted_freevars:
            unimplemented(
                f"Combine fn had unexpected freevars: {combine_lifted_freevars}"
            )

        if any(cr.python_type() != list for cr in combine_result.items):
=======
        if combine_result.python_type() != list:
>>>>>>> a614dc13
            unimplemented(
                f"Expected combine_fn to return a list if tensor but got {combine_result.python_type()}",
            )

        xs_proxy = xs.as_proxy()
        init_proxy = init.as_proxy()
<<<<<<< HEAD
        combine_carry_proxy = combine_result.items[0].as_proxy()

        # Checks for carry and init
        for ini_proxy, carry in zip(init_proxy, combine_carry_proxy):
=======
        num_init_leaves = len(init_proxy)
        # combine_result is a flatten list concated by carry + y, len(carry) is len(init) since they have
        # same pytree structure.
        carry_vars, y_vars = _extract_carry_and_out(
            combine_result.items, num_init_leaves
        )
        carry_proxies = [carry_var.as_proxy() for carry_var in carry_vars]
        y_proxies = [y_var.as_proxy() for y_var in y_vars]

        # key in the combine_lifted_freevars are proxies in the root tracer.
        # We use root tracer's proxies to create scan op's inputs.
        def _check_phs_position_match(
            combine_graph: torch.fx.Graph, lifted_proxies: list[torch.fx.Proxy]
        ):
            lifted_phs = [
                node for node in combine_graph.nodes if node.op == "placeholder"
            ][-len(lifted_proxies) :]
            for ph, lifted_proxy in zip(lifted_phs, lifted_proxies):
                if ph is not lifted_proxy.node:
                    unimplemented(
                        "The postion lifted freevars doesn't match the order of placeholders in subgraph."
                    )

        _check_phs_position_match(combine_graph, list(combine_lifted_freevars.values()))
        combine_freevars_proxy = list(combine_lifted_freevars.keys())

        # Checks for carry and init
        for ini_proxy, carry in zip(init_proxy, carry_proxies):
>>>>>>> a614dc13
            ini_meta = ini_proxy.node.meta["example_value"]
            carry_meta = carry.node.meta["example_value"]
            if (
                carry_meta.device != ini_meta.device
                or carry_meta.dtype != ini_meta.dtype
                or carry_meta.shape != ini_meta.shape
            ):
                unimplemented(
                    f"Expected metadata of the combine_fn result {carry_meta} to be the same as "
                    + f"the metadata of init with {ini_meta}"
                )

        combine_gm = torch.fx.GraphModule(dict(tx.output.nn_modules), combine_graph)
        combine_fn_name = add_subgraph(tx, "scan_combine_fn", combine_gm)

        p_args = (
            make_attr(tx, combine_fn_name),
            init_proxy,
            xs_proxy,
            dim.as_proxy(),
<<<<<<< HEAD
            reverse.as_proxy()
=======
            reverse.as_proxy(),
            combine_freevars_proxy,
>>>>>>> a614dc13
        )

        with tx.fake_mode:
            # For the fake mode, we need to duplicate the init tensor along the dim
            # to have the same size as the xs arguments
            # We also do a clone with contiguous_format. This is to be consistent with
<<<<<<< HEAD
            # eager semantic of map, which stacks the outputs. The result is contiguous
            # as a result of the stack operation.
            fake_out_shapes = make_expanded_output_shape(
                dim_fake,
                scan_length,
                [
                    get_fake_value(o.as_proxy().node, tx).size()
                    for o in combine_result.items[1].items
                ],
            )
            
            out_meta = (
                    [init_p.node.meta["example_value"].clone() for init_p in init_proxy],
                    list(  # noqa: C400
                        t.as_proxy()
                        .node.meta["example_value"]
                        .expand(*sh)
                        .clone(memory_format=torch.contiguous_format)
                        for t, sh in zip(combine_result.items[1].items, fake_out_shapes)
                    ),
                )
            
            if return_all_carries:
                out_meta_carry = [c.expand(scan_length, *c.shape) for c in out_meta[0]]
                out_meta = [for o in out_meta[1]]
=======
            # eager semantic of scan, which stacks the outputs. The result is contiguous
            # as a result of the stack operation.
            example_carry = [
                init_p.node.meta["example_value"].clone() for init_p in init_proxy
            ]
            example_out = [y.node.meta["example_value"] for y in y_proxies]
            example_stacked_out = [
                out.unsqueeze(dim_fake)
                .repeat(*([1] * dim_fake + [scan_length] + [1] * (out.ndim - dim_fake)))
                .clone(memory_format=torch.contiguous_format)
                for out in example_out
            ]
            out_meta = [*example_carry, *example_stacked_out]
>>>>>>> a614dc13

        return wrap_fx_proxy(
            tx=tx,
            proxy=tx.output.create_proxy(
                "call_function", torch.ops.higher_order.scan, p_args, {}
            ),
            example_value=out_meta,
        )


def non_single_tensor_return_unsupported(api, ret):
    from . import TensorVariable

    if not isinstance(ret, TensorVariable):
        raise Unsupported(
            f"{api} over function that returns something " f"other than one Tensor"
        )


class MapHigherOrderVariable(TorchHigherOrderOperatorVariable):
    def call_function(
        self,
        tx: "InstructionTranslator",
        args: List[VariableTracker],
        kwargs: Dict[str, VariableTracker],
    ) -> VariableTracker:
        from . import TensorVariable
        from .builder import wrap_fx_proxy_cls

        if len(kwargs) > 0:
            unimplemented(
                "torch.ops.higher_order.map: kwargs are not supported in the map operator."
            )

        _check_supported_callable_arg(tx, args[0].realize(), "map_fn")

        assert type(args[1].realize()) is TensorVariable

        sample_shape = get_fake_value(args[1].as_proxy().node, tx).size()

        if len(sample_shape) < 1 or sample_shape[0] == 0:
            unimplemented(
                "map() operator doesn't support scalar or zero-sized tensors during tracing."
            )

        # To get the example output from map() we will need to provide at least one sample to
        # the loop body. In our case we will always use xs[0], and our map() won't support zero
        # sized tensor during tracing.
        first_dim = wrap_fx_proxy_cls(
            target_cls=TensorVariable, tx=tx, proxy=args[1].as_proxy()[0]
        )

        # TODO: Support kwargs
        (
            (body_r, body_spec),
            body_graph,
            body_lifted_freevars,
        ) = speculate_subgraph(
            tx,
            args[0],
            [
                first_dim,
                *args[2:],
            ],
            {},
            "torch.ops.higher_order.map",
            source_target=self.value,
            set_subgraph_inputs="flatten_manual",
            should_flatten_outputs=True,
        )

        subgraph_example_value = [
            proxy.node.meta["example_value"] for proxy in body_r.as_proxy()
        ]

        with tx.output.fake_mode:
            # We need to expand the example output from map() so that it has
            # the same first dimension as the mapped input.
            # We also do a clone with contiguous_format. This is to be consistent with
            # eager semantic of map, which stacks the outputs. The result is contiguous
            # as a result of the stack operation.
            map_example_out = [
                t.expand(sample_shape[0], *t.size()).clone(
                    memory_format=torch.contiguous_format
                )
                for t in subgraph_example_value
            ]

        body_nn_modules = dict(tx.output.nn_modules)

        body_name = add_subgraph(
            tx,
            "map_body",
            torch.fx.GraphModule(body_nn_modules, body_graph),
        )

        body_node = make_attr(tx, body_name)

        p_args = (
            body_node,
            [args[1].as_proxy()],
            [arg.as_proxy() for arg in args[2:]] + list(body_lifted_freevars.keys()),
        )

        return _call_function_and_unflatten_output(
            tx, torch.ops.higher_order.map_impl, p_args, {}, map_example_out, body_spec
        )


class ExecutorchCallDelegateHigherOrderVariable(TorchHigherOrderOperatorVariable):
    def call_function(
        self,
        tx: "InstructionTranslator",
        args: "List[VariableTracker]",
        kwargs: "Dict[str, VariableTracker]",
    ) -> "VariableTracker":
        from .builder import wrap_fx_proxy

        # This is operator for delegation within Executorch which calls a
        # specific function in the given lowered module with the given
        # operators. The actual operator is defined in the Executorch codebase.
        # This is a bad hierarchical violation since
        # executorch_call_delegate sits at a higher level than dynamo, but
        # there's no real solution to this issue yet.
        if len(kwargs) > 0:
            unimplemented(
                "executorch_call_delegate: kwargs arguments were not enabled."
            )
        lowered_module = tx.output.get_submodule(args[0].module_key)

        lowered_node = make_attr(tx, args[0].module_key)

        p_args = tuple(arg.as_proxy() for arg in args[1:])
        real_sub_args = pytree.tree_map_only(
            torch.fx.Proxy, lambda a: get_fake_value(a.node, tx), p_args
        )

        with tx.fake_mode:
            example_value = lowered_module.original_module.module()(*real_sub_args)

        # NOTE [Guaranteeing the 1-1 correspondence of FakeTensors and real tensors]:
        # executorch modules promise not to alias inputs and outputs.
        # Thus, output FakeTensors will correctly not alias input FakeTensors.
        _assert_tensors_nonaliasing(real_sub_args, example_value)

        p_args = (lowered_node,) + p_args

        # Store the invocation as a call
        return wrap_fx_proxy(
            tx=tx,
            proxy=tx.output.create_proxy(
                "call_function",
                self.value,
                args=tuple(p_args),
                kwargs={},
            ),
            example_value=example_value,
        )


class FunctorchHigherOrderVariable(UserFunctionVariable):
    def call_function(
        self,
        tx: "InstructionTranslator",
        args: "List[VariableTracker]",
        kwargs: "Dict[str, VariableTracker]",
    ) -> "VariableTracker":
        if not torch._dynamo.config.capture_func_transforms:
            name = self.get_name()
            fn = {
                "grad_impl": "grad",
                "vmap_impl": "vmap",
                "vjp": "vjp",
                "jvp": "jvp",
                "jacrev": "jacrev",
                "jacfwd": "jacfwd",
                "hessian": "hessian",
                "linearize": "linearize",
                "functional_call": "functional_call",
            }.get(name)
            assert name is not None
            unimplemented(
                f"torch.func.{fn} capture is disabled, "
                "it can be turned on by setting "
                "`torch._dynamo.config.capture_func_transforms=True`"
            )
        return super().call_function(tx, args, kwargs)


class FunctionalCallVariable(FunctorchHigherOrderVariable):
    def call_function(
        self, tx, args: List[VariableTracker], kwargs: Dict[str, VariableTracker]
    ) -> VariableTracker:
        if not torch._dynamo.config.inline_inbuilt_nn_modules:
            unimplemented(
                "torch.func.functional_call capture is disabled, "
                "it can be turned on by setting "
                "`torch._dynamo.config.inline_inbuilt_nn_modules=True`"
            )
        return super().call_function(tx, args, kwargs)


class WrapHigherOrderVariable(TorchHigherOrderOperatorVariable):
    def create_wrapped_node(
        self, tx: "InstructionTranslator", args, kwargs, description
    ):
        # See NOTE [HigherOrderOperator tracing design] for more details

        (
            (body_r, treespec),
            body_graph,
            body_lifted_freevars,
        ) = speculate_subgraph(
            tx,
            args[0],  # function
            [*args[1:]],
            kwargs,
            description,
            source_target=self.value,
            should_flatten_outputs=True,
        )

        body_gmod = torch.fx.GraphModule(tx.output.nn_modules, body_graph)
        body_name = add_subgraph(
            tx,
            "wrap_body",
            body_gmod,
        )

        body_node = make_attr(tx, body_name)

        # Since, we call `speculate_subgraph` with `set_subgraph_inputs="automatic`,
        # all the arguments are lifted.
        lifted_args = tuple(arg for arg in body_lifted_freevars.keys())

        proxy_args = (body_node,) + lifted_args
        example_value = pytree.tree_map_only(
            torch.fx.Proxy,
            lambda a: a.node.meta["example_value"],
            body_r.as_proxy(),
        )

        return proxy_args, {}, example_value, body_r, treespec, body_gmod

    def call_function(
        self,
        tx: "InstructionTranslator",
        args: "List[VariableTracker]",
        kwargs: "Dict[str, VariableTracker]",
    ) -> "VariableTracker":
        # This flattens the kwargs into lifted args
        p_args, p_kwargs, example_value, body_r, treespec, _ = self.create_wrapped_node(
            tx, args, kwargs, "wrap"
        )

        if len(p_kwargs) > 0:
            unimplemented("kwargs should have been flattened into lifted args")

        flat_example_value = pytree.tree_map_only(
            torch.fx.Proxy,
            lambda a: a.node.meta["example_value"],
            body_r.as_proxy(),
        )

        return _call_function_and_unflatten_output(
            tx, self.value, tuple(p_args), p_kwargs, flat_example_value, treespec
        )


class WrapWithSetGradEnabledHigherOrderVariable(TorchHigherOrderOperatorVariable):
    """
    This hop is not exposed to users but is inserted into the graph
    after export as a post-processing step.
    """

    def call_function(
        self,
        tx: "InstructionTranslator",
        args: "List[VariableTracker]",
        kwargs: "Dict[str, VariableTracker]",
    ) -> "VariableTracker":
        args, kwargs = LazyVariableTracker.realize_all((args, kwargs))

        if kwargs:
            unimplemented(
                f"wrap_with_set_grad_enabled: Got unexpected kwargs: {list(kwargs.keys())}"
            )

        grad_enabled, fn_var, *rest_args = args

        if not isinstance(grad_enabled, ConstantVariable):
            unimplemented("grad_enabled must be a constant")

        _check_supported_callable_arg(tx, fn_var, "enable_grad_fn")

        with torch.set_grad_enabled(grad_enabled.as_python_constant()):
            (
                (body_r, treespec),
                body_graph,
                body_lifted_freevars,
            ) = speculate_subgraph(
                tx,
                fn_var,
                [*rest_args],
                {},
                "torch.ops.higher_order.wrap_with_set_grad_enabled",
                source_target=self.value,
                set_subgraph_inputs="manual",
                should_flatten_outputs=True,
            )

        if len(body_lifted_freevars) > 0:
            unimplemented(
                f"wrap_with_set_grad_enabled: Got unexpected freevars {body_lifted_freevars}"
            )

        body_gmod = torch.fx.GraphModule(tx.output.nn_modules, body_graph)
        body_name = add_subgraph(
            tx,
            "wrap_body",
            body_gmod,
        )

        body_node = make_attr(tx, body_name)

        proxy_args = tuple(
            [
                grad_enabled.as_python_constant(),
                body_node,
            ]
            + [operand.as_proxy() for operand in rest_args]
        )
        example_value = pytree.tree_map_only(
            torch.fx.Proxy,
            lambda a: a.node.meta["example_value"],
            body_r.as_proxy(),
        )
        return _call_function_and_unflatten_output(
            tx, self.value, proxy_args, {}, example_value, treespec
        )


class HintsWrapperHigherOrderVariable(TorchHigherOrderOperatorVariable):
    @raise_hard_error_if_graph_break(
        reason="Hints_wrapper doesn't work unless it is captured completely with torch.compile."
    )
    def call_function(
        self, tx, args: "List[VariableTracker]", kwargs: "Dict[str, VariableTracker]"
    ) -> "VariableTracker":
        _check_supported_callable_arg(tx, args[0], "body_fn")

        # inputs
        if len(args) != 3:
            unimplemented(
                f"Expected 3 arguments but got {len(args)}.\n"
                f"Usage: hints_wrapper(body_fn, args, kwargs, hints).\n"
                f"kwargs required to be provided explicitly."
            )

        if not isinstance(args[1], (ListVariable, TupleVariable)):
            unimplemented(
                f"Expected a tuple but got {args[1].python_type()}",
            )
        operands = args[1].unpack_var_sequence(tx)

        if not isinstance(args[2], ConstDictVariable):
            unimplemented(
                f"Expected a dict but got {args[2].python_type()}",
            )

        if "hints" not in kwargs:
            raise IncorrectUsage("hints_wrapper - key hints not provided")

        (
            (body_r, treespec),
            body_graph,
            body_lifted_freevars,
        ) = speculate_subgraph(
            tx,
            args[0],  # function
            operands,
            args[2].as_python_constant(),
            "hints_wrapper",
            source_target=self.value,
            should_flatten_outputs=True,
        )

        body_gmod = torch.fx.GraphModule(tx.output.nn_modules, body_graph)
        body_name = add_subgraph(
            tx,
            "hints_wrapper_body",
            body_gmod,
        )

        body_node = make_attr(tx, body_name)

        # Since, we call `speculate_subgraph` with `set_subgraph_inputs="automatic`,
        # all the arguments are lifted.
        lifted_args = tuple(arg for arg in body_lifted_freevars.keys())
        p_args = (body_node, lifted_args, {})

        p_kwargs = {}
        # add hints into p_kwargs
        p_kwargs["hints"] = kwargs["hints"].as_python_constant()

        flat_example_value = pytree.tree_map_only(
            torch.fx.Proxy,
            lambda a: a.node.meta["example_value"],
            body_r.as_proxy(),
        )

        return _call_function_and_unflatten_output(
            tx, self.value, p_args, p_kwargs, flat_example_value, treespec
        )


class OutDtypeHigherOrderVariable(TorchHigherOrderOperatorVariable):
    def call_function(
        self,
        tx: "InstructionTranslator",
        args: "List[VariableTracker]",
        kwargs: "Dict[str, VariableTracker]",
    ) -> "VariableTracker":
        from .builder import wrap_fx_proxy

        if len(kwargs) > 0:
            unimplemented("out_dtype does not handle kwargs")

        p_args = tuple(arg.as_proxy() for arg in args)
        op = p_args[0]
        output_dtype = p_args[1]
        fake_sub_args = pytree.tree_map_only(
            torch.fx.Proxy, lambda a: a.node.meta["example_value"], p_args[2:]
        )
        # This is a simplified implementation of this operator just for tracing.
        # Actual implementation may also first promote the arguments
        example_value = op(*fake_sub_args).to(dtype=output_dtype)

        # Store the invocation as a call
        return wrap_fx_proxy(
            tx=tx,
            proxy=tx.output.create_proxy(
                "call_function",
                self.value,
                args=tuple(p_args),
                kwargs={},
            ),
            example_value=example_value,
        )


class StrictModeHigherOrderVariable(TorchHigherOrderOperatorVariable):
    @raise_hard_error_if_graph_break(
        reason="strict_mode HOO doesn't work unless it is captured completely with torch.compile."
    )
    def call_function(
        self,
        tx: "InstructionTranslator",
        args: "List[VariableTracker]",
        kwargs: "Dict[str, VariableTracker]",
    ) -> "VariableTracker":
        callable = args[0]

        unpacked_sequence = args[1].unpack_var_sequence(tx)
        # TODO (tmanlaibaatar) support pytree here
        for arg in unpacked_sequence:
            if isinstance(arg, (ListVariable, TupleVariable, ConstDictVariable)):
                unimplemented("strict_mode HOO only works for flat inputs for now")

        if kwargs:
            unimplemented(
                f"strict_mode HOO received unexpected kwargs: {list(kwargs.keys())}"
            )

        (
            (ret_val, ret_treespec),
            ret_graph,
            ret_lifted_freevars,
        ) = speculate_subgraph(
            tx,
            args[0],
            unpacked_sequence,
            {},
            "strict_mode",
            source_target=self.value,
            should_flatten_outputs=True,
        )

        strict_mode_nn_modules = dict(tx.output.nn_modules)

        strict_mode_name = add_subgraph(
            tx,
            "strict_mode_body",
            torch.fx.GraphModule(strict_mode_nn_modules, ret_graph),
        )

        strict_mode_node = make_attr(tx, strict_mode_name)
        p_args = (
            strict_mode_node,
            tuple(arg for arg in ret_lifted_freevars.keys()),
        )

        flat_example_value = pytree.tree_map_only(
            torch.fx.Proxy,
            lambda a: a.node.meta["example_value"],
            ret_val.as_proxy(),
        )

        return _call_function_and_unflatten_output(
            tx,
            torch.ops.higher_order.strict_mode,
            p_args,
            {},
            flat_example_value,
            ret_treespec,
        )


class CheckpointHigherOrderVariable(WrapHigherOrderVariable):
    def call_function(
        self,
        tx: "InstructionTranslator",
        args: List[VariableTracker],
        kwargs: Dict[str, VariableTracker],
    ) -> VariableTracker:
        from torch._higher_order_ops.wrap import TagActivationCheckpoint
        from torch.utils.checkpoint import noop_context_fn

        from .builder import wrap_fx_proxy

        context_fn = None
        if "context_fn" in kwargs and kwargs["context_fn"] != noop_context_fn:
            ctx = kwargs.pop("context_fn")
            if isinstance(ctx, torch._dynamo.variables.UserFunctionVariable):
                context_fn = ctx.fn
            elif isinstance(
                ctx, torch._dynamo.variables.functions.FunctoolsPartialVariable
            ):
                context_fn = ctx.as_python_constant()
            else:
                raise NotImplementedError(
                    f"checkpoint not implemented for {type(ctx)} context_fn"
                )

        checkpoint_kwargs, gmod_kwargs = TagActivationCheckpoint.divide_kwargs(kwargs)

        # Here we use checkpoint_kwargs (and not gmod kwargs). gmod_kwargs are
        # already flattened above and managed inside the fx graph.
        (
            p_args,
            _,
            example_value,
            body_r,
            treespec,
            checkpointed_gmod,
        ) = self.create_wrapped_node(
            tx, args, gmod_kwargs, "torch.utils.checkpoint.checkpoint"
        )
        if context_fn is not None:
            checkpointed_gmod.meta["_checkpoint_context_fn"] = context_fn

        _, checkpoint_kwargs = proxy_args_kwargs([], checkpoint_kwargs)

        # Store the invocation as a call
        variable = wrap_fx_proxy(
            tx=tx,
            proxy=tx.output.create_proxy(
                "call_function",
                self.value,
                args=tuple(p_args),
                kwargs=checkpoint_kwargs,
            ),
            example_value=example_value,
        )

        if treespec is None:
            return variable

        # Transform variable back into a list (previously made into a tuple by
        # speculate_subgraph function) so as to respect the pytree API typing.
        variable = BuiltinVariable(list).call_function(tx, [variable], {})

        return _make_inlined(tx, pytree.tree_unflatten)(variable, treespec)


class ExportTracepointHigherOrderVariable(TorchHigherOrderOperatorVariable):
    def call_function(
        self,
        tx: "InstructionTranslator",
        args: "List[VariableTracker]",
        kwargs: "Dict[str, VariableTracker]",
    ) -> "VariableTracker":
        from .builder import wrap_fx_proxy

        p_args = tuple(arg.as_proxy() for arg in args)
        p_kwargs = {key: arg.as_proxy() for key, arg in kwargs.items()}
        return wrap_fx_proxy(
            tx=tx,
            proxy=tx.output.create_proxy(
                "call_function",
                self.value,
                args=p_args,
                kwargs=p_kwargs,
            ),
            example_value=None,
        )


class RunWithRNGStateHigherOrderVariable(TorchHigherOrderOperatorVariable):
    def call_function(
        self,
        tx: "InstructionTranslator",
        args: "List[VariableTracker]",
        kwargs: "Dict[str, VariableTracker]",
    ) -> "VariableTracker":
        from .builder import wrap_fx_proxy

        p_args = tuple(arg.as_proxy() for arg in args)
        p_kwargs = {key: arg.as_proxy() for key, arg in kwargs.items()}
        return wrap_fx_proxy(
            tx=tx,
            proxy=tx.output.create_proxy(
                "call_function",
                self.value,
                args=p_args,
                kwargs=p_kwargs,
            ),
            example_value=None,
        )


class AutoFunctionalizeHigherOrderVariable(TorchHigherOrderOperatorVariable):
    def call_function(
        self, tx, args: "List[VariableTracker]", kwargs: "Dict[str, VariableTracker]"
    ) -> "VariableTracker":
        from .builder import wrap_fx_proxy

        p_args = tuple(arg.as_proxy() for arg in args)
        p_kwargs = {key: arg.as_proxy() for key, arg in kwargs.items()}
        return wrap_fx_proxy(
            tx=tx,
            proxy=tx.output.create_proxy(
                "call_function",
                self.value,
                args=p_args,
                kwargs=p_kwargs,
            ),
            example_value=None,
        )


class TraceWrappedHigherOrderOperatorVariable(TorchHigherOrderOperatorVariable):
    """
    Handles torch._dynamo._trace_wrapped_higher_order_op.inner_trace
    by unwrapping the higher order op and inlining through it.  This op
    is created by dynamo to survive through AotAutograd, then unwrapped
    here in the call to dynamo from compiled autograd.
    """

    def call_function(
        self,
        tx: "InstructionTranslator",
        args: "List[VariableTracker]",
        kwargs: "Dict[str, VariableTracker]",
    ) -> "VariableTracker":
        kwargs = dict(kwargs)
        fn = kwargs.pop("fn")
        return fn.call_function(tx, args, kwargs)


class FlexAttentionHigherOrderVariable(TorchHigherOrderOperatorVariable):
    @staticmethod
    def normalize_to_args(args, kwargs):
        # input signature is (query, key, value, score_mod, block_mask, *other_buffers),
        # block_mask is a tuple, and we don't want to flatten it.
        # only flatten kwargs into lists
        flat_kwargs = pytree.tree_flatten(kwargs)[0]

        # Combine the flattened lists
        all_args = args + flat_kwargs
        return all_args

    def create_wrapped_node(
        self,
        tx: "InstructionTranslator",
        query: "VariableTracker",
        fn: "VariableTracker",
        fn_name: str,
    ):
        from torch._higher_order_ops.flex_attention import TransformGetItemToIndex

        from .builder import SourcelessBuilder

        tx: InstructionTranslator = tx

        def create_scalar():
            return query.call_method(
                tx,
                "new_empty",
                (SourcelessBuilder.create(tx, []),),
                {
                    "dtype": SourcelessBuilder.create(tx, torch.int32),
                },
            )

        bhmn = [create_scalar() for _ in range(4)]
        if fn_name == "score_mod":
            scores_require_grad: bool = query.requires_grad
            score = query.call_method(
                tx,
                "new_empty",
                (SourcelessBuilder.create(tx, []),),
                {"requires_grad": SourcelessBuilder.create(tx, scores_require_grad)},
            )
            new_args = [score, *bhmn]
        else:
            assert fn_name == "mask_fn", "Illegal function name: " + fn_name
            new_args = [*bhmn]

        with TransformGetItemToIndex():
            (
                (body_output, body_treespec),
                body_graph,
                body_lifted_freevars,
            ) = speculate_subgraph(
                tx,
                fn,
                new_args,
                {},  # expect only args no kwargs for now
                description=fn_name,
                source_target=self.value,
                set_subgraph_inputs="flatten_manual",
            )

        body_name = add_subgraph(
            tx,
            fn_name,
            torch.fx.GraphModule(tx.output.nn_modules, body_graph),
        )

        body_node = make_attr(tx, body_name)

        # It is possible that the score-mod function captures some free variables that are not
        # passed in as arguments. In this case, we need to lift them, which is handled by speculate_subgraph.
        # We then need to create proxies for this + the inputs.

        lifted_args = tuple(arg for arg in body_lifted_freevars.keys())

        proxy_args = (body_node, lifted_args)

        return proxy_args

    def call_function(
        self,
        tx: "InstructionTranslator",
        args: "List[VariableTracker]",
        kwargs: "Dict[str, VariableTracker]",
    ) -> "VariableTracker":
        from .builder import wrap_fx_proxy

        (
            query,
            key,
            value,
            score_mod,
            block_mask,
            scale,
            kernel_options,
        ) = self.normalize_to_args(args, kwargs)

        score_mod_node, score_mod_lifted_args = self.create_wrapped_node(
            tx, query, score_mod, "score_mod"
        )
        mask_fn = block_mask.items[-1]
        if isinstance(mask_fn, ConstantVariable):
            mask_fn = UserFunctionVariable(torch.nn.attention._flex_attention._no_mask)
        mask_fn_node, mask_fn_lifted_args = self.create_wrapped_node(
            tx, query, mask_fn, "mask_fn"
        )

        proxied_args = [
            query,
            key,
            value,
            TupleVariable(block_mask.items[:-1], source=block_mask.source),
            scale,
            kernel_options,
        ]

        # Store the invocation as a call
        # Norm_kwargs contains the score_function and we dont want to proxy this because
        # Proxying user defined functions is not supported.
        inp_args, _ = proxy_args_kwargs(proxied_args, {})

        query_meta = query.as_proxy().node.meta["example_value"]
        logsumexp_shape = query_meta.size()[:-1]  # [B, H, M]
        with torch._guards.TracingContext.try_get().fake_mode:
            out_meta = torch.empty_like(
                query_meta, memory_format=torch.contiguous_format
            )
            lse_meta = query_meta.new_empty(logsumexp_shape, dtype=torch.float32)
        example_value = (out_meta, lse_meta)

        # Compose the ordered HOO args:
        # - inp_args: [query, key, value, block_mask, scale, kernel_options]
        # - subgraph node: [score_mod, mask_fn_node]
        # - lifted args from tracing subgraph: [score_mod_other_buffers, mask_fn_other_buffers]
        _, _, _, inp_arg_block_mask, inp_arg_scale, inp_arg_kernel_options = inp_args
        block_mask = tuple(inp_arg_block_mask + (mask_fn_node,))
        return wrap_fx_proxy(
            tx=tx,
            proxy=tx.output.create_proxy(
                "call_function",
                self.value,
                args=inp_args[:3]
                + (
                    score_mod_node,
                    block_mask,
                    inp_arg_scale,
                    inp_arg_kernel_options,
                    score_mod_lifted_args,
                    mask_fn_lifted_args,
                ),
                kwargs={},
            ),
            example_value=example_value,
        )


class AutogradFunctionApplyVariable(VariableTracker):
    def __init__(self, fwd_graph, bwd_graph, parent_source, **kwargs) -> None:
        super().__init__(**kwargs)
        self.fwd_graph = fwd_graph
        self.bwd_graph = bwd_graph
        self.parent_source = parent_source

    def call_function(
        self,
        tx: "InstructionTranslator",
        args: "List[VariableTracker]",
        kwargs: "Dict[str, VariableTracker]",
    ) -> "VariableTracker":
        from . import (
            AutogradFunctionContextVariable,
            UserDefinedClassVariable,
            UserFunctionVariable,
            UserMethodVariable,
        )
        from .builder import wrap_fx_proxy

        """
        Consider the following:
        class MySin(torch.autograd.Function):
            @staticmethod
            def forward(ctx, x):
                ctx.save_for_backward(x)
                return x.sin()
            @staticmethod
            def backward(ctx, grad):
                x, = ctx.saved_tensors
                return grad * x.cos()
        We want the resulting graphs to look like:
        def fwd(ctx, x):
            # (output, saved tensors / attrs)
            return (x.sin(), [x])
        # bwd(ctx, grad0, grad1, ..., gradn, *saved_tensors_or_attrs)
        def bwd(ctx, grad, x):
            return grad * x.cos()
        To accomplish this, we're going to:
        1. Construct a ctx object
        2. (fwd_out, _), fwd_graph, fwd_freevars = speculate_subgraph on MySin.forward (manually_set_inputs=True)
        3. (bwd_out, _), bwd_graph, bwd_freevars = speculate_subgraph on MySin.backward, while manually setting
        the ctx and grad inputs.
        4. Manually rewriting the fwd graph's output to be (output, stuff_that_gets_used in bwd_graph)
        Getting from 3 to 4 is pretty elegant: stuff_that_gets_used in bwd graph is
        just the bwd_freevars returned from speculate_subgraph, assuming MySin.backward
        doesn't capture any arguments.
        All these steps work if MySin.backward doesn't capture any values. This is a
        limitation in general that we should check for.
        """

        prev_side_effects = tx.output.side_effects.clone()
        fwd_tracer = torch._dynamo.output_graph.SubgraphTracer(
            tx.output,
            parent=tx.output.current_tracer,
            source_target="autograd.Function",
        )

        fwd_src = AttrSource(self.parent_source, member="forward")
        ctx = AutogradFunctionContextVariable.create(tx, args, kwargs)
        if isinstance(self.fwd_graph, types.FunctionType):
            fwd_fn = UserFunctionVariable(self.fwd_graph)
            fwd_args = [ctx, *args]
        elif isinstance(self.fwd_graph, types.MethodType):
            fwd_fn = UserMethodVariable(
                self.fwd_graph.__func__,
                UserDefinedClassVariable(self.fwd_graph.__class__),
            )
            fwd_args = [fwd_fn.obj, ctx, *args]
        else:
            unimplemented("non-function or method")

        # Speculate subgraph on the fwd
        (fwd_out, _), fwd_graph, fwd_freevars = speculate_subgraph(
            tx,
            fwd_fn,
            fwd_args,
            kwargs,
            "autograd.Function",
            enable_grad=False,
            set_subgraph_inputs="semi_automatic",
            restore_side_effects=False,
            tracer=fwd_tracer,
        )

        if ctx.mutable_local in tx.output.side_effects.store_attr_mutations:
            if (
                "_materialize_non_diff_grads"
                in tx.output.side_effects.store_attr_mutations[ctx.mutable_local]
            ):
                unimplemented("NYI")

        bwd_tracer = torch._dynamo.output_graph.SubgraphTracer(
            tx.output,
            parent=fwd_tracer,
            source_target="autograd.Function",
        )

        # Speculate subgraph on the backward. We make the
        # bwd tracer a child of the fwd tracer, because backward may rely on
        # tensors/attrs created in the fwd tracer.

        if isinstance(fwd_out, variables.BaseListVariable):
            bwd_args = [ctx, *fwd_out.items]
        else:
            bwd_args = [ctx, fwd_out]

        bwd_src = AttrSource(self.parent_source, member="backward")
        if isinstance(self.bwd_graph, types.FunctionType):
            bwd_fn = UserFunctionVariable(self.bwd_graph, source=bwd_src)
        elif isinstance(self.bwd_graph, types.MethodType):
            bwd_fn = UserMethodVariable(
                self.bwd_graph.__func__,
                UserDefinedClassVariable(self.bwd_graph.__class__),
                source=bwd_src,
            )
            bwd_args = [bwd_fn.obj, *bwd_args]
        else:
            unimplemented("non-function or method")

        def is_strict_for(v: VariableTracker):
            if isinstance(v, variables.TensorVariable):
                # we can be more lax for stuff from forward
                return v.proxy.tracer is not fwd_tracer
            return True

        with tx.output.subtracer(fwd_fn, fwd_tracer), tx.strict_translation_mode(
            is_strict_for
        ):
            (bwd_out, _), bwd_graph, bwd_freevars = speculate_subgraph(
                tx,
                bwd_fn,
                bwd_args,
                kwargs,
                "autograd.Function",
                enable_grad=False,
                set_subgraph_inputs="manual",
                restore_side_effects=False,
                tracer=bwd_tracer,
            )

        # TODO: assert that bwd_graph didn't capture values that were
        # not created inside fwd_graph.

        # TODO(oulgen): Ideally, we would not do a linear search for output
        # node but as things currently are there could be nodes after the
        # output node
        # This is bug prone as if there's code after the output node, then
        # graph.output will append the output at the very end
        # This might be a behavior difference

        # If users call ctx.mark_non_differentiable, we should capture these output tensors who
        # are marked as non-differentiable and pass them to ApplyTemplate
        # at torch._functorch.autograd_function.AutogradFunctionApply for reconstruction.
        non_differentiable_idx = []
        if ctx.non_differentiable is not None:
            non_differentiable_set = set(ctx.non_differentiable)
            assert isinstance(fwd_out, variables.BaseListVariable)
            for i, x in enumerate(fwd_out.items):
                if (
                    isinstance(x, variables.TensorVariable)
                    and x.as_proxy() in non_differentiable_set
                ):
                    non_differentiable_idx.append(i)

        # Rewrite the output of fwd_graph to (output, stuff_necessary_for_bwd)
        for node in fwd_graph.find_nodes(op="output"):
            fwd_graph.erase_node(node)
            break

        # Because we lift the bwd_freevars as inputs of the bwd_graph,
        # we have to manually add the bwd_freevars as output of fwd_graph.
        # However, the bwd_freevars got from speculate_subgraph use the Proxies in the bwd_graph,
        # we need to convert them to Proxies in the fwd_graph and then generate new fwd_graph output.
        fwd_proxy_of_bwd_freevars = []
        for k in bwd_freevars.keys():
            if k in fwd_freevars:
                fwd_proxy_of_bwd_freevars.append(fwd_freevars[k])
            else:
                fwd_proxy_of_bwd_freevars.append(k)

        new_fwd_graph_outputs = (fwd_out.as_proxy(), fwd_proxy_of_bwd_freevars)
        new_fwd_graph_outputs = pytree.tree_map(lambda x: x.node, new_fwd_graph_outputs)
        fwd_graph.output(new_fwd_graph_outputs)
        fwd_graph.lint()

        # Store fwd_body
        fwd_nn_modules = tx.output.tracing_context.module_context.copy_graphstate()
        fwd_name = add_subgraph(
            tx,
            "fwd_body",
            torch.fx.GraphModule(fwd_nn_modules.nn_modules, fwd_graph),
        )

        fwd_node = make_attr(tx, fwd_name)

        # The type of original args can be arbitrary, but we only support basic type in FX graph.
        # So the speculated subgraph input includes original tensor args and the lifted freevars.
        # We need to filter out the original tensor args and concat them with the lifted freevars
        # to generate the proxy args for the FX call_function node.
        filtered_args = []
        # A boolean list to mark if the type of corresponding argument is tensor.
        # This is used to determine if a FX node's argument should be an argument of
        # ApplyTemplate.forward and if we should skip the output from ApplyTemplate.backward
        # at torch._functorch.autograd_function.AutogradFunctionApply.
        args_tensor_mask = [False] * len(args)
        for i, arg in enumerate(args):
            if isinstance(arg, (variables.TensorVariable, variables.SymNodeVariable)):
                filtered_args.append(arg)
                args_tensor_mask[i] = True

        # Rewrite the output of bwd_graph to remove the grad output for the non-Tensor args.
        new_bwd_graph_outputs = None
        for node in bwd_graph.find_nodes(op="output"):
            bwd_graph.erase_node(node)
            break

        # The same as the above fwd proxies, we need to use the bwd proxies in the bwd_graph
        # if some of the output is from fwd_freevars.
        bwd_out_proxy = bwd_out.as_proxy()
        bwd_proxy_of_fwd_freevars = []
        if isinstance(bwd_out_proxy, (tuple, list)):
            for k in bwd_out_proxy:
                if k in bwd_freevars:
                    bwd_proxy_of_fwd_freevars.append(bwd_freevars[k])
                else:
                    bwd_proxy_of_fwd_freevars.append(k)
        else:
            if bwd_out_proxy in bwd_freevars:
                bwd_proxy_of_fwd_freevars = bwd_freevars[bwd_out_proxy]
            else:
                bwd_proxy_of_fwd_freevars = bwd_out_proxy

        # Remove bwd output for non-Tensor args.
        output_proxy = bwd_proxy_of_fwd_freevars
        if isinstance(output_proxy, (tuple, list)):
            new_bwd_graph_outputs = ()
            for x, mask in zip(output_proxy, args_tensor_mask):
                if mask:
                    new_bwd_graph_outputs = new_bwd_graph_outputs + (x,)
                else:
                    assert x is None, f"Grad of non-Tensor arg {x} is not None."
        else:
            new_bwd_graph_outputs = output_proxy

        # Update the bwd graph output.
        new_bwd_graph_outputs = pytree.tree_map(
            lambda x: None if x is None else x.node, new_bwd_graph_outputs
        )
        bwd_graph.output(new_bwd_graph_outputs)
        bwd_graph.lint()

        # Store bwd_body
        bwd_nn_modules = tx.output.tracing_context.module_context.copy_graphstate()
        bwd_name = add_subgraph(
            tx,
            "bwd_body",
            torch.fx.GraphModule(bwd_nn_modules.nn_modules, bwd_graph),
        )

        bwd_node = make_attr(tx, bwd_name)

        tx.output.side_effects = prev_side_effects

        p_args = (
            fwd_node,
            bwd_node,
            *([arg.as_proxy() for arg in filtered_args] + list(fwd_freevars.keys())),
        )
        example_value = pytree.tree_map_only(
            torch.fx.Proxy,
            lambda a: a.node.meta["example_value"],
            fwd_out.as_proxy(),
        )

        # Store the invocation as a call
        from torch._functorch.autograd_function import autograd_function_apply

        return wrap_fx_proxy(
            tx=tx,
            proxy=tx.output.create_proxy(
                "call_function",
                autograd_function_apply,
                args=p_args,
                kwargs={
                    "args_tensor_mask": args_tensor_mask,
                    "non_differentiable_idx": non_differentiable_idx,
                },
            ),
            example_value=example_value,
        )


def maybe_positional_arg_names(func):
    result = []
    if not hasattr(func, "get_function"):
        return None
    try:
        fn = func.get_function()
    except (Unsupported, NotImplementedError):
        return None
    try:
        sig = inspect.signature(func.get_function())
    except ValueError:
        return None
    for name, param in sig.parameters.items():
        if param.kind is inspect.Parameter.VAR_POSITIONAL:
            return None
        if (
            param.kind is inspect.Parameter.POSITIONAL_ONLY
            or param.kind is inspect.Parameter.POSITIONAL_OR_KEYWORD
        ):
            if name == "self":
                # FX graphs can't have a placeholder named self
                result.append("self_")
            else:
                result.append(name)
    return result<|MERGE_RESOLUTION|>--- conflicted
+++ resolved
@@ -1130,18 +1130,6 @@
         args: List[VariableTracker],
         kwargs: Dict[str, VariableTracker],
     ) -> VariableTracker:
-<<<<<<< HEAD
-        from torch._higher_order_ops.scan import make_expanded_output_shape
-
-        from .builder import SourcelessBuilder, wrap_fx_proxy
-
-        args, kwargs = LazyVariableTracker.realize_all((args, kwargs))
-
-        def arg_extractor(combine_fn, init, xs, dim, reverse):
-            return combine_fn, init, xs, dim, reverse
-
-        combine_fn, init, xs, dim, reverse = arg_extractor(*args, **kwargs)
-=======
         from torch._higher_order_ops.scan import (
             _extract_carry_and_out,
             first_slice_copy,
@@ -1163,7 +1151,6 @@
             isinstance(additional_inputs, ConstantVariable)
             and additional_inputs.value is None
         )
->>>>>>> a614dc13
 
         if xs.python_type() != list:
             unimplemented(
@@ -1195,65 +1182,12 @@
         # TODO: Fix these pointless new_empty calls appearing in the dynamo output graph.
         # TODO: Unify handling of sub_args across control flow ops, such as cond, while_loop, etc.
         sub_args_init = [
-<<<<<<< HEAD
-            ini.call_method(
-                tx,
-                "new_empty",
-                args=(
-                    SourcelessBuilder.create(
-                        tx,
-                        ini.size
-                        if ini.size is not None
-                        else tuple(
-                            BuiltinVariable(getattr)
-                            .call_function(
-                                tx, [ini, ConstantVariable.create("shape")], {}
-                            )
-                            .items
-                        ),
-                    ),
-                ),
-                kwargs={
-                    "dtype": SourcelessBuilder.create(tx, ini.dtype),
-                    "device": SourcelessBuilder.create(tx, ini.device),
-                    "requires_grad": SourcelessBuilder.create(tx, ini.requires_grad),
-                },
-            )
-            for ini in init.items
-        ]
-        sub_args_inp_shapes = make_expanded_output_shape(
-            dim_fake,
-            1,
-            [
-                tuple(
-                    BuiltinVariable(getattr)
-                    .call_function(tx, [inp, ConstantVariable.create("shape")], {})
-                    .items
-                )
-                for inp in xs.items
-            ],
-            True,
-        )
-        sub_args_inp = [
-            inp.call_method(
-                tx,
-                "new_empty",
-                args=(SourcelessBuilder.create(tx, inp_sh),),
-                kwargs={
-                    "dtype": SourcelessBuilder.create(tx, inp.dtype),
-                    "device": SourcelessBuilder.create(tx, inp.device),
-                    "requires_grad": SourcelessBuilder.create(tx, inp.requires_grad),
-                },
-            )
-            for inp, inp_sh in zip(xs.items, sub_args_inp_shapes)
-=======
             ini.call_method(tx, "clone", args=(), kwargs={}) for ini in init.items
         ]
         # The sub_args_inp is a slice of original input, e.g. if input.size is (3, 4), and scan dim=0
         # the sub_args_inp shape will be (4, ).
         sub_args_inp = [
             _make_inlined(tx, first_slice_copy)(inp, dim) for inp in xs.items
->>>>>>> a614dc13
         ]
         sub_args = sub_args_init + sub_args_inp
         (
@@ -1270,28 +1204,13 @@
             set_subgraph_inputs="flatten_manual",
         )
 
-<<<<<<< HEAD
-        if combine_lifted_freevars:
-            unimplemented(
-                f"Combine fn had unexpected freevars: {combine_lifted_freevars}"
-            )
-
-        if any(cr.python_type() != list for cr in combine_result.items):
-=======
         if combine_result.python_type() != list:
->>>>>>> a614dc13
             unimplemented(
                 f"Expected combine_fn to return a list if tensor but got {combine_result.python_type()}",
             )
 
         xs_proxy = xs.as_proxy()
         init_proxy = init.as_proxy()
-<<<<<<< HEAD
-        combine_carry_proxy = combine_result.items[0].as_proxy()
-
-        # Checks for carry and init
-        for ini_proxy, carry in zip(init_proxy, combine_carry_proxy):
-=======
         num_init_leaves = len(init_proxy)
         # combine_result is a flatten list concated by carry + y, len(carry) is len(init) since they have
         # same pytree structure.
@@ -1320,7 +1239,6 @@
 
         # Checks for carry and init
         for ini_proxy, carry in zip(init_proxy, carry_proxies):
->>>>>>> a614dc13
             ini_meta = ini_proxy.node.meta["example_value"]
             carry_meta = carry.node.meta["example_value"]
             if (
@@ -1341,45 +1259,14 @@
             init_proxy,
             xs_proxy,
             dim.as_proxy(),
-<<<<<<< HEAD
-            reverse.as_proxy()
-=======
             reverse.as_proxy(),
             combine_freevars_proxy,
->>>>>>> a614dc13
         )
 
         with tx.fake_mode:
             # For the fake mode, we need to duplicate the init tensor along the dim
             # to have the same size as the xs arguments
             # We also do a clone with contiguous_format. This is to be consistent with
-<<<<<<< HEAD
-            # eager semantic of map, which stacks the outputs. The result is contiguous
-            # as a result of the stack operation.
-            fake_out_shapes = make_expanded_output_shape(
-                dim_fake,
-                scan_length,
-                [
-                    get_fake_value(o.as_proxy().node, tx).size()
-                    for o in combine_result.items[1].items
-                ],
-            )
-            
-            out_meta = (
-                    [init_p.node.meta["example_value"].clone() for init_p in init_proxy],
-                    list(  # noqa: C400
-                        t.as_proxy()
-                        .node.meta["example_value"]
-                        .expand(*sh)
-                        .clone(memory_format=torch.contiguous_format)
-                        for t, sh in zip(combine_result.items[1].items, fake_out_shapes)
-                    ),
-                )
-            
-            if return_all_carries:
-                out_meta_carry = [c.expand(scan_length, *c.shape) for c in out_meta[0]]
-                out_meta = [for o in out_meta[1]]
-=======
             # eager semantic of scan, which stacks the outputs. The result is contiguous
             # as a result of the stack operation.
             example_carry = [
@@ -1393,7 +1280,6 @@
                 for out in example_out
             ]
             out_meta = [*example_carry, *example_stacked_out]
->>>>>>> a614dc13
 
         return wrap_fx_proxy(
             tx=tx,
