--- conflicted
+++ resolved
@@ -7,7 +7,6 @@
 
 from torch._C import DispatchKey
 from torch._dispatch.python import suspend_functionalization
-from torch._functorch.aot_autograd import AOTConfig, create_joint, from_fun
 from torch._C._functorch import (
     _add_batch_dim,
     get_unwrapped,
@@ -33,12 +32,9 @@
     FunctionalTensor,
 )
 from torch.fx.experimental.proxy_tensor import (
-<<<<<<< HEAD
     disable_proxy_modes_tracing,
     make_fx,
-=======
     _temp_remove_pre_dispatch_torch_function_mode,
->>>>>>> 47c976b9
     ProxyTorchDispatchMode,
     track_tensor_tree,
 )
@@ -157,18 +153,18 @@
 """
 cond_op = HigherOrderOperator("cond")
 
-dummy_aot_config = AOTConfig(
-    fw_compiler=None,  # type: ignore[arg-type]
-    bw_compiler=None,  # type: ignore[arg-type]
-    partition_fn=None,  # type: ignore[arg-type]
-    decompositions={},
-    num_params_buffers=0,
-    aot_id=0,
-    keep_inference_input_mutations=False,
-)
-
-
 def create_fw_bw_graph(true_fn, false_fn, operands):
+    
+    from torch._functorch.aot_autograd import AOTConfig, create_joint, from_fun
+    dummy_aot_config = AOTConfig(
+        fw_compiler=None,  # type: ignore[arg-type]
+        bw_compiler=None,  # type: ignore[arg-type]
+        partition_fn=None,  # type: ignore[arg-type]
+        decompositions={},
+        num_params_buffers=0,
+        aot_id=0,
+        keep_inference_input_mutations=False,
+    )
 
     # Note:[HOP create fw_bw graph] We create "clean" environments for make_fx by suspending all dispatch keys
     # between Autograd and Python key. Currently, we only suspend functionalization but more can be
