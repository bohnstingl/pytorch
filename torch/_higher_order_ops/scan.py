# mypy: allow-untyped-defs
import functools
import itertools
from typing import Any, Callable, List, Tuple

import torch
import torch._prims_common as utils
import torch._subclasses.functional_tensor
import torch.utils._pytree as pytree
from torch._C import DispatchKey
from torch._higher_order_ops.utils import (
    _has_potential_branch_input_alias,
    _has_potential_branch_input_mutation,
    _set_compilation_env,
    autograd_not_implemented,
    reenter_make_fx,
    unique_graph_id,
    UnsupportedAliasMutationException,
)
from torch._ops import HigherOrderOperator
from torch._subclasses.fake_tensor import FakeTensorMode
from torch.fx.experimental.proxy_tensor import (
    disable_proxy_modes_tracing,
    ProxyTorchDispatchMode,
    track_tensor_tree,
)
from torch.utils._python_dispatch import _get_current_dispatch_mode


aten = torch._ops.ops.aten


def wrap_combine_fn_flat(
    *args, combine_fn, spec_init, spec_xs, num_init_leaves, num_inp_leaves
):
    assert len(args) == (num_init_leaves + num_inp_leaves)
    carry = pytree.tree_unflatten(args[:num_init_leaves], spec_init)
    xs = pytree.tree_unflatten(args[num_init_leaves:], spec_xs)
    carry, combined = combine_fn(carry, xs)
    carry_flat = pytree.tree_leaves(carry)
    combined_flat = pytree.tree_leaves(combined)
    assert num_init_leaves == len(carry_flat)
    return [*carry_flat, *combined_flat]


def _extract_carry_and_out(flat_out: List[Any], num_carry: int):
    return flat_out[:num_carry], flat_out[num_carry:]


def scan(
    combine_fn: Callable[
        [pytree.PyTree, pytree.PyTree], Tuple[pytree.PyTree, pytree.PyTree]
    ],
    init: pytree.PyTree,
    xs: pytree.PyTree,
    *,
    dim: int = 0,
    reverse: bool = False,
) -> Tuple[pytree.PyTree, pytree.PyTree]:
    r"""
    Performs an inclusive scan with a combine function.

    .. warning::
        `torch.scan` is a prototype feature in PyTorch. It currently
        does not support autograd and you may run into miscompiles.
        Read more about feature classification at:
        https://pytorch.org/blog/pytorch-feature-classification-changes/#prototype

    Args:
        combine_fn (Callable): A binary callable with type ``(Tensor, Tensor) -> (Tensor, Tensor)``,
            or if xs is a pytree ``(pytree, pytree) -> (pytree, pytree)``.
            The first input to ``combine_fn`` is the previous or initial scan carry
            and the second input element to ``combine_fn`` is a slice of the input along dim.
            The first output element of ``combine_fn`` is the next scan carry
            and the second output  of ``combine_fn`` represents a slice of the output.
            This function must be pure, i.e., no lifted arguments are supported at the moment
            and may not have any side effects.
        init (torch.Tensor or pytree with tensor leaves): The inital scan carry, a tensor, or nested pytree of tensors.
            The ``init`` is expected to have the same pytree structure as the first output element (i.e. carry)
            of ``combine_fn``.
        xs (torch.Tensor or pytree with tensor leaves): The input tensor, or nested pytree of tensors.

    Kwargs:
        dim (int): the dimension to scan over, default 0.
        reverse (bool): A boolean stating if the scan should be reversed with respect to ``dim``, default ``False``.

    Returns:
        final_carry (torch.Tensor or pytree with tensor leaves),
            the final carry of the scan operation with same pytree structure as init.
        out (torch.Tensor or pytree with tensor leaves),
            each tensor leaf is a stacked output along dim, where each slice is the output of a scan iteration.

    Example::

        def add(x: torch.Tensor, y: torch.Tensor):
            next_carry = y = x + y
            return next_carry, y

        i0 = torch.zeros(1)
        xs = torch.arange(1, 5)
        # returns torch.tensor([10]), torch.tensor([1., 3., 6., 10.])
        last_carry, cumsum = scan(add, init=i0, xs=xs)


    """
    if not callable(combine_fn):
        raise RuntimeError("Combine_fn must be a callable, but got {combine_fn}")
    if not isinstance(dim, int):
        raise RuntimeError("Dim must be an int, but got " + str(type(dim)))
    if not isinstance(reverse, bool):
        raise RuntimeError("Reverse must be a bool, but got " + str(type(reverse)))

    # TODO: Support closures/nn_modules in order to be able represent RNNs with scan
    # TODO: Support _inductor lowering
    # TODO: Support Autograd
    # TODO: Unify handling of pytrees for control flow ops, such as cond, while_loop, etc.

    if not torch._dynamo.is_compiling():
        with _set_compilation_env(), torch._dynamo.utils.disable_cache_limit():
            return torch.compile(scan, backend="eager", fullgraph=True)(
                combine_fn, init, xs, dim=dim, reverse=reverse
            )

    leaves_init, spec_init = pytree.tree_flatten(init)
    leaves_xs, spec_xs = pytree.tree_flatten(xs)

    if len(leaves_init) == 0:
        raise RuntimeError("Init tensors must be provided")
    if any(not isinstance(x, torch.Tensor) for x in leaves_init):
        raise RuntimeError("All init leaves must be a Tensor")
    if any(not isinstance(x, torch.Tensor) for x in leaves_xs):
        raise RuntimeError("All xs leaves must be a Tensor")
    if any(x.shape[dim] == 0 for x in leaves_xs):
        raise RuntimeError("All xs leaves must have a scan dimension > 0")

    if len(leaves_xs) > 0:
        shape = leaves_xs[0].shape
        ndim = len(shape)
        dim = utils.canonicalize_dim(ndim, dim)

        out = combine_fn(
            pytree.tree_unflatten(leaves_init, spec_init),
            pytree.tree_unflatten([elem.select(dim, 0) for elem in leaves_xs], spec_xs),
        )

        # The first output needs to have the same pytree as init
        carry_leaves = pytree.tree_leaves(out[0])
        if len(carry_leaves) != len(leaves_init):
            raise RuntimeError(
                "The number of leaves of the pytree of the new carry produced by the operator\
 needs to match the length of the pytree of the init"
            )
        if any(
            in_l.shape != out_l.shape for in_l, out_l in zip(leaves_init, carry_leaves)
        ):
            raise RuntimeError(
                "The pytree of the new carry produced by the operator needs to match the pytree of the init"
            )

        # There are no pytree restrictions on the second output of the operator
        out_leaves, tree_out = pytree.tree_flatten(out[1])

        combine_fn = functools.partial(
            wrap_combine_fn_flat,
            combine_fn=combine_fn,
            spec_init=spec_init,
            spec_xs=spec_xs,
            num_init_leaves=len(leaves_init),
            num_inp_leaves=len(leaves_xs),
        )

        result_carry, result_flat = _extract_carry_and_out(
            scan_op(
                combine_fn, leaves_init, leaves_xs, dim, reverse, additional_inputs=[]
            ),
            len(leaves_init),
        )

        return pytree.tree_unflatten(result_carry, spec_init), pytree.tree_unflatten(
            result_flat, tree_out
        )

    else:
        return pytree.tree_unflatten(leaves_init, spec_init), xs


class ScanOp(HigherOrderOperator):
    def __init__(self):
        super().__init__("scan")

    def __call__(self, combine_fn, init, xs, dim, reverse, additional_inputs):
        return super().__call__(combine_fn, init, xs, dim, reverse, additional_inputs)


scan_op = ScanOp()


def generic_scan(operator, init, xs, dim=0, reverse=False, additional_inputs=None):
    additional_inputs = additional_inputs if additional_inputs is not None else []

    def _scan(init, xs):
        """Perform scan on `elems` using `elems_init."""
        carry = init
        if len(xs) == 0:
            return carry, []

        num_elems = xs[0].shape[dim]
        if reverse:
            ind = num_elems - 1
        else:
            ind = 0

        # Compute dummy shapes for the pre-allocation
        num_init_leaves = len(init)
        dummy_carry, dummy_out = _extract_carry_and_out(
            operator(
                *carry,
                *[first_slice_copy(elem, dim) for elem in xs],
                *additional_inputs,
            ),
            num_init_leaves,
        )

        # Pre-alocate
        # outs -> Output matrix
        # idxs -> Index matrix for scatter_
        # out: (M, N, num_elems, ...)
        # idx: (M, N, 1, ...)
        outs, idxs = zip(
            *[
                [
                    torch.zeros(
                        [num_elems] + list(e.size()),
                        dtype=e.dtype,
                        device=e.device,
                    ),
                    torch.ones_like(e, dtype=torch.int64).unsqueeze(0),
                ]
                for i, e in enumerate(dummy_out)
            ]
        )

        def store_out_in_outs(out, ind):
            # Store the intermediate out in the outs matrix
            for o, x, idx in zip(outs, out, idxs):
                # o: (num_elems, M, N ...)
                # x: (M, N, ...) -> (M, N)
                # ind * idx: (1, M, N,) with values to be ind
                # o[idx[m][n][k]][n][k] = x[m][n][k]
                o.scatter_(0, ind * idx, x.unsqueeze(0))

        for i in range(num_elems):
            ind = i if not reverse else num_elems - i - 1
            carry, out = _extract_carry_and_out(
                operator(
                    *carry,
                    *[elem.select(dim, ind) for elem in xs],
                    *additional_inputs,
                ),
                num_init_leaves,
            )

            # Store the inits in the outs matrix.
            store_out_in_outs(out, ind)

        return [*carry, *list(outs)]

    scans = _scan(init, xs)
    return scans


def first_slice_copy(t: torch.Tensor, dim: int) -> torch.Tensor:
    return torch.select_copy(t, dim, 0)


# We also do a clone with contiguous_format. This is to be consistent with
# eager semantic of scan, which stacks the outputs. The result is contiguous
# as a result of the stack operation.
def stack_y(y: torch.Tensor, scan_length: int) -> torch.Tensor:
    return (
        y.unsqueeze(0)
        .repeat(*([scan_length] + [1] * y.ndim))
        .clone(memory_format=torch.contiguous_format)
    )


def trace_scan(
    proxy_mode,
    func_overload,
    combine_fn: Callable,
    init: List[torch.Tensor],
    xs: List[torch.Tensor],
    dim: int,
    reverse: bool,
    additional_inputs: List[torch.Tensor],
):
    with disable_proxy_modes_tracing():
        sample_inits = [x_init.clone() for x_init in init]
        sample_inputs = [first_slice_copy(x, dim) for x in xs]
        sample_additional_inputs = [x.clone() for x in additional_inputs]
        combine_graph = reenter_make_fx(combine_fn)(
            *sample_inits, *sample_inputs, *sample_additional_inputs
        )

    outputs = None
    for node in combine_graph.graph.nodes:
        if node.op == "output":
            assert outputs is None
            assert len(node.args) == 1
            outputs = node.args[0]

    assert outputs is not None

    carry, output = _extract_carry_and_out(outputs, len(init))

    for ini, ca in zip(init, carry):
        ini_meta = ini
        carry_meta = ca.meta["tensor_meta"]
        carry_val = ca.meta["val"]
        if (
            carry_val.device != ini_meta.device
            or carry_meta.dtype != ini_meta.dtype
            or carry_meta.shape != ini_meta.shape
        ):
            raise RuntimeError(
                f"Expected metadata of the combine_fn result {carry_meta} to be the same as "
                + f"the metadata of init with {ini_meta}"
            )

    _, combine_graph_name = unique_graph_id(proxy_mode, prefix="scan_combine_graph")

    proxy_mode.tracer.root.register_module(combine_graph_name, combine_graph)

    args = (combine_graph, init, xs, dim, reverse, additional_inputs)
    proxy_args = pytree.tree_map(proxy_mode.tracer.unwrap_proxy, args)
    out_proxy = proxy_mode.tracer.create_proxy(
        "call_function", func_overload, proxy_args, {}, name="scan"
    )

    with disable_proxy_modes_tracing():
        scan_length = xs[0].shape[dim]
        fake_carry, fake_outputs = _extract_carry_and_out(
            [o.meta["val"] for o in outputs], len(init)
        )
        out = (
            *fake_carry,
<<<<<<< HEAD
            *tuple(
                t.unsqueeze(dim)
                .repeat(*([1] * dim + [scan_length] + [1] * (t.ndim - dim)))
                .clone()
                for t in fake_outputs
            ),
=======
            *tuple(stack_y(t, scan_length) for t in fake_outputs),
>>>>>>> 807e3d10
        )

    return track_tensor_tree(out, out_proxy, constant=None, tracer=proxy_mode.tracer)


@scan_op.py_impl(DispatchKey.CompositeExplicitAutograd)
def scan_op_dense(combine_fn, init, xs, dim, reverse, additional_inputs):
    mode = _get_current_dispatch_mode()
    assert mode is None, "Mode should never be enabled for CPU/CUDA key"
    return generic_scan(combine_fn, init, xs, dim, reverse, additional_inputs)


scan_op.py_impl(DispatchKey.Autograd)(
    autograd_not_implemented(scan_op, deferred_error=True)
)


@scan_op.py_impl(ProxyTorchDispatchMode)
def scan_proxy_mode(mode, combine_fn, init, xs, dim, reverse, additional_inputs):
    return trace_scan(
        mode, scan_op, combine_fn, init, xs, dim, reverse, additional_inputs
    )


@scan_op.py_impl(FakeTensorMode)
def scan_fake_tensor_mode(mode, combine_fn, init, xs, dim, reverse, additional_inputs):
    with mode:
        scan_length = xs[0].shape[dim]
        carry, outputs = _extract_carry_and_out(
            combine_fn(
                *init,
                *[torch.select_copy(inp, dim, 0) for inp in xs],
                *additional_inputs,
            ),
            len(init),
        )
        out = (
            *carry,
            *tuple(stack_y(t, scan_length) for t in outputs),
        )
        return out


@scan_op.py_functionalize_impl
def scan_functionalize(ctx, combine_fn, init, xs, dim, reverse, additional_inputs):
    unwrapped_xs = ctx.unwrap_tensors(xs)
    unwrapped_init = ctx.unwrap_tensors(init)
    unwrapped_additional_inputs = ctx.unwrap_tensors(additional_inputs)
    with ctx.redispatch_to_next() as m:
        functional_combine_fn = ctx.functionalize(combine_fn)
        pre_dispatch = hasattr(ctx, "mode") and ctx.mode.pre_dispatch
        sample_unwrapped_xs_sliced = [
            torch.select_copy(inp, dim, 0) for inp in unwrapped_xs
        ]
        sample_inputs = list(
            itertools.chain(
                unwrapped_init, sample_unwrapped_xs_sliced, unwrapped_additional_inputs
            )
        )
        if _has_potential_branch_input_mutation(
            functional_combine_fn, sample_inputs, pre_dispatch=pre_dispatch
        ):
            raise UnsupportedAliasMutationException(
                "Combine_fn might be modifying the input!"
            )
        if _has_potential_branch_input_alias(
            functional_combine_fn, sample_inputs, pre_dispatch=pre_dispatch
        ):
            raise UnsupportedAliasMutationException(
                "Combine_fn might be aliasing the input!"
            )
        ret = scan_op(
            functional_combine_fn,
            unwrapped_init,
            unwrapped_xs,
            dim,
            reverse,
            unwrapped_additional_inputs,
        )
    return ctx.wrap_tensors(ret)


# dense implementation for scan. Used for testing only.
def _fake_scan(combine_fn, init, xs=None, dim=0, reverse=False):
    carry_leaves, carry_spec = pytree.tree_flatten(init)
    inp_leaves, inp_spec = pytree.tree_flatten(xs)
    if xs is None or len(inp_leaves) == 0:
        return init, []
    result_flat = []
    carry = carry_leaves
    op = reversed if reverse else lambda x: x

    dummy_carry, dummy_out = combine_fn(
        pytree.tree_unflatten(carry, carry_spec),
        pytree.tree_unflatten(
            [first_slice_copy(elem, dim) for elem in inp_leaves],
            inp_spec,
        ),
    )
    dummy_out_leaves, dummy_out_spec = pytree.tree_flatten(dummy_out)
    num_leaves = len(dummy_out_leaves)

    for ind in op(range(inp_leaves[0].size(dim))):
        xs = [elem.select(dim, ind) for elem in inp_leaves]

        carry, y = combine_fn(
            pytree.tree_unflatten(carry, carry_spec),
            pytree.tree_unflatten(xs, inp_spec),
        )
        carry, _ = pytree.tree_flatten(carry)
        y, _ = pytree.tree_flatten(y)
        result_flat.append(y)

    results = [
        torch.stack([e[leave_ind] for e in op(result_flat)])
        for leave_ind in range(num_leaves)
    ]
    return (
        pytree.tree_unflatten(carry, carry_spec),
        pytree.tree_unflatten(results, dummy_out_spec),
    )<|MERGE_RESOLUTION|>--- conflicted
+++ resolved
@@ -344,16 +344,7 @@
         )
         out = (
             *fake_carry,
-<<<<<<< HEAD
-            *tuple(
-                t.unsqueeze(dim)
-                .repeat(*([1] * dim + [scan_length] + [1] * (t.ndim - dim)))
-                .clone()
-                for t in fake_outputs
-            ),
-=======
             *tuple(stack_y(t, scan_length) for t in fake_outputs),
->>>>>>> 807e3d10
         )
 
     return track_tensor_tree(out, out_proxy, constant=None, tracer=proxy_mode.tracer)
