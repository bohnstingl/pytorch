# mypy: allow-untyped-defs
from __future__ import annotations

import collections
import contextlib
import dataclasses
import enum
import functools
import inspect
import io
import itertools
import logging
import math
import operator
import os
import platform
import shutil
import sys
import tempfile
import textwrap
import time
import unittest
from datetime import datetime
from io import StringIO
from typing import (
    Any,
    Callable,
    Dict,
    Generic,
    Iterable,
    List,
    NamedTuple,
    Optional,
    Protocol,
    Set,
    TypeVar,
    Union,
    ValuesView,
)
from typing_extensions import Concatenate, ParamSpec
from unittest import mock

import sympy

import torch
from torch._dynamo.device_interface import get_interface_for_device
from torch._dynamo.utils import detect_fake_mode
from torch.autograd import DeviceType
from torch.autograd.profiler_util import EventList
from torch.fx.passes.graph_transform_observer import GraphTransformObserver
from torch.fx.passes.shape_prop import ShapeProp
from torch.utils._sympy.functions import (
    CeilDiv,
    CleanDiv,
    FloorDiv,
    Identity,
    ModularIndexing,
)
from torch.utils._sympy.symbol import make_symbol, SymT
from torch.utils._sympy.value_ranges import bound_sympy, ValueRanges

from . import config
from .runtime.runtime_utils import ceildiv as runtime_ceildiv


log = logging.getLogger(__name__)

_T = TypeVar("_T")
VarRanges = Dict[sympy.Expr, sympy.Expr]

GPU_ALIGN_BYTES = 16

ALIGN_BYTES = 64
assert (ALIGN_BYTES & (ALIGN_BYTES - 1)) == 0 and ALIGN_BYTES >= 8, "must be power of 2"


def _align(nbytes):
    """Round up to the nearest multiple of ALIGN_BYTES"""
    return (nbytes + ALIGN_BYTES - 1) & -ALIGN_BYTES


def _is_aligned(v: sympy.Expr):
    """v can be statically proven to be a multiple of ALIGN_BYTES"""
    if isinstance(v, (sympy.Add, sympy.Max)):
        return all(map(_is_aligned, v.args))
    return isinstance(v, align) or sympy.gcd(v, ALIGN_BYTES) == ALIGN_BYTES


class align(sympy.Function):
    """Symbolically round up to the nearest multiple of ALIGN_BYTES"""

    nargs = (1,)
    is_integer = True

    @classmethod
    def eval(cls, value):
        if isinstance(value, (int, sympy.Integer)):
            return _align(int(value))
        if _is_aligned(value):
            return value


def do_bench_using_profiling(fn: Callable[[], Any], warmup=25, rep=100) -> float:
    """
    Returns benchmark results by examining torch profiler events.
    This could be more accurate as it doesn't count CPU side overhead.
    However, this also requires manually excluding irrelevant event, e.g.
    vectorized_elementwise_kernel which is used to fill L2 cache,
    various CUDA events, etc, so could also be fragile.
    """

    fn()
    torch.cuda.synchronize()
    cache = torch.empty(int(256e6 // 4), dtype=torch.int, device="cuda")

    # Estimate the runtime of the function
    start_event = torch.cuda.Event(enable_timing=True)
    end_event = torch.cuda.Event(enable_timing=True)
    start_event.record()
    for _ in range(5):
        cache.zero_()
        fn()
    end_event.record()
    torch.cuda.synchronize()
    estimate_ms = start_event.elapsed_time(end_event) / 5

    # compute number of warmup and repeat
    n_warmup = max(1, int(warmup / estimate_ms))
    n_repeat = max(1, int(rep / estimate_ms))

    # Warm-up
    for _ in range(n_warmup):
        fn()

    with torch.profiler.profile(
        activities=[
            torch.profiler.ProfilerActivity.CUDA,
        ]
    ) as p:
        # Benchmark
        for i in range(n_repeat):
            # we clear the L2 cache before each run
            cache.zero_()
            # record time of `fn`
            fn()
        # Record clocks
        torch.cuda.synchronize()

    log.debug("raw events")
    log.debug(p.key_averages().table(sort_by="self_cuda_time_total", row_limit=-1))

    filtered_events = EventList(
        [
            event
            for event in p.events()
            if event.device_type == DeviceType.CUDA and event.name != "Context Sync"
        ]
    )
    if len(filtered_events) % n_repeat != 0:
        raise RuntimeError(
            "Failed to divide all profiling events into #repeat groups. "
            "#CUDA events: %d, #repeats: %s",
            len(filtered_events),
            n_repeat,
        )
    num_event_per_group = len(filtered_events) / n_repeat
    actual_events = EventList(
        [
            event
            for i, event in enumerate(filtered_events)
            if i % num_event_per_group != 0
        ]
    )
    actual_events._build_tree()
    actual_events = actual_events.key_averages()

    log.debug("profiling time breakdown")
    log.debug(actual_events.table(row_limit=-1))

    res = sum(event.device_time_total for event in actual_events) / 1000.0 / n_repeat
    log.debug("profiling results: %s ms", res)
    return res


@functools.lru_cache(None)
def has_torchvision_roi_align() -> bool:
    try:
        from torchvision.ops import roi_align  # noqa: F401

        torch._C._dispatch_has_kernel_for_dispatch_key("torchvision::nms", "Meta")
        return roi_align is not None and hasattr(
            getattr(torch.ops, "torchvision", None), "roi_align"
        )
    except ImportError:
        return False
    except RuntimeError as e:
        assert "torchvision::nms does not exist" in str(e)
        return False


def decode_device(device: Union[Optional[torch.device], str]) -> torch.device:
    if device is None:
        return torch.tensor(0.0).device  # default device
    if isinstance(device, str):
        device = torch.device(device)
    if device.type not in ("cpu", "meta") and device.index is None:
        device_interface = get_interface_for_device(device.type)
        return torch.device(device.type, index=device_interface.Worker.current_device())
    return device


def sympy_product(it):
    return functools.reduce(operator.mul, it, sympy.Integer(1))


def sympy_dot(seq1, seq2):
    assert len(seq1) == len(seq2)
    return sympy.expand(sum(a * b for a, b in zip(seq1, seq2)))


def unique(it: Iterable[_T]) -> ValuesView[_T]:
    return {id(x): x for x in it}.values()


def ceildiv(
    numer: Union[int, sympy.Expr], denom: Union[int, sympy.Expr]
) -> Union[int, sympy.Expr]:
    if isinstance(numer, sympy.Expr) or isinstance(denom, sympy.Expr):
        return CeilDiv(sympy.sympify(numer), sympy.sympify(denom))
    # TODO: There is a bug in a call to this function, to repro:
    # python benchmarks/dynamo/huggingface.py --inductor -d cuda --accuracy
    # --amp --only YituTechConvBert --dynamic-shapes
    assert isinstance(numer, int) and isinstance(
        denom, int
    ), f"{numer}: {type(numer)}, {denom}: {type(denom)}"
    return runtime_ceildiv(numer, denom)


def _type_of(key):
    # Use the function here to get rid of dependencies on the Triton during the codegen.
    # Refer to Triton implementation here:
    # https://github.com/openai/triton/blob/98b5945d2aef679e00ebca8e07c35c3658ec76de/python/triton/runtime/jit.py#L238
    # `None` is nullptr.  Implicitly convert to *i8.
    if key is None:
        return "*i8"
    dtype_str = str(key).split(".")[-1]
    tys = {
        "bool": "i1",
        "float8e4nv": "fp8e4nv",
        "float8e5": "fp8e5",
        "float8e4b15": "fp8e4b15",
        "float8e4b15x4": "fp8e4b15x4",
        "float8_e4m3fn": "fp8e4nv",
        "float8_e5m2": "fp8e5",
        "float16": "fp16",
        "bfloat16": "bf16",
        "float32": "fp32",
        "float64": "fp64",
        "int8": "i8",
        "int16": "i16",
        "int32": "i32",
        "int64": "i64",
        "uint8": "u8",
        "uint16": "u16",
        "uint32": "u32",
        "uint64": "u64",
    }
    # reinterpret can create triton type
    for v in list(tys.values()):
        tys[v] = v
    return key if isinstance(key, str) else f"*{tys[dtype_str]}"


def convert_shape_to_inductor(
    lst: Iterable[Union[int, torch.SymInt]]
) -> List[sympy.Expr]:
    """
    Gets the shape and stride of a tensor. For non-symbolic tensors, this is
    trivial. But for symbolic tensors, we need to map from SymIntNode into
    sympy.Expr.
    """
    return [sympy.sympify(i) for i in lst]


def convert_shape_to_symint(
    lst: Iterable[Union[int, sympy.Expr]]
) -> List[Union[int, torch.SymInt]]:
    """
    Takes a list of shapes from Inductor and converts them into symints (or just
    ints if all shapes are static).
    """
    from .virtualized import V

    return [
        i
        if isinstance(i, int)
        else int(i)
        if isinstance(i, sympy.Integer)
        else V.graph.sizevars.shape_env.create_symintnode(i, hint=None)
        for i in lst
    ]


def is_view(op: torch._ops.OpOverload):
    """
    Does this op overload have aliasing
    """
    assert isinstance(op, torch._ops.OpOverload)
    return any(a.alias_info is not None for a in op._schema.arguments)


<<<<<<< HEAD
def is_pointwise_subgraph(subgraph):
    for node in subgraph.nodes:
        if not all(is_pointwise_use(use) or use.op == "output" for use in node.users):
            return False
    return True


def is_pointwise_use(use):
=======
def is_pointwise_use(
    use, is_pointwise_fn: Optional[Callable[[torch._ops.OpOverload], bool]] = None
):
    """
    Do all uses of this op have torch.Tag.pointwise or return True for optional `is_pointwise_fn`

    Uses in views ops will follow the views uses
    """

>>>>>>> c74396e8
    if not use.op == "call_function":
        return False

    if not (
        isinstance(use.target, torch._ops.OpOverload) or use.target is operator.getitem
    ):
        return False

    if use.target is operator.getitem or is_view(use.target):
        return all(is_pointwise_use(u, is_pointwise_fn) for u in use.users)

    return torch.Tag.pointwise in use.target.tags or (
        is_pointwise_fn is not None and is_pointwise_fn(use.target)
    )


def gen_gm_and_inputs(target, args, kwargs):
    g = torch.fx.Graph()
    g_args = []
    a_args = []
    for n, arg in enumerate(args):
        if isinstance(arg, torch.Tensor):
            g_args.append(g.placeholder(f"arg{n}"))
            a_args.append(arg)
        else:
            g_args.append(arg)
    assert all(not isinstance(x, torch.Tensor) for x in kwargs.values())
    node = g.call_function(target, tuple(g_args), kwargs)
    if (
        len(target._schema.returns) == 1
        and str(target._schema.returns[0].type) == "Tensor"
    ):
        node = (node,)
    g.output(node)

    gm = torch.fx.GraphModule({}, g)
    return gm, a_args


def synchronize(device: str = "cuda"):
    if device == "cpu":
        return
    device_interface = get_interface_for_device(device)
    if device_interface.is_available():
        device_interface.synchronize()


def timed(
    model: Callable[..., Any], example_inputs, times: int = 1, device: str = "cuda"
) -> float:
    synchronize(device)
    torch.manual_seed(1337)
    t0 = time.perf_counter()
    for _ in range(times):
        result = model(*example_inputs)
        synchronize(device)
    t1 = time.perf_counter()
    # GC the result after timing
    assert result is not None  # type: ignore[possibly-undefined]
    return t1 - t0


def print_performance(
    fn, args=(), times=10, repeat=10, baseline=1.0, device: str = "cuda"
):
    timings = torch.tensor([timed(fn, args, times, device) for _ in range(repeat)])
    took = torch.median(timings) / times
    print(f"{took / baseline:.6f}")
    return took


def precompute_method(obj: Any, method: str):
    """Replace obj.method() with a new method that returns a precomputed constant."""
    result = getattr(obj, method)()
    setattr(obj, method, lambda: result)


def precompute_methods(obj: Any, methods: List[str]):
    """Replace methods with new methods that returns a precomputed constants."""
    for method in methods:
        precompute_method(obj, method)


def cmp(a, b) -> int:
    return int(a > b) - int(a < b)


def pad_listlike(x, size):
    if len(x) == 1:
        return type(x)([x[0]]) * size
    else:
        return x


# Used to ensure that iterating over a set is deterministic
def tuple_sorted(x):
    if len(x) == 0:
        return []

    def sort_func(elem):
        if isinstance(elem, str):
            return elem
        else:
            # We expect `elem` to be `scheduler.BaseSchedulerNode` type here,
            # but we are not able to do isinstance assert because of circular dependency
            return elem.get_name()

    return sorted(x, key=sort_func)


P = ParamSpec("P")
RV = TypeVar("RV", covariant=True)


class CachedMethod(Protocol, Generic[P, RV]):
    @staticmethod
    def clear_cache(self) -> None:
        ...

    def __call__(self, *args: P.args, **kwargs: P.kwargs) -> RV:
        ...


# See https://github.com/python/mypy/issues/13222#issuecomment-1193073470 to understand the type signature
def cache_on_self(fn: Callable[Concatenate[Any, P], RV]) -> CachedMethod[P, RV]:
    key = f"__{fn.__name__}_cache"

    @functools.wraps(fn)
    def wrapper(self):
        if not hasattr(self, key):
            setattr(self, key, fn(self))
        return getattr(self, key)

    def clear_cache(self):
        if hasattr(self, key):
            delattr(self, key)

    wrapper.clear_cache = clear_cache  # type: ignore[attr-defined]
    return wrapper  # type: ignore[return-value]


def aggregate_origins(node_schedule):
    from . import ir

    if isinstance(node_schedule, list):
        return functools.reduce(
            operator.or_,
            [
                node.node.origins
                for node in node_schedule
                if hasattr(node, "node") and node.node
            ],
            set(),
        )
    elif isinstance(node_schedule, ir.ExternKernel):
        return node_schedule.origins
    else:
        return set()


def get_fused_kernel_name(node_schedule, descriptive_names):
    all_origins = aggregate_origins(node_schedule)
    if descriptive_names == "original_aten":
        # Bases the kernel name off of the top-level aten operator (i.e. pre-decompositions)
        sources = [
            origin.meta["original_aten"]._overloadpacket.__name__
            for origin in all_origins
            if origin.op == "call_function"
            and "original_aten" in origin.meta
            and origin.meta["original_aten"] is not None
        ]
        sources = sorted(set(sources))
    elif descriptive_names == "torch":
        # Bases the kernel name off of the top-level "torch" operator (i.e. post-dynamo graph)
        sources = []
        for origin in all_origins:
            if origin.op == "call_function" and "source_fn_stack" in origin.meta:
                source_fn = origin.meta["source_fn_stack"][-1]
                if isinstance(source_fn[1], str):
                    sources.append(source_fn[1])
                else:
                    sources.append(source_fn[1].__name__)
        sources = sorted(set(sources))
    elif descriptive_names == "inductor_node":
        sources = [
            origin.name for origin in all_origins if origin.op == "call_function"
        ]
    else:
        raise NotImplementedError
    sources = sources
    return "_".join(["fused"] + sources)


def get_kernel_metadata(node_schedule, wrapper):
    all_origins = aggregate_origins(node_schedule)
    inductor_nodes = [origin for origin in all_origins if origin.op == "call_function"]

    from_node_dict = collections.defaultdict(list)
    original_aten_dict = collections.defaultdict(list)
    for node in inductor_nodes:
        if "original_aten" in node.meta and node.meta["original_aten"] is not None:
            key = str(node.meta["original_aten"]._overloadpacket)
            original_aten_dict[key].append(node.name)
        if "from_node" in node.meta:
            key = node.meta["from_node"][0][0]
            from_node_dict[key].append(node.name)
    metadata = (
        f"{wrapper.comment} Source Nodes: [{', '.join(sorted(from_node_dict.keys()))}], "
        f"Original ATen: [{', '.join(sorted(original_aten_dict.keys()))}]"
    )
    # trace back to original node here
    detailed_metadata = []
    for original_node, nodes in sorted(from_node_dict.items()):
        detailed_metadata.append(
            f"{wrapper.comment} {original_node} => {', '.join(sorted(nodes))}"
        )
    return metadata, "\n".join(detailed_metadata)


def dominated_nodes(
    initial_queue: Iterable[torch.fx.Node], skip_filter=None
) -> Set[torch.fx.Node]:
    """Returns the set of nodes whose values depend on those within initial_queue"""
    initial_queue = list(initial_queue)
    dominated_set = set(initial_queue)

    while initial_queue:
        node = initial_queue.pop()
        for user in node.users:
            if skip_filter and skip_filter(user):
                continue
            if user not in dominated_set:
                dominated_set.add(user)
                initial_queue.append(user)

    return dominated_set


def gather_origins(args, kwargs):
    import itertools

    from . import ir

    def is_unrealized_node(n):
        if isinstance(n, ir.TensorBox):
            return is_unrealized_node(n.data)
        if isinstance(n, ir.StorageBox):
            return is_unrealized_node(n.data)
        return isinstance(n, ir.IRNode) and isinstance(n, ir.Pointwise)

    kwarg_origins = [val.origins for val in kwargs.values() if is_unrealized_node(val)]
    arg_origins = [arg.origins for arg in args if is_unrealized_node(arg)]
    return set(itertools.chain(*arg_origins, *kwarg_origins))


def sympy_str(expr: sympy.Expr) -> str:
    """
    Normal sympy str is very slow, this is a lot faster.  The result are
    somewhat worse, as it doesn't do as much simplification.  So don't
    use this for final codegen.
    """
    if isinstance(expr, sympy.Symbol):
        return expr.name
    if isinstance(expr, sympy.Add):
        return " + ".join(map(sympy_str, expr.args))
    if isinstance(expr, sympy.Mul):
        return " * ".join(map(sympy_str, expr.args))

    if isinstance(expr, (ModularIndexing, CleanDiv, FloorDiv, Identity)):
        return f"{expr.func.__name__}({', '.join(map(sympy_str, expr.args))})"
    return str(expr)


def get_bounds_index_expr(index):
    from .virtualized import V

    # If this expression does not come from an FX node, we compute its bounds
    if (
        config.compute_all_bounds
        and (fx_node := getattr(V.interpreter, "current_node", None))
        and fx_node.target != "index_expr"
    ):
        return bound_sympy(index)
    else:
        return ValueRanges.unknown()


def sympy_index_symbol_with_prefix(prefix: SymT, idx: int) -> sympy.Symbol:
    """
    Used to generate an integer-nonnegative symbol.
    """
    # This should never be used for creating shape/stride symbols, as those
    # should all be allocated before Inductor.
    assert prefix != SymT.SIZE
    # NOTE: shape symbols are positive (> 0), but index variables are only
    # non-negative (>= 0).
    return make_symbol(prefix, idx, integer=True, nonnegative=True)


def generate_assert(check):
    return (check or config.debug_index_asserts) and config.assert_indirect_indexing


def sympy_index_symbol(name: str) -> sympy.Symbol:
    """
    Used to generate an integer-nonnegative symbol.
    """
    # This should never be used for creating shape/stride symbols, as those
    # should all be allocated before Inductor.
    assert name[0] != "s"
    # NOTE: shape symbols are positive (> 0), but index variables are only
    # non-negative (>= 0).
    return sympy.Symbol(name, integer=True, nonnegative=True)


def sympy_subs(expr: sympy.Expr, replacements: Dict[sympy.Expr, Any]) -> sympy.Expr:
    """
    When the passed replacement symbol v is a string, it is converted to a symbol with name v that
    have the same replaced expression integer and nonnegative properties.
    """

    def to_symbol(replaced, replacement):
        assert isinstance(replaced, sympy.Expr)
        if isinstance(replacement, str):
            return sympy.Symbol(
                replacement,
                integer=replaced.is_integer,  # type: ignore[attr-defined]
                nonnegative=replaced.is_nonnegative,  # type: ignore[attr-defined]
            )
        else:
            return replacement

    # xreplace is faster than subs, but is way more picky
    return sympy.sympify(expr).xreplace(
        {k: to_symbol(k, v) for k, v in replacements.items()}
    )


def is_symbolic(a: Any) -> bool:
    return isinstance(a, torch.SymInt) or (
        isinstance(a, torch.Tensor)
        and any(is_symbolic(x) for x in itertools.chain(a.size(), a.stride()))
    )


def any_is_symbolic(*args: Any) -> bool:
    return any(is_symbolic(a) for a in args)


def get_first_incompatible_cudagraph_node(gm):
    from torch.fx.experimental.symbolic_shapes import free_unbacked_symbols

    forbidden_set = {
        "aten._fused_moving_avg_obs_fq_helper.default",
        "aten._fused_moving_avg_obs_fq_helper_functional.default",
        "aten.multinomial.default",
        "fbgemm.dense_to_jagged.default",
        "fbgemm.jagged_to_padded_dense.default",
        "run_and_save_rng_state",
        "run_with_rng_state",
        "aten._local_scalar_dense",
        # Technically, it's not necessary to ban this, because an
        # assert_scalar with constant arguments can be validly run
        # with CUDA graphs, but the operator is also pointless with
        # constant arguments, so might as well ban
        "aten._assert_scalar",
    }
    if torch.are_deterministic_algorithms_enabled():
        forbidden_set.update(
            {
                "aten._unsafe_index_put.default",
                "aten._unsafe_masked_index_put_accumulate.default",
                "aten.index_put.default",
                "aten.index_put_.default",
                "aten.scatter.src",
                "aten.scatter.reduce",
                "aten.scatter.value_reduce",
                "aten.scatter_add_",
                "aten.scatter_add.default",
                "aten.scatter_reduce.two",
                "aten.scatter_reduce_.two",
                "aten.scatter_reduce.two_out",
            }
        )
    for node in gm.graph.nodes:
        if str(node.target) in forbidden_set:
            return node
        if (val := node.meta.get("val")) is not None and free_unbacked_symbols(val):
            return node
    return None


def has_incompatible_cudagraph_ops(gm):
    return get_first_incompatible_cudagraph_node(gm) is not None


def output_node(gm: torch.fx.GraphModule):
    """Get the output node from an FX graph"""
    last_node = next(iter(reversed(gm.graph.nodes)))
    assert last_node.op == "output"
    return last_node


_registered_caches: List[Any] = []


def clear_on_fresh_inductor_cache(obj: Any):
    """
    Use this decorator to register any caches that should be cache_clear'd
    with fresh_inductor_cache().
    """
    if not hasattr(obj, "cache_clear") or not callable(obj.cache_clear):
        raise AttributeError(f"{obj} does not have a cache_clear method")

    _registered_caches.append(obj)
    return obj


def clear_inductor_caches():
    """
    Clear all registered caches.
    """
    for obj in _registered_caches:
        obj.cache_clear()


@contextlib.contextmanager
def fresh_inductor_cache(cache_entries=None, dir=None, delete=True):
    """
    Contextmanager that provides a clean tmp cachedir for inductor.

    Optionally, pass a dict as 'cache_entries' to get a list of filenames and sizes
    generated with this cache instance.
    """
    clear_inductor_caches()

    inductor_cache_dir = tempfile.mkdtemp(dir=dir)
    try:
        with mock.patch.dict(
            os.environ, {"TORCHINDUCTOR_CACHE_DIR": inductor_cache_dir}
        ):
            log.debug("Using inductor cache dir %s", inductor_cache_dir)
            triton_cache_dir = os.path.join(inductor_cache_dir, "triton")
            with mock.patch.dict(os.environ, {"TRITON_CACHE_DIR": triton_cache_dir}):
                yield
                if isinstance(cache_entries, dict):
                    assert len(cache_entries) == 0, "expected empty cache_entries dict"
                    if os.path.exists(triton_cache_dir):
                        files = os.listdir(triton_cache_dir)
                        cache_entries.update(
                            {
                                f: os.path.getsize(os.path.join(triton_cache_dir, f))
                                for f in files
                                if ".lock" not in f
                            }
                        )
        if delete:
            shutil.rmtree(inductor_cache_dir)
    except Exception:
        log.warning("on error, temporary cache dir kept at %s", inductor_cache_dir)
        raise
    finally:
        clear_inductor_caches()


def argsort(seq) -> List[int]:
    # preserve original order for equal strides
    getter = seq.__getitem__
    a_r = range(len(seq))
    return list(reversed(sorted(a_r, key=getter, reverse=True)))  # noqa: C413


@functools.lru_cache(8)
def get_dtype_size(dtype):
    return torch.empty((), dtype=dtype).element_size()


class LineContext(NamedTuple):
    context: Any


class IndentedBuffer:
    tabwidth = 4

    def __init__(self, initial_indent=0):
        self._lines = []
        self._indent = initial_indent

    def getvaluewithlinemap(self) -> tuple[str, list[tuple[int, LineContext]]]:
        buf = StringIO()
        p = 1
        linemap = []
        for line in self._lines:
            if isinstance(line, DeferredLineBase):
                line = line()
                if line is None:
                    continue
            elif isinstance(line, LineContext):
                linemap.append((p, line.context))
                continue
            assert isinstance(line, str)
            buf.write(line)
            buf.write("\n")
            p += 1 + line.count("\n")
        return buf.getvalue(), linemap

    def getvalue(self) -> str:
        v, _ = self.getvaluewithlinemap()
        return v

    def getrawvalue(self) -> str:
        buf = StringIO()
        for line in self._lines:
            if isinstance(line, DeferredLineBase):
                line = line()
                if line is None:
                    continue
            elif isinstance(line, LineContext):
                continue
            assert isinstance(line, str)
            # backslash implies line continuation
            if line.endswith("\\"):
                buf.write(line[:-1])
            else:
                buf.write(line)
                buf.write("\n")
        return buf.getvalue()

    def clear(self):
        self._lines.clear()

    def __bool__(self):
        return bool(self._lines)

    def prefix(self):
        return " " * (self._indent * self.tabwidth)

    def newline(self):
        self.writeline("\n")

    def writeline(self, line):
        if isinstance(line, LineContext):
            self._lines.append(line)
        elif isinstance(line, DeferredLineBase):
            self._lines.append(line.with_prefix(self.prefix()))
        elif line.strip():
            self._lines.append(f"{self.prefix()}{line}")
        else:
            self._lines.append("")

    def writelines(self, lines):
        for line in lines:
            self.writeline(line)

    def indent(self, offset=1):
        @contextlib.contextmanager
        def ctx():
            self._indent += offset
            try:
                yield
            finally:
                self._indent -= offset

        return ctx()

    def do_indent(self, offset=1):
        self._indent += offset

    def do_unindent(self, offset=1):
        self._indent -= offset

    def splice(self, other_code, strip=False):
        if isinstance(other_code, IndentedBuffer):
            dedent = float("inf")
            for line in other_code._lines:
                if not isinstance(line, LineContext) and line:
                    dedent = min(dedent, len(line) - len(line.lstrip()))
            if math.isinf(dedent):
                dedent = 0
            for line in other_code._lines:
                if isinstance(line, LineContext):
                    self._lines.append(line)
                else:
                    IndentedBuffer.writeline(self, line[int(dedent) :])
        else:
            other_code = textwrap.dedent(other_code)
            if strip:
                other_code = other_code.lstrip()
            if not other_code:
                return
            other_code = other_code.rstrip()
            for line in other_code.split("\n"):
                self.writeline(line)

    def map(self, func: Callable[[Any], Any]) -> IndentedBuffer:
        res = IndentedBuffer(initial_indent=self._indent)
        res._lines = [func(line) for line in self._lines]
        return res

    def __repr__(self):
        return f"{type(self)}({self.getvalue()})"

    def __add__(self, other):
        assert self._indent == other._indent
        res = IndentedBuffer(initial_indent=self._indent)
        res.writelines(self._lines)
        res.writelines(other._lines)
        return res


class FakeIndentedBuffer(IndentedBuffer):
    def __init__(self):
        super().__init__()

    def __getattribute__(self, name):
        if name == "__class__":  # Allow access to the class attribute
            return object.__getattribute__(self, name)
        raise RuntimeError(
            f"Tried to call self.{name} on FakeIndentedBuffer. This buffer"
            "is currently used on TritonTemplateKernel to prevent actual"
            "writes to the body without explicitly specifying the body with"
            "`TritonTemplateKernel.set_subgraph_body(name)`"
        )


@contextlib.contextmanager
def restore_stdout_stderr(initial_stdout, initial_stderr):
    try:
        yield
    finally:
        sys.stdout = initial_stdout
        sys.stderr = initial_stderr


class DeferredLineBase:
    """A line that can be 'unwritten' at a later time"""

    def __init__(self, line):
        if not line.strip():
            line = ""
        self.line = line

    def __call__(self) -> Optional[str]:
        """Returns either self.line or None to indicate the line has been 'unwritten'"""
        raise NotImplementedError

    def _new_line(self, line: str) -> DeferredLineBase:
        """Returns a new deferred line with the same condition"""
        raise NotImplementedError

    def with_prefix(self, prefix):
        return self._new_line(f"{prefix}{self.line}")

    def lstrip(self):
        return self._new_line(self.line.lstrip())

    def __getitem__(self, index):
        return self._new_line(self.line[index])

    def __bool__(self):
        return bool(self.line)

    def __len__(self):
        return len(self.line)


@functools.lru_cache(None)
def is_big_gpu(index) -> bool:
    min_sms = 68  # 3080
    avail_sms = torch.cuda.get_device_properties(index).multi_processor_count
    if avail_sms < min_sms:
        log.warning(
            "Not enough SMs to use max_autotune_gemm mode",
            extra={"min_sms": min_sms, "avail_sms": avail_sms},
        )
        return False
    return True


def use_max_autotune() -> bool:
    return (
        config.max_autotune or config.max_autotune_gemm or config.search_autotune_cache
    )


def _use_template_for_cuda(layout, allowed_layout_dtypes: List[torch.dtype]) -> bool:
    return (
        use_max_autotune()
        and layout.device.type == "cuda"
        and layout.dtype in allowed_layout_dtypes
        and is_big_gpu(layout.device.index or 0)
    )


def _use_autotune_backend(backend: str) -> bool:
    return backend.upper() in [
        x.strip() for x in config.max_autotune_gemm_backends.upper().split(",")
    ]


def use_triton_template(layout, *, enable_int32=False):
    from .codegen.common import BackendFeature, has_backend_feature

    layout_dtypes = [torch.float16, torch.bfloat16, torch.float32]
    if enable_int32:
        layout_dtypes = [torch.float16, torch.bfloat16, torch.float32, torch.int32]
    return (
        _use_template_for_cuda(layout, layout_dtypes)
        and _use_autotune_backend("TRITON")
        and has_backend_feature(layout.device, BackendFeature.TRITON_TEMPLATES)
    )


def use_cutlass_template(layout, m, n, k):
    from .virtualized import V

    gemm_size = V.graph.sizevars.size_hint(m * n * k, fallback=-1)
    if gemm_size <= 0 or gemm_size < config.cuda.cutlass_backend_min_gemm_size:
        return False
    from .codegen.cuda.cutlass_utils import try_import_cutlass

    # Do not use cutlass template on ROCm
    if torch.version.hip:
        return False

    layout_dtypes = [torch.float16, torch.bfloat16, torch.float32, torch.int32]
    res = _use_template_for_cuda(layout, layout_dtypes) and _use_autotune_backend(
        "CUTLASS"
    )

    if res:
        if not try_import_cutlass():
            log.warning(
                "Failed to import CUTLASS lib. Please check whether "
                "_inductor.config.cuda.cutlass_dir is set correctly. "
                "Skipping CUTLASS backend for now."
            )
            return False
    return res


@functools.lru_cache(None)
def _rocm_native_device_arch_name(device):
    return torch.cuda.get_device_properties(device).gcnArchName


@functools.lru_cache(None)
def try_import_ck_lib():
    try:
        import ck4inductor  # type: ignore[import]
        from ck4inductor.universal_gemm.gen_instances import (  # type: ignore[import]
            gen_ops_library,
            gen_ops_preselected,
        )
        from ck4inductor.universal_gemm.op import (  # type: ignore[import]
            CKGemmOperation,
        )

        package_dirname = os.path.dirname(ck4inductor.__file__)
    except ImportError:

        def gen_ops_library():
            return []

        def gen_ops_preselected():
            return []

        class CKGemmOperation:  # type: ignore[no-redef]
            pass

        package_dirname = None
    return package_dirname, gen_ops_library, gen_ops_preselected, CKGemmOperation


def use_ck_template(layout, m, n, k):
    # config knobs check 1
    if not use_max_autotune():
        return False
    # config knobs check 2
    if not _use_autotune_backend("CK"):
        return False
    # platform check
    if not torch.version.hip:
        return False
    # tensors must be on GPU
    if not layout.device.type == "cuda":
        return False
    # hardware check
    # if config arch list is not specified, get the native arch from the device properties
    native_arch = _rocm_native_device_arch_name(layout.device)
    requested_archs = {k.split(":")[0]: k for k in config.rocm.arch} or {
        native_arch.split(":")[0]: native_arch
    }
    requested_supported_archs = [
        requested_archs[k] for k in requested_archs.keys() & config.rocm.supported_arch
    ]
    if not requested_supported_archs:
        return False
    # supported input dtypes
    if layout.dtype not in [torch.float16, torch.bfloat16]:
        return False
    # TBD: investigate if we need to disable backend based on number of available CUs similar to `is_big_gpu`
    # check if shape is static and gemm size is not 0
    from .virtualized import V

    gemm_size = V.graph.sizevars.size_hint(m * n * k, fallback=-1)
    if gemm_size <= 0:
        return False
    # TBD: investigate if backend needs to be disabled for small gemms similar to CUTLASS

    ck_package_dirname, _, _, _ = try_import_ck_lib()

    if not ck_package_dirname:
        log.warning("Please pip install Composable Kernel package")
        return False

    if not config.rocm.ck_dir:
        log.warning("Please set TORCHINDUCTOR_CK_DIR env variable")
        return False

    if ck_package_dirname != config.rocm.ck_dir:
        log.warning("Invalid path to CK library")
        return False

    return True


def _use_template_for_cpu(layout):
    return use_max_autotune() and layout.device.type == "cpu"


def use_cpp_packed_gemm_template(layout, mat1, mat2):
    from . import ir
    from .codegen.cpp_micro_gemm import create_micro_gemm
    from .codegen.cpp_utils import get_gemm_template_output_and_compute_dtype
    from .kernel.mm_common import mm_args

    if not _use_template_for_cpu(layout) or not _use_autotune_backend("CPP"):
        return False

    if not config.cpp.weight_prepack:
        return False

    int8_gemm = mat1.get_dtype() == torch.uint8
    layout_dtypes = [torch.float32, torch.bfloat16, torch.half, torch.uint8]
    m, n, k, layout, mat1, mat2 = mm_args(
        mat1, mat2, out_dtype=layout.dtype if int8_gemm else None
    )
    # TODO(jgong5): support dynamic shapes for n or k
    if has_free_symbols((n, k)):
        return False
    if isinstance(mat2, ir.BaseView):
        mat2 = mat2.unwrap_view()

    output_dtype, _ = get_gemm_template_output_and_compute_dtype(mat1.get_dtype())
    micro_gemm = create_micro_gemm(
        "micro_gemm",
        m,
        n,
        k,
        input_dtype=mat1.get_dtype(),
        input2_dtype=mat2.get_dtype(),
        output_dtype=output_dtype,
        num_threads=parallel_num_threads(),
    )
    return (
        layout.dtype in layout_dtypes
        and micro_gemm is not None
        and mat1.get_stride()[-1] == 1  # TODO(jgong5): support transposed input
        and isinstance(mat2, ir.StorageBox)
        and mat2.is_module_buffer()
    )


def use_aten_gemm_kernels():
    return not use_max_autotune() or _use_autotune_backend("ATEN")


class DebugDirManager:
    counter = itertools.count(0)
    prev_debug_name: str

    def __init__(self):
        self.id = next(DebugDirManager.counter)

    def __enter__(self):
        self.prev_debug_name = torch._dynamo.config.debug_dir_root
        self.new_name = f"{self.prev_debug_name}_tmp_{self.id}"
        torch._dynamo.config.debug_dir_root = self.new_name

    def __exit__(self, *args):
        shutil.rmtree(self.new_name)
        torch._dynamo.config.debug_dir_root = self.prev_debug_name


def run_and_get_code(fn, *args, **kwargs):
    from .graph import GraphLowering

    source_codes: List[str] = []

    def save_output_code(code: str):
        source_codes.append(code)

    with mock.patch.object(GraphLowering, "save_output_code", save_output_code):
        torch._dynamo.reset()
        result = fn(*args, **kwargs)
    return result, source_codes


def get_code(fn, *args, **kwargs):
    """Get the inductor-generated code, but skip any actual compilation or running."""
    from .graph import GraphLowering

    source_codes: List[str] = []

    def save_output_code(code: str):
        source_codes.append(code)

    def patched_compile_to_module(self: GraphLowering):
        class DummyModule:
            """This is empty to replace the generated triton module"""

            def __init__(self):
                pass

            def call(self, *args, **kwargs):
                # Don't do anything when called
                pass

        code, _ = (
            self.codegen_with_cpp_wrapper() if self.cpp_wrapper else self.codegen()
        )
        # Skip all the actual compiling.
        nonlocal save_output_code
        save_output_code(code)

        return DummyModule()

    with mock.patch.object(
        GraphLowering, "compile_to_module", patched_compile_to_module
    ), mock.patch.object(GraphLowering, "save_output_code", save_output_code):
        torch._dynamo.reset()
        # Note the return here is None
        _ = fn(*args, **kwargs)

    return source_codes


def get_triton_code(fn, *args, **kwargs):
    source_codes = get_code(fn, *args, **kwargs)
    # Can have two outputs if backwards was eagerly compiled
    assert (
        1 <= len(source_codes) <= 2
    ), f"expected one or two code outputs got {len(source_codes)}"
    return source_codes[0]


def run_and_get_triton_code(fn, *args, **kwargs):
    _, source_codes = run_and_get_code(fn, *args, **kwargs)
    # Can have two outputs if backwards was eagerly compiled
    assert (
        1 <= len(source_codes) <= 2
    ), f"expected one or two code outputs got {len(source_codes)}"
    return source_codes[0]


@contextlib.contextmanager
def override_lowering(aten_op, override_fn):
    """
    Override the lowering of aten_op with override_fn.
    The first argument of override_fn is the original lowering fn.
    """
    from torch._inductor import lowering

    orig_fn = lowering.lowerings[aten_op]
    try:
        lowering.lowerings[aten_op] = functools.partial(override_fn, orig_fn)
        yield
    finally:
        lowering.lowerings[aten_op] = orig_fn


def add_scheduler_init_hook(pre_fn, post_fn=None):
    """
    Add hook functions to be called at the beginning and end of Scheduler.__init__.
    Used for unit tests.
    """
    from torch._inductor.scheduler import Scheduler

    orig_fn = Scheduler.__init__

    def wrapper(scheduler, nodes):
        pre_fn(scheduler, nodes)
        out = orig_fn(scheduler, nodes)
        if post_fn:
            post_fn(scheduler, nodes)
        return out

    return unittest.mock.patch.object(Scheduler, "__init__", wrapper)


def developer_warning(msg):
    """
    Warnings that will be actionable for PyTorch developers, but not
    end users.  Allows us to easily disable them in stable releases but
    keep them on for nightly builds.
    """
    if config.developer_warnings:
        log.warning(msg)
    else:
        log.info(msg)


def get_benchmark_name():
    """
    An experimental API used only when config.benchmark_kernel is true.

    The benchmark name is only available at codegen time. So we can not
    directly call it in benchmark_all_kernels which is run after codegen.

    The function assumes the argument after --only is the benchmark name.
    It works for torchbench.py/hugginface.py/timm_models.py. But for ad-hoc
    scripts, this function may return None.

    There are 2 flavors of --only argument we need handle:
    1. --only model_name
    2. --only=model_name
    """
    try:
        idx = sys.argv.index("--only")
        if (
            idx + 1 < len(sys.argv)
            and len(sys.argv[idx + 1]) > 0
            and sys.argv[idx + 1][0] != "-"
        ):
            return sys.argv[idx + 1]
    except ValueError:
        pass

    for arg in sys.argv:
        if arg.startswith("--only="):
            return arg[len("--only=") :]


def is_ones(items):
    return all(x == 1 for x in items)


def is_zeros(items):
    return all(x == 0 for x in items)


def is_cpu_device(inputs):
    return all(
        item.device == torch.device("cpu")
        for item in inputs
        if isinstance(item, torch.Tensor)
    )


def get_sympy_Expr_dtype(val: sympy.Expr) -> torch.dtype:
    assert isinstance(
        val, sympy.Expr
    ), "only support sympy.Expr as input to get_sympy_Expr_dtype"
    if val.is_integer:  # type: ignore[attr-defined]
        return torch.int64
    else:
        return torch.float64


@contextlib.contextmanager
def maybe_profile(should_profile, *args, **kwargs):
    if should_profile:
        with torch.profiler.profile(*args, **kwargs) as p:
            yield p
    else:
        yield


def parallel_num_threads():
    threads = config.cpp.threads
    if threads < 1:
        threads = torch.get_num_threads()
    return threads


@functools.lru_cache(None)
def get_device_tflops(dtype):
    from triton.testing import get_max_simd_tflops, get_max_tensorcore_tflops

    assert dtype in (torch.float16, torch.bfloat16, torch.float32)

    if inspect.signature(get_max_simd_tflops).parameters.get("clock_rate"):
        # Triton API change in https://github.com/openai/triton/pull/2293
        from torch._utils_internal import max_clock_rate

        sm_clock = max_clock_rate()
        if dtype in (torch.float16, torch.bfloat16):
            return get_max_tensorcore_tflops(dtype, sm_clock)

        if torch.backends.cuda.matmul.allow_tf32:
            return get_max_tensorcore_tflops(torch.float32, sm_clock)
        else:
            return get_max_simd_tflops(torch.float32, sm_clock)
    else:
        if dtype in (torch.float16, torch.bfloat16):
            return get_max_tensorcore_tflops(dtype)

        if torch.backends.cuda.matmul.allow_tf32:
            return get_max_tensorcore_tflops(torch.float32)
        else:
            return get_max_simd_tflops(torch.float32)


@functools.lru_cache(None)
def get_gpu_dram_gbps():
    from triton.testing import get_dram_gbps

    return get_dram_gbps()


def get_gpu_shared_memory():
    from triton.runtime import driver

    return driver.active.utils.get_device_properties(0).get("max_shared_mem", 0)


def is_welford_reduction(reduction_type):
    return reduction_type.startswith("welford")


def reduction_num_outputs(reduction_type):
    return 3 if is_welford_reduction(reduction_type) else 1


def is_linux() -> bool:
    return platform.system() == "Linux"


def has_free_symbols(itr: Iterable[Any]):
    return any(isinstance(x, sympy.Expr) and not x.is_number for x in itr)


def is_dynamic(*args):
    from . import ir

    for t in args:
        if isinstance(t, ir.TensorBox):
            if has_free_symbols(t.data.get_size()) or (
                hasattr(t.data, "get_stride") and has_free_symbols(t.data.get_stride())
            ):
                return True
        elif isinstance(t, (ir.StorageBox, ir.BaseView, ir.ComputedBuffer)):
            assert hasattr(t, "get_size") and hasattr(t, "get_stride")
            if has_free_symbols(t.get_size()) or has_free_symbols(t.get_stride()):
                return True
        elif not isinstance(t, ir.IRNode):
            continue
        else:
            raise TypeError(f"unexpected type for is_dynamic {type(t)}")

    return False


# Placeholder strings used in triton codegen.
class Placeholder(enum.Enum):
    # The placeholder for the actual name of a triton kernel.
    # e.g. for "def triton_" it would be "triton_"
    KERNEL_NAME = "KERNEL_NAME"

    # The descriptive name of the triton kernel; when unique_kernel_names = False, this
    # placeholder will be replaced with a string with more information.
    DESCRIPTIVE_NAME = "DESCRIPTIVE_NAME"


def pass_execution_and_save(func, gm, inp, msg):
    from .pattern_matcher import stable_topological_sort

    with tempfile.NamedTemporaryFile(
        mode="w",
        encoding="utf-8",
        delete=False,
    ) as f:
        before_io = io.StringIO()
        after_io = io.StringIO()
        ShapeProp(gm=gm, fake_mode=detect_fake_mode(inp)).propagate(*inp)
        print(f"Before:\n{gm.graph}", file=f)
        print(gm.graph, file=before_io)
        start_time = datetime.now()
        with GraphTransformObserver(gm, msg, config.trace.log_url_for_graph_xform):
            func(gm.graph)
        time_elapsed = datetime.now() - start_time
        # recompile graph
        stable_topological_sort(gm.graph)
        gm.graph.lint()
        gm.recompile()

        print(f"After:\n{gm.graph}", file=f)
        print(gm.graph, file=after_io)
        t = before_io.getvalue() == after_io.getvalue()
        log.info(
            "%s, save before/after graph to %s, graph before/after are the same = %s, time elapsed = %s",
            msg,
            f.name,
            t,
            time_elapsed,
        )


def is_collective(node):
    from . import ir

    return type(node) == ir._CollectiveKernel


def is_wait(node):
    from . import ir

    return type(node) == ir._WaitKernel


def num_fw_fixed_arguments(dynamo_gm_num_inputs: int, aot_fw_gm_num_inputs: int):
    "Computes the number of inputs to the aot fw graph which have fixed addresses (params and buffers)"
    num_rng_seed_offset_inputs = (
        2 if torch._functorch.config.functionalize_rng_ops else 0
    )
    # AOT won't lift any parameters if we're inlining NN Modules
    # however desugaring subclasses will still add arguments
    # resulted in extra fixed inputs https://github.com/pytorch/pytorch/issues/130502
    if (
        torch._dynamo.config.inline_inbuilt_nn_modules
        and not torch._dynamo.utils.is_parameter_freezing()
    ):
        return 0

    return aot_fw_gm_num_inputs - dynamo_gm_num_inputs - num_rng_seed_offset_inputs


def count_tangents(fx_g: torch.fx.GraphModule):
    """
    Infers which inputs are static for a backwards graph
    """

    def is_saved_tensor(x):
        return (
            "tangents" not in x.name
            and "bwd_seed" not in x.name
            and "bwd_base_offset" not in x.name
        )

    arg_count = 0
    static_arg_idxs = []
    for n in fx_g.graph.nodes:
        if n.op == "placeholder":
            if is_saved_tensor(n):
                static_arg_idxs.append(arg_count)
            arg_count += 1

    assert static_arg_idxs == list(range(len(static_arg_idxs)))
    return len(static_arg_idxs)


@dataclasses.dataclass
class BoxedBool:
    value: bool

    def __bool__(self):
        return self.value

    @staticmethod
    def disable(obj):
        if isinstance(obj, BoxedBool):
            obj.value = False
            return obj
        return False


@contextlib.contextmanager
def collect_defined_kernels(kernel_list):
    from .codegen.wrapper import WrapperCodeGen

    orig_define_kernel = WrapperCodeGen.define_kernel

    def new_define_kernel(wrapper, name, kernel_code, metadata, *args, **kwargs):
        nonlocal kernel_list
        kernel_list.append(kernel_code)
        return orig_define_kernel(wrapper, name, kernel_code, metadata, *args, **kwargs)

    with unittest.mock.patch.object(WrapperCodeGen, "define_kernel", new_define_kernel):
        yield


def get_cloned_parameter_buffer_name(name: str):
    return name + "__original__"


def is_gpu(device: str):
    assert isinstance(device, str) or device is None, device
    return device in ["cuda", "xpu"]


def device_need_guard(device: str):
    assert isinstance(device, str)
    return is_gpu(device)


def needs_fallback_due_to_atomic_add_limitations(dtype):
    # tl.atomic_add does NOT support the following types
    return dtype in {torch.int64, torch.bool, torch.bfloat16}


def use_scatter_fallback(
    op_overload: torch._ops.OpOverload,
    reduction_type,
    self_dtype,
    src_dtype,
    src_device_type,
    src_is_tensor,
):
    if (
        op_overload.overloadpacket
        in (torch.ops.aten.scatter_reduce_, torch.ops.aten.scatter_reduce)
        and reduction_type is None
    ):
        return False

    reduce_ty = (
        "add" if op_overload.overloadpacket == torch.ops.aten.scatter_ else "sum"
    )

    return (
        reduction_type not in {None, reduce_ty}
        or (
            src_is_tensor
            and is_gpu(src_device_type)
            and needs_fallback_due_to_atomic_add_limitations(src_dtype)
        )
        or (
            op_overload.overloadpacket == torch.ops.aten.scatter_reduce_
            and reduction_type == "sum"
            and src_is_tensor
            and src_device_type == "cpu"
            and config.cpp.fallback_scatter_reduce_sum
            and (config.cpp.dynamic_threads or parallel_num_threads() != 1)
        )
        or (reduction_type == reduce_ty and self_dtype in {torch.bool, torch.int64})
        or torch.are_deterministic_algorithms_enabled()
    )


def dump_node_schedule(node_schedule):
    """
    An API that can be used in pdb to dump a node_schedule.
    Right mainly dump the read/write dependencies but can add more as needed.
    """
    from torch._inductor.codegen.simd import DisableReduction, EnableReduction
    from torch._inductor.scheduler import SchedulerNode

    print(f"Node schedule with {len(node_schedule)} nodes")
    for idx, node in enumerate(node_schedule):
        print(f" {idx:3}:")
        if node is EnableReduction:
            print("enable reduction")
        elif node is DisableReduction:
            print("disable reduction")
        elif isinstance(node, SchedulerNode):
            is_red = node.is_reduction()
            print(f"{'red' if is_red else 'pw'} scheduler node")
            if is_red:
                assert node.node is not None
                print(f"original reduction hint {node.node.data.reduction_hint}")  # type: ignore[attr-defined]
            print("ReadDep:")
            for dep in node.read_writes.reads:
                print(dep)
            print("WriteDep:")
            for dep in node.read_writes.writes:
                print(dep)
        else:
            raise RuntimeError(f"Unrecognized node type: {type(node)}")


def tensor_is_aligned(tensor: torch.Tensor):
    # See Note: [Input Alignment handling in Inductor]
    # Right now, we don't try to guard on the alignment of the storage offset.
    # When this comment was written, non-symbolic storage_offsets are not guarded on
    # but symbolic storage_offsets are. For consistency, we suppress guard creation
    # upon performing this check: that ensures that we don't add recompiles when we
    # add this logic.
    return (
        tensor.storage_offset() * get_dtype_size(tensor.dtype)
    ) % GPU_ALIGN_BYTES == 0


def should_assume_input_aligned(example_input: torch.Tensor):
    # See Note: [Input Alignment handling in Inductor]

    # right now, we only care about alignment for cuda tensors.
    if not is_gpu(example_input.device.type):
        return False
    return config.assume_aligned_inputs or tensor_is_aligned(example_input)


def maybe_get_suppress_shape_guards_ctx():
    # Try to get TracingContext.try_get().fake_mode.shape_env.suppress_guards()
    # If it's not available, return a nullcontext.

    # If we're dealing with cudagraphs, we might not have a tracing_context
    tracing_context = torch._guards.TracingContext.try_get()
    if not tracing_context:
        return contextlib.nullcontext()

    # In standalone inductor compile mode, we might not have a shape_env attached to the fake mode
    shape_env = tracing_context.fake_mode.shape_env
    if not shape_env:
        return contextlib.nullcontext()

    return shape_env.suppress_guards()


def run_and_get_cpp_code(fn, *args, **kwargs):
    # We use the patch context manager instead of using it as a decorator.
    # In this way, we can ensure that the attribute is patched and unpatched correctly
    # even if this run_and_get_cpp_code function is called multiple times.
    with unittest.mock.patch.object(config, "debug", True):
        torch._dynamo.reset()
        import io
        import logging

        log_capture_string = io.StringIO()
        ch = logging.StreamHandler(log_capture_string)
        from torch._inductor.codecache import output_code_log

        output_code_log.addHandler(ch)
        prev_level = output_code_log.level
        output_code_log.setLevel(logging.DEBUG)
        result = fn(*args, **kwargs)
        s = log_capture_string.getvalue()
        output_code_log.setLevel(prev_level)
        output_code_log.removeHandler(ch)
    return result, s<|MERGE_RESOLUTION|>--- conflicted
+++ resolved
@@ -309,7 +309,6 @@
     return any(a.alias_info is not None for a in op._schema.arguments)
 
 
-<<<<<<< HEAD
 def is_pointwise_subgraph(subgraph):
     for node in subgraph.nodes:
         if not all(is_pointwise_use(use) or use.op == "output" for use in node.users):
@@ -317,8 +316,6 @@
     return True
 
 
-def is_pointwise_use(use):
-=======
 def is_pointwise_use(
     use, is_pointwise_fn: Optional[Callable[[torch._ops.OpOverload], bool]] = None
 ):
@@ -328,7 +325,6 @@
     Uses in views ops will follow the views uses
     """
 
->>>>>>> c74396e8
     if not use.op == "call_function":
         return False
 
