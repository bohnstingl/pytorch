#include <ATen/FunctionalTensorWrapper.h>
#include <ATen/Functions.h>
#include <ATen/MetaFunctions.h>
#include <ATen/NativeFunctions.h>
#include <ATen/Operators.h>
#include <ATen/native/BinaryOps.h>
#include <ATen/native/CPUFallback.h>
#include <torch/csrc/lazy/core/helpers.h>
#include <torch/csrc/lazy/core/ir_builder.h>
#include <torch/csrc/lazy/core/metrics.h>
#include <torch/csrc/lazy/core/ops/utils.h>
#include <torch/csrc/lazy/core/shape_inference.h>
#include <torch/csrc/lazy/core/tensor_impl.h>
#include <torch/csrc/lazy/core/tensor_util.h>
#include <torch/csrc/lazy/generated/LazyNativeFunctions.h>
#include <torch/csrc/lazy/ts_backend/config.h>
#include <torch/csrc/lazy/ts_backend/ops/random_ops.h>
#include <torch/csrc/lazy/ts_backend/ops/to_copy.h>
#include <torch/csrc/lazy/ts_backend/tensor_aten_ops.h>
#include <torch/csrc/lazy/ts_backend/ts_autograd_functions.h>
#include <torch/csrc/lazy/ts_backend/ts_eager_fallback.h>
#include <torch/library.h>

using at::Tensor;

namespace torch {
namespace lazy {
namespace {

at::Tensor CreateLtcTensor(
    const at::Tensor& tensor,
    const c10::optional<torch::lazy::BackendDevice>& device) {
  if (tensor.defined() && device) {
    return torch::lazy::CreateAtenFromLtcTensor(
        torch::lazy::LazyTensor::Create(tensor, *device));
  }
  return tensor;
}

c10::optional<torch::lazy::BackendDevice> GetLtcDevice(
    const c10::optional<c10::Device>& device) {
  if (!device) {
    return c10::nullopt;
  }
  if (device->type() != at::kLazy) {
    return c10::nullopt;
  }
  return torch::lazy::atenDeviceToBackendDevice(*device);
}

} // namespace

// clone is special in LT because we make it a no-op.
// This should be safe to do, because every operator in the LT is functional.
at::Tensor LazyNativeFunctions::clone(
    const at::Tensor& self,
    c10::optional<at::MemoryFormat> memory_format) {
  auto self_lt = torch::lazy::TryGetLtcTensor(self);
  return torch::lazy::CreateAtenFromLtcTensor(
      self_lt->Create(self_lt->GetIrValue(), self_lt->GetDevice()));
}

at::Tensor LazyNativeFunctions::_copy_from(
    const at::Tensor& self,
    const at::Tensor& dst,
    bool non_blocking) {
  TORCH_LAZY_FN_COUNTER("lazy::");
  auto dst_tensor = torch::lazy::TryGetLtcTensor(dst);
  auto self_tensor = torch::lazy::TryGetLtcTensor(self);
  if (!self_tensor) {
    // providing a new 'eager' value (self) for an existing lazy tensor (dst)
    static bool sync_update = FLAGS_torch_lazy_ts_tensor_update_sync;
    CHECK(dst_tensor);
    dst_tensor->UpdateFromTensor(self, /*sync=*/sync_update);
  } else if (!dst_tensor) {
    // materializing a lazy tensor (self) and copying its value into eager
    // tensor (dst) detached=false lets us skip a copy in `ToTensor`, which
    // should be safe because we are only going to use the tensor for
    // dst.copy_()
    CHECK(self_tensor);
    at::Tensor tensor = self_tensor->ToTensor(/*detached=*/false);
    at::Tensor typed_tensor =
        torch::lazy::CopyTensor(tensor, dst.scalar_type(), /*copy=*/false);
    dst.resize_as_(typed_tensor).copy_(typed_tensor);
  } else {
    // Copying one lazy tensor to another
    if (!dst_tensor->CurrentIrValue()) {
      // if dest is not backed by IR (e.g. result of some lazy operation),
      // then it should have at::Tensor data backing it instead
      auto dst_tensor_data = dst_tensor->CurrentTensorData();
      CHECK(dst_tensor_data);
      auto src_tensor_data = self_tensor->CurrentTensorData();
      if (src_tensor_data) {
        // both src/dst are simply backed by at::Tensor data, no IR- do a
        // straightforward copy
        dst_tensor_data->copy_(*src_tensor_data);
      } else {
        // src needs to be materialized before its result can be used for a copy
        // into dst since we use the src tensor only for making a copy, we don't
        // need to detach it note: it would be even more efficient if we could
        // cause ToTensor to materialize the value directly into dst's buffer
        // (that would need to be detached though).
        dst_tensor_data->copy_(self_tensor->ToTensor(/*detached=*/false));
      }
    } else {
      copy_(dst_tensor, self_tensor);
      auto* impl =
          dynamic_cast<torch::lazy::LTCTensorImpl*>(dst.unsafeGetTensorImpl());
      impl->set_tensor(dst_tensor);
    }
  }
  return dst;
}

at::Tensor LazyNativeFunctions::_copy_from_and_resize(
    const at::Tensor& self,
    const at::Tensor& dst) {
  TORCH_LAZY_FN_COUNTER("lazy::");
  auto dst_tensor = torch::lazy::TryGetLtcTensor(dst);
  auto self_tensor = torch::lazy::TryGetLtcTensor(self);
  if (!self_tensor) {
    CHECK(dst_tensor);
    dst_tensor->UpdateFromTensorOut(self);
  } else if (!dst_tensor) {
    CHECK(self_tensor);
    at::Tensor tensor = self_tensor->ToTensor(/*detached=*/true);
    at::Tensor typed_tensor =
        torch::lazy::CopyTensor(tensor, dst.scalar_type(), /*copy=*/false);
    dst.resize_as_(typed_tensor).copy_(typed_tensor);
  } else {
    // at this point we know dst is a lazy tensor
    auto* dest_impl =
        dynamic_cast<torch::lazy::LTCTensorImpl*>(dst.unsafeGetTensorImpl());
    dest_impl->tensor()->UpdateFromTensorOut(self_tensor);
    dest_impl->force_refresh_sizes();
  }
  return dst;
}

at::Tensor LazyNativeFunctions::_to_copy(
    const at::Tensor& self,
    c10::optional<at::ScalarType> dtype,
    c10::optional<at::Layout> layout,
    c10::optional<at::Device> device,
    c10::optional<bool> pin_memory,
    bool non_blocking,
    c10::optional<at::MemoryFormat> memory_format) {
  if (force_eager_fallback(at::aten::_to_copy)) {
    TORCH_INTERNAL_ASSERT(
        false,
        "Fallback is currently impossible for _to_copy since the fallback helper itself reinvokes _to_copy");
  }

  auto options = self.options();
  if (dtype) {
    // I put each of these setters in a conditional instead of doing
    // `self.options().dtype(dtype).layout(layout)... because calling
    // .dtype(nullopt) on an options() that already has dtype appears to wipe it
    options = options.dtype(dtype);
  }
  if (layout) {
    options = options.layout(layout);
  }
  if (memory_format) {
    options = options.memory_format(memory_format);
  }
  if (pin_memory) {
    // TODO(whc) can we honor 'pin_memory' in some/all cases?
    options = options.pinned_memory(pin_memory);
    TORCH_WARN_ONCE(
        "Pinned memory used in lazy _to_copy, check if the behavior is as intended");
  }

  TORCH_LAZY_FN_COUNTER("lazy::");
  auto lazy_self = torch::lazy::TryGetLtcTensor(self);
  if (!lazy_self && device && device->type() == c10::kLazy) {
    // Case 1: eager->lazy (we create a new lazy tensor)
    // See Note [Lazy Tensor Functionalization]
    // Invariant: if the functionalization key is in the exclude set, then we're
    // expected to return an ordinary tensor, which will be "lifted" into a
    // functional wrapper later.
    bool functionalize_output =
        !c10::impl::tls_local_dispatch_key_set().excluded_.has(
            c10::DispatchKey::Functionalize);
    return torch::lazy::to_lazy_tensor(
        self,
        options,
        *device,
        /*non_blocking=*/non_blocking,
        /*functionalize_output=*/functionalize_output);
  } else if (device && device->type() != c10::kLazy) {
    // Case 2: lazy->eager (forces a graph break since we are materializing a
    // tensor)

    TORCH_INTERNAL_ASSERT(lazy_self);
    auto eager_tensor = lazy_self->ToTensor(/*detached=*/true);
    options = options.device(device);
    auto moved_eager_tensor =
        eager_tensor.to(options, /*non_blocking=*/non_blocking, /*copy=*/true);
    return moved_eager_tensor;
  } else if (
      device && device->type() == c10::kLazy && device->has_index() &&
      device->index() != self.device().index()) {
    // Case 3: lazy:0 -> lazy:1

    // TODO(whc) what do we actually want to do here?
    //   option 1: materialize, move eager tensor, create new lazy tensor
    //     - this should be our default, as it is what would happen before we
    //     implemented _to_copy
    //     - actually combines case 1 + case 2
    //   option 2: support multiple devices inside one lazy/TS executor (case 4)
    //     - but: we may have other assumptions that there is just one device
    //     per executor? so don't take this lightly

    TORCH_INTERNAL_ASSERT(lazy_self);
    auto eager_tensor = lazy_self->ToTensor(/*detached=*/true);
    // we move the eager tensor to the 'eager' equivalent of our lazy device
    // e.g. if our device is lazy:1, the backend maps that to cuda:1, which is
    // what we use
    auto eager_device = c10::Device(
        torch::lazy::getBackend()->EagerFallbackDeviceType(), device->index());
    options = options.device(eager_device);
    auto moved_eager_tensor =
        eager_tensor.to(options, /*non_blocking=*/false, /*copy=*/true);
    lazy_self = torch::lazy::GetOrCreateLtcTensor(
        moved_eager_tensor,
        torch::lazy::atenDeviceToBackendDevice(eager_device));
    return torch::lazy::CreateAtenFromLtcTensor(lazy_self);

  } else {
    // Case 4: lazy->lazy (special case: keep the _to_copy INSIDE the lazy
    // graph)

    // Note: captured _to_copy will be executed with real eager tensors, not
    // lazy tensors. We DO NOT want to burn 'lazy:0' as the device into this
    // captured IR, or we will try to convert an eager tensor back to a lazy one
    // inside the torchscript executor lazy:0 -> lazy:1 is handled in case3, so
    // we can safely drop the device argument
    device = c10::nullopt;

    torch::lazy::NodePtr node = torch::lazy::ReuseNode<ToCopy>(
        lazy_self->GetIrValue(),
        dtype,
        layout,
        device,
        pin_memory,
        non_blocking,
        memory_format);
    if (!node) {
      auto shapes = torch::lazy::compute_shape__to_copy(
          self, dtype, layout, device, pin_memory, non_blocking, memory_format);
      TORCH_INTERNAL_ASSERT(shapes.size() == 1);
      node = torch::lazy::MakeNode<ToCopy>(
          lazy_self->GetIrValue(),
          dtype,
          layout,
          device,
          pin_memory,
          non_blocking,
          memory_format,
          std::move(shapes));
      CacheNode(node);
    }

    auto result =
        torch::lazy::CreateAtenFromLtcTensor(torch::lazy::LazyTensor::Create(
            std::move(node), lazy_self->GetDevice()));
    return result;
  }
};

at::Tensor LazyNativeFunctions::empty_symint(
    at::SymIntArrayRef sym_size,
    c10::optional<at::ScalarType> dtype,
    c10::optional<at::Layout> layout,
    c10::optional<at::Device> device,
    c10::optional<bool> pin_memory,
    c10::optional<at::MemoryFormat> memory_format) {
  // TODO: support this directly
  auto size = c10::asIntArrayRefSlow(sym_size);
  const auto device_type = torch::lazy::getBackend()->EagerFallbackDeviceType();
  at::TensorOptions options = at::TensorOptions()
                                  .device(c10::Device(device_type))
                                  .layout(layout)
                                  .pinned_memory(pin_memory)
                                  .dtype(dtype);
  auto x_result = at::empty(size, options, memory_format);
  auto tensor = CreateLtcTensor(x_result, GetLtcDevice(device));
  // See Note [Lazy Tensor Functionalization]
  if (c10::impl::tls_local_dispatch_key_set().excluded_.has(
          c10::DispatchKey::Functionalize)) {
    // Invariant: if the functionalization key is in the exclude set, then we're
    // expected to return an ordinary tensor, which will be "lifted" into a
    // functional wrapper later.
    return tensor;
  } else {
    auto wrapped = at::functionalization::impl::to_functional_tensor(tensor);
    return wrapped;
  }
}

at::Tensor LazyNativeFunctions::empty_strided_symint(
<<<<<<< HEAD
    c10::SymIntArrayRef sym_size,
    c10::SymIntArrayRef sym_stride,
=======
    at::SymIntArrayRef sym_size,
    at::SymIntArrayRef sym_stride,
>>>>>>> 21e656b0
    c10::optional<at::ScalarType> dtype,
    c10::optional<at::Layout> layout,
    c10::optional<at::Device> device,
    c10::optional<bool> pin_memory) {
  TORCH_LAZY_FN_COUNTER("lazy::");
<<<<<<< HEAD
  at::Tensor t = empty_symint(
      sym_size,
      dtype,
      layout,
      device,
      pin_memory,
      c10::nullopt);
=======
  at::Tensor t =
      empty_symint(sym_size, dtype, layout, device, pin_memory, c10::nullopt);
>>>>>>> 21e656b0
  auto size = c10::asIntArrayRefSlow(sym_size);
  auto stride = c10::asIntArrayRefSlow(sym_stride);
  return t.as_strided(size, stride, /*storage_offset=*/0);
}

at::Tensor& LazyNativeFunctions::fill_(
    at::Tensor& self,
    const at::Scalar& value) {
  TORCH_LAZY_FN_COUNTER("lazy::");
  auto self_tensor = torch::lazy::TryGetLtcTensor(self);
  torch::lazy::fill_(self_tensor, value);
  return self;
}

at::Tensor LazyNativeFunctions::max_pool3d(
    const at::Tensor& self,
    at::IntArrayRef kernel_size,
    at::IntArrayRef stride,
    at::IntArrayRef padding,
    at::IntArrayRef dilation,
    bool ceil_mode) {
  return torch::lazy::MaxPool3dAutogradFunctionTS::apply(
      self, kernel_size, stride, padding, dilation, ceil_mode);
}

// We need to explicitly override max pooling operators and just call the
// fallback for them because we've customized the autograd function for them
// (backward needs saved indices from forward).
std::tuple<at::Tensor, at::Tensor> LazyNativeFunctions::max_pool3d_with_indices(
    const at::Tensor& self,
    at::IntArrayRef kernel_size,
    at::IntArrayRef stride,
    at::IntArrayRef padding,
    at::IntArrayRef dilation,
    bool ceil_mode) {
  return at::native::
      call_fallback_fn<&ltc_eager_fallback, ATEN_OP(max_pool3d_with_indices)>::
          call(self, kernel_size, stride, padding, dilation, ceil_mode);
}

at::Tensor LazyNativeFunctions::max_pool3d_with_indices_backward(
    const at::Tensor& grad_output,
    const at::Tensor& self,
    at::IntArrayRef kernel_size,
    at::IntArrayRef stride,
    at::IntArrayRef padding,
    at::IntArrayRef dilation,
    bool ceil_mode,
    const at::Tensor& indices) {
  return at::native::call_fallback_fn<
      &ltc_eager_fallback,
      ATEN_OP(max_pool3d_with_indices_backward)>::
      call(
          grad_output,
          self,
          kernel_size,
          stride,
          padding,
          dilation,
          ceil_mode,
          indices);
}

at::Tensor& LazyNativeFunctions::normal_(
    at::Tensor& self,
    double mean,
    double std,
    c10::optional<at::Generator> generator) {
  // Unconditionally fall back.
  // implementing normal_ via lazy tensor caused differences in results compared
  // to eager.
  return at::native::call_fallback_fn<&ltc_eager_fallback, ATEN_OP(normal_)>::
      call(self, mean, std, generator);

  // if (force_eager_fallback(c10::Symbol::fromQualString("aten::normal_"))) {
  //   return at::native::call_fallback_fn<&ltc_eager_fallback,
  //   ATEN_OP(normal_)>::call(self, mean, std, generator);
  // }

  // if (generator.has_value()) {
  //   return at::native::call_fallback_fn<&ltc_eager_fallback,
  //   ATEN_OP(normal_)>::call(self, mean, std, generator);
  // }

  // TORCH_LAZY_FN_COUNTER("lazy::");
  // auto device = bridge::GetBackendDevice(self);
  // LazyTensor lazy_self = GetLtcTensorOrCreateForWrappedNumber(self, *device);
  // std::vector<torch::lazy::Shape> shapes =
  // {torch::lazy::Shape(self.scalar_type(), self.sizes().vec())}; auto node =
  // torch::lazy::MakeNode<Normal>(lazy_self.GetIrValue(), mean, std,
  // std::move(shapes)); lazy_self.SetInPlaceIrValue(node); return self;
};

at::Tensor LazyNativeFunctions::_unsafe_view(
    const at::Tensor& self,
    at::IntArrayRef size) {
  TORCH_LAZY_FN_COUNTER("lazy::");
  return LazyNativeFunctions::view_copy_symint(
      self, c10::fromIntArrayRef(size));
}

// This is needed by the torch.tensor constructor.
// LazyTensor always opts into functionalization.
// "lifting" a tensor for functionalization means wrapping it in a
// FunctionalTensorWrapper object.
at::Tensor LazyNativeFunctions::lift(const at::Tensor& tensor) {
  TORCH_INTERNAL_ASSERT(
      !at::functionalization::impl::isFunctionalTensor(tensor));
  return at::functionalization::impl::to_functional_tensor(tensor);
}
at::Tensor LazyNativeFunctions::lift_fresh(const at::Tensor& tensor) {
  TORCH_INTERNAL_ASSERT(
      !at::functionalization::impl::isFunctionalTensor(tensor));
  return at::functionalization::impl::to_functional_tensor(tensor);
}

// All of the below ops correspond to CompositeExplicitAutograd kernels from
// core that call into view operators internally. These are all composite ops
// that LTC can technically re-use / get for free, but we need to
// "functionalize" them to remove the view ops before we can use them.
at::Tensor LazyNativeFunctions::block_diag(at::TensorList tensors) {
  return at::functionalization::functionalize_aten_op<ATEN_OP(
      block_diag)>::call(tensors);
}
at::Tensor LazyNativeFunctions::new_empty_strided_symint(
    const at::Tensor& self,
    c10::SymIntArrayRef size,
    c10::SymIntArrayRef stride,
    c10::optional<at::ScalarType> dtype,
    c10::optional<at::Layout> layout,
    c10::optional<at::Device> device,
    c10::optional<bool> pin_memory) {
  return at::functionalization::
      functionalize_aten_op<ATEN_OP(new_empty_strided)>::call(
          self, size, stride, dtype, layout, device, pin_memory);
}

at::Tensor LazyNativeFunctions::narrow_copy_symint(
    const at::Tensor& self,
    int64_t dim,
    c10::SymInt start,
    c10::SymInt length) {
  return at::functionalization::functionalize_aten_op<ATEN_OP(
      narrow_copy)>::call(self, dim, start, length);
}
at::Tensor LazyNativeFunctions::pixel_shuffle(
    const at::Tensor& self,
    int64_t upscale_factor) {
  return at::functionalization::functionalize_aten_op<ATEN_OP(
      pixel_shuffle)>::call(self, upscale_factor);
}
at::Tensor LazyNativeFunctions::pixel_unshuffle(
    const at::Tensor& self,
    int64_t downscale_factor) {
  return at::functionalization::functionalize_aten_op<ATEN_OP(
      pixel_unshuffle)>::call(self, downscale_factor);
}
at::Tensor LazyNativeFunctions::select_backward(
    const at::Tensor& grad_output,
    at::IntArrayRef input_sizes,
    int64_t dim,
    int64_t index) {
  return at::functionalization::functionalize_aten_op<ATEN_OP(
      select_backward)>::call(grad_output, input_sizes, dim, index);
}
at::Tensor LazyNativeFunctions::_trilinear(
    const at::Tensor& i1,
    const at::Tensor& i2,
    const at::Tensor& i3,
    at::IntArrayRef expand1,
    at::IntArrayRef expand2,
    at::IntArrayRef expand3,
    at::IntArrayRef sumdim,
    int64_t unroll_dim) {
  return at::functionalization::functionalize_aten_op<ATEN_OP(_trilinear)>::
      call(i1, i2, i3, expand1, expand2, expand3, sumdim, unroll_dim);
}
at::Tensor LazyNativeFunctions::linalg_pinv(
    const at::Tensor& self,
    const c10::optional<at::Tensor>& atol,
    const c10::optional<at::Tensor>& rtol,
    bool hermitian) {
  return at::functionalization::functionalize_aten_op<ATEN_OP2(
      linalg_pinv, atol_rtol_tensor)>::call(self, atol, rtol, hermitian);
}

// functionalize_aten_op can't handle out= ops directly.
// Instead, we can call the composite kernel from core, and copy and mutations
// back to the inputs.
at::Tensor& LazyNativeFunctions::logsumexp_out(
    const at::Tensor& self,
    at::IntArrayRef dim,
    bool keepdim,
    at::Tensor& out) {
  auto self_wrapped = at::functionalization::impl::to_functional_tensor(self);
  auto out_wrapped = at::functionalization::impl::to_functional_tensor(out);
  // directly call the composite kernel from core.
  // Make sure to re-enable functionalization first.
  auto curr_tls = c10::impl::tls_local_dispatch_key_set();
  auto tls_reenable_functionalize = c10::impl::PODLocalDispatchKeySet();
  tls_reenable_functionalize.set_included(curr_tls.included_);
  tls_reenable_functionalize.set_excluded(
      curr_tls.excluded_.remove(c10::DispatchKey::Functionalize));
  c10::impl::ForceDispatchKeyGuard guard_(tls_reenable_functionalize);
  at::native::logsumexp_out(self_wrapped, dim, keepdim, out_wrapped);
  auto out_unwrapped =
      at::functionalization::impl::from_functional_tensor(out_wrapped);
  // propagate mutations back to the inputs (including resizing)
  out.resize_(out_unwrapped.sizes());
  out.copy_(out_unwrapped);
  return out;
}

at::Tensor LazyNativeFunctions::diagonal_backward_symint(
    const at::Tensor& grad_output,
    at::SymIntArrayRef input_sizes,
    int64_t offset,
    int64_t dim1,
    int64_t dim2) {
  return at::functionalization::functionalize_aten_op<ATEN_OP(
      diagonal_backward)>::call(grad_output, input_sizes, offset, dim1, dim2);
}

at::Tensor LazyNativeFunctions::slice_backward_symint(
    const at::Tensor& grad_output,
    at::SymIntArrayRef input_sizes,
    int64_t dim,
    c10::SymInt start,
    c10::SymInt end,
    c10::SymInt step) {
  return at::functionalization::functionalize_aten_op<ATEN_OP(
      slice_backward)>::call(grad_output, input_sizes, dim, start, end, step);
}

// re-use the composite kernel from core, that way we don't need to provide a
// backwards formula for native_group_norm
std::tuple<Tensor, Tensor, Tensor> LazyNativeFunctions::native_group_norm(
    const at::Tensor& input,
    const c10::optional<at::Tensor>& weight,
    const c10::optional<at::Tensor>& bias,
    int64_t N,
    int64_t C,
    int64_t HxW,
    int64_t group,
    double eps) {
  return at::native::math_group_norm(
      input, weight, bias, N, C, HxW, group, eps);
}

void InitializeAtenBindings() {}

} // namespace lazy
} // namespace torch<|MERGE_RESOLUTION|>--- conflicted
+++ resolved
@@ -300,30 +300,15 @@
 }
 
 at::Tensor LazyNativeFunctions::empty_strided_symint(
-<<<<<<< HEAD
-    c10::SymIntArrayRef sym_size,
-    c10::SymIntArrayRef sym_stride,
-=======
     at::SymIntArrayRef sym_size,
     at::SymIntArrayRef sym_stride,
->>>>>>> 21e656b0
     c10::optional<at::ScalarType> dtype,
     c10::optional<at::Layout> layout,
     c10::optional<at::Device> device,
     c10::optional<bool> pin_memory) {
   TORCH_LAZY_FN_COUNTER("lazy::");
-<<<<<<< HEAD
-  at::Tensor t = empty_symint(
-      sym_size,
-      dtype,
-      layout,
-      device,
-      pin_memory,
-      c10::nullopt);
-=======
   at::Tensor t =
       empty_symint(sym_size, dtype, layout, device, pin_memory, c10::nullopt);
->>>>>>> 21e656b0
   auto size = c10::asIntArrayRefSlow(sym_size);
   auto stride = c10::asIntArrayRefSlow(sym_stride);
   return t.as_strided(size, stride, /*storage_offset=*/0);
