--- conflicted
+++ resolved
@@ -102,7 +102,9 @@
     instead.
     """
     # Record the modules to wrap without actually wrapping
-    wrapped_modules: List[nn.Module] = []  # these are only logically wrapped
+    wrapped_modules: Deque[
+        nn.Module
+    ] = collections.deque()  # these are only logically wrapped
     wrapper_cls = functools.partial(_record_module_wrapper_cls, wrapped_modules)
     if auto_wrap_policy is not None:
         _recursive_wrap(
@@ -117,15 +119,16 @@
     if root_module not in wrapped_modules:
         wrapped_modules.append(root_module)
 
-    submodule_to_states = collections.OrderedDict()
+    fully_sharded_module_to_states = collections.OrderedDict()
     visited_params = set()
     for ignored_param in ignored_params:
         visited_params.add(ignored_param)
     visited_buffers = set()
     # Constructing `wrapped_modules` with `_recursive_wrap()` follows a
-    # post-order traversal. We record state in `submodule_to_states` using a
-    # reverse post-ordering since that is a topological sort. This assigns
-    # parent-child shared parameters to the parent submodule.
+    # post-order (right-to-left bottom-up) traversal. We record state in
+    # `fully_sharded_module_to_states` using a reverse post-ordering since that
+    # is a topological sort that follows `.modules()` depth-first order. This
+    # assigns parent-child shared parameters to the parent submodule.
     # TODO: To handle sibling shared parameters, we need to pre-compute the
     # shared parameters and assign them to the LCA submodule manually.
     wrapped_modules.reverse()
@@ -159,21 +162,14 @@
                     buffers.append(buffer)
                     visited_buffers.add(buffer)
                     buffer_names.append(prefix + buffer_name)
-<<<<<<< HEAD
-        submodule_to_states[submodule] = SubmoduleState(
-=======
-            for child_module_name, child_module in module.named_children():
-                if child_module not in wrapped_modules_set:
-                    queue.append((child_module, prefix + child_module_name + "."))
-        submodule_to_states[submodule] = FullyShardedModuleState(
->>>>>>> 0fd72e8a
+        fully_sharded_module_to_states[submodule] = FullyShardedModuleState(
             params, buffers, param_names, buffer_names
         )
-    return submodule_to_states
+    return fully_sharded_module_to_states
 
 
 def _record_module_wrapper_cls(
-    wrapped_modules: List[nn.Module],
+    wrapped_modules: Deque[nn.Module],
     module: nn.Module,
     **kwargs,
 ) -> nn.Module:
@@ -182,5 +178,11 @@
     that records the wrapped module to the input ``wrapped_modules`` without
     actually wrapping with a class.
     """
-    wrapped_modules.append(module)
+    # NOTE: Use `appendleft()` instead of `append()` so that for a given tree
+    # depth, the modules are recorded from right to left, meaning that
+    # reversing the overall recorded order gives us a topological sort that
+    # follows the `.modules()` depth-first order. Using `append()` orders from
+    # left to right, still giving a valid topological sort, but the sort order
+    # differs from `.modules()` depth-first order.
+    wrapped_modules.appendleft(module)
     return module