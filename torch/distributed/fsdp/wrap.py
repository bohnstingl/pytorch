--- conflicted
+++ resolved
@@ -62,12 +62,6 @@
                 _post_order_apply_inner(child_module, child_module_name, module)
         optional_module = fn(module)
         if optional_module is not None:
-<<<<<<< HEAD
-            assert module_name != "", (
-                "Non-root modules should have their module name set but got "
-                f"an empty module name for {module}"
-            )
-=======
             assert isinstance(parent_module, nn.Module), (
                 "Non-root modules should have their parent module set but got "
                 f"{parent_module} for {module}"
@@ -79,7 +73,6 @@
             assert isinstance(
                 optional_module, nn.Module
             ), f"fn should return None or an nn.Module but got {optional_module}"
->>>>>>> 4b837896
             setattr(parent_module, module_name, optional_module)
 
     _post_order_apply_inner(root_module, "", None)
