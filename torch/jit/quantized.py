--- conflicted
+++ resolved
@@ -15,11 +15,7 @@
         warnings.warn(
             "torch.jit.QuantizedLinear is deprecated and will be removed in an upcoming "
             "PyTorch release. Please use the torch.ao.nn.quantized.dynamic.Linear instead.",
-<<<<<<< HEAD
-            stacklevel=2,
-=======
             stacklevel=TO_BE_DETERMINED,
->>>>>>> fff02e67
         )
 
         self.in_features = other.in_features
@@ -86,11 +82,7 @@
         warnings.warn(
             "torch.jit.QuantizedLinearFP16 is deprecated and will be removed in an upcoming "
             "PyTorch release. Please use the torch.ao.nn.quantized.dynamic.Linear instead.",
-<<<<<<< HEAD
-            stacklevel=2,
-=======
             stacklevel=TO_BE_DETERMINED,
->>>>>>> fff02e67
         )
         self.in_features = other.in_features
         self.out_features = other.out_features
@@ -148,11 +140,7 @@
         warnings.warn(
             "torch.jit.QuantizedRNNCellBase is deprecated and will be removed in an upcoming "
             "PyTorch release. Please use the torch.ao.nn.quantized.dynamic.RNNCell instead.",
-<<<<<<< HEAD
-            stacklevel=2,
-=======
             stacklevel=TO_BE_DETERMINED,
->>>>>>> fff02e67
         )
 
         self.input_size = other.input_size
@@ -262,11 +250,7 @@
         warnings.warn(
             "torch.jit.QuantizedRNNCell is deprecated and will be removed in an upcoming "
             "PyTorch release. Please use the torch.ao.nn.quantized.dynamic.RNNCell instead.",
-<<<<<<< HEAD
-            stacklevel=2,
-=======
             stacklevel=TO_BE_DETERMINED,
->>>>>>> fff02e67
         )
         self.nonlinearity = other.nonlinearity
 
@@ -324,11 +308,7 @@
         warnings.warn(
             "torch.jit.QuantizedLSTMCell is deprecated and will be removed in an upcoming "
             "PyTorch release. Please use the torch.ao.nn.quantized.dynamic.LSTMCell instead.",
-<<<<<<< HEAD
-            stacklevel=2,
-=======
             stacklevel=TO_BE_DETERMINED,
->>>>>>> fff02e67
         )
 
     @torch.jit.script_method
@@ -367,11 +347,7 @@
         warnings.warn(
             "torch.jit.QuantizedGRUCell is deprecated and will be removed in an upcoming "
             "PyTorch release. Please use the torch.ao.nn.quantized.dynamic.GRUCell instead.",
-<<<<<<< HEAD
-            stacklevel=2,
-=======
             stacklevel=TO_BE_DETERMINED,
->>>>>>> fff02e67
         )
 
     @torch.jit.script_method
@@ -422,11 +398,7 @@
         warnings.warn(
             "torch.jit.QuantizedRNNBase is deprecated and will be removed in an upcoming "
             "PyTorch release. Please use the torch.ao.nn.quantized.dynamic instead.",
-<<<<<<< HEAD
-            stacklevel=2,
-=======
             stacklevel=TO_BE_DETERMINED,
->>>>>>> fff02e67
         )
         self.mode = other.mode
         self.input_size = other.input_size
@@ -552,11 +524,7 @@
         warnings.warn(
             "torch.jit.QuantizedLSTM is deprecated and will be removed in an upcoming "
             "PyTorch release. Please use the torch.ao.nn.quantized.dynamic.LSTM instead.",
-<<<<<<< HEAD
-            stacklevel=2,
-=======
             stacklevel=TO_BE_DETERMINED,
->>>>>>> fff02e67
         )
 
     @torch.jit.script_method
@@ -674,11 +642,7 @@
         warnings.warn(
             "torch.jit.QuantizedGRU is deprecated and will be removed in an upcoming "
             "PyTorch release. Please use the torch.ao.nn.quantized.dynamic.GRU instead.",
-<<<<<<< HEAD
-            stacklevel=2,
-=======
             stacklevel=TO_BE_DETERMINED,
->>>>>>> fff02e67
         )
 
     @torch.jit.script_method
@@ -774,11 +738,7 @@
     warnings.warn(
         "quantize_rnn_cell_modules function has been deprecated. "
         "Please use torch.ao.quantization.quantize_dynamic API instead.",
-<<<<<<< HEAD
-        stacklevel=2,
-=======
         stacklevel=TO_BE_DETERMINED,
->>>>>>> fff02e67
     )
     reassign = {}
     for name, mod in module.named_modules():
@@ -802,11 +762,7 @@
     warnings.warn(
         "quantize_linear_modules function has been deprecated. "
         "Please use torch.ao.quantization.quantize_dynamic API instead.",
-<<<<<<< HEAD
-        stacklevel=2,
-=======
         stacklevel=TO_BE_DETERMINED,
->>>>>>> fff02e67
     )
 
     reassign = {}
@@ -833,11 +789,7 @@
     warnings.warn(
         "quantize_rnn_modules function has been deprecated. "
         "Please use torch.ao.quantization.quantize_dynamic API instead.",
-<<<<<<< HEAD
-        stacklevel=2,
-=======
         stacklevel=TO_BE_DETERMINED,
->>>>>>> fff02e67
     )
     reassign = {}
     for name, mod in module.named_modules():
