from ._ops import OpOverload
from typing import Any, Optional, Set, List
import traceback
import torch
import weakref

__all__ = [
    'Library',
    'impl',
    'define',
    'fallthrough_kernel',
    'impl_abstract',
    'get_ctx',
]

# Set containing the combination of (namespace, operator, DispatchKey) for which a new kernel has been registered
# The keys in the set are of the form `namespace + "/" + op_name + "/" + dispatch_key`.
# This set is maintained to ensure that two libraries don't try to override the exact same functionality to avoid
# libraries calling into kernels not intended to be called.
_impls: Set[str] = set()

# prim is reserved by TorchScript interpreter
_reserved_namespaces = ['prim']

def fallthrough_kernel():
    """
    A dummy function to pass to ``Library.impl`` in order to register a fallthrough.
    """
    raise NotImplementedError("fallthrough_kernel() should never be called.")

class Library:
    """
    A class to create libraries that can be used to register new operators or
    override operators in existing libraries from Python.
    A user can optionally pass in a dispatch keyname if they only want to register
    kernels corresponding to only one specific dispatch key.

    To create a library to override operators in an existing library (with name ns), set the kind to "IMPL".
    To create a new library (with name ns) to register new operators, set the kind to "DEF".
    To create a fragment of a possibly existing library to register operators (and bypass
    the limitation that there is only one library for a given namespace), set the kind to
    "FRAGMENT".

    Args:
        ns: library name
        kind: "DEF", "IMPL" (default: "IMPL"), "FRAGMENT"
        dispatch_key: PyTorch dispatch key (default: "")
    """
    def __init__(self, ns, kind, dispatch_key=""):
        if kind not in ('IMPL', 'DEF', 'FRAGMENT'):
            raise ValueError("Unsupported kind: ", kind)

        if ns in _reserved_namespaces and (kind == "DEF" or kind == 'FRAGMENT'):
            raise ValueError(ns, " is a reserved namespace. Please try creating a library with another name.")

        frame = traceback.extract_stack(limit=3)[0]
        filename, lineno = frame.filename, frame.lineno
        self.m: Optional[Any] = torch._C._dispatch_library(kind, ns, dispatch_key, filename, lineno)
        self.ns = ns
        self._op_impls: Set[str] = set()
        self._registration_handles: List["torch._library.utils.RegistrationHandle"] = []
        self.kind = kind
        self.dispatch_key = dispatch_key
        # Use a finalizer to setup the "destructor" instead of __del__.
        # Python __del__ can lead to weird things (globals and locals may already
        # be gone when __del__ actually gets called!). finalizers help the
        # situation because it lets us capture references and keeps them alive
        weakref.finalize(self, _del_library, _impls, self._op_impls, self._registration_handles)

    def __repr__(self):
        return f"Library(kind={self.kind}, ns={self.ns}, dispatch_key={self.dispatch_key})>"

    def define(self, schema, alias_analysis=""):
        r'''Defines a new operator and its semantics in the ns namespace.

        Args:
            schema: function schema to define a new operator.
            alias_analysis (optional): Indicates if the aliasing properties of the operator arguments can be
                                       inferred from the schema (default behavior) or not ("CONSERVATIVE").
        Returns:
            name of the operator as inferred from the schema.

        Example::
            >>> # xdoctest: +REQUIRES(env:TORCH_DOCTEST_LIBRARY)
            >>> my_lib = Library("foo", "DEF")
            >>> my_lib.define("sum(Tensor self) -> Tensor")
        '''
        # This is added because we also want to disallow PURE_FUNCTION alias analysis which is a valid
        # AliasAnalysis type in C++
        if alias_analysis not in ["", "FROM_SCHEMA", "CONSERVATIVE"]:
            raise RuntimeError(f"Invalid alias_analysis type {alias_analysis}")
        assert self.m is not None
        return self.m.define(schema, alias_analysis)

    def impl(self, op_name, fn, dispatch_key=''):
        r'''Registers the function implementation for an operator defined in the library.

        Args:
            op_name: operator name (along with the overload) or OpOverload object.
            fn: function that's the operator implementation for the input dispatch key or :func:`~fallthrough_kernel`
                to register a fallthrough.
            dispatch_key: dispatch key that the input function should be registered for. By default, it uses
                          the dispatch key that the library was created with.

        Example::
            >>> my_lib = Library("aten", "IMPL")
            >>> def div_cpu(self, other):
            >>>     return self * (1 / other)
            >>> my_lib.impl("div.Tensor", div_cpu, "CPU")
        '''
        if not callable(fn):
            raise TypeError(f"Input function is required to be a callable but found type {type(fn)}")
        if dispatch_key == '':
            dispatch_key = self.dispatch_key

        if isinstance(op_name, str):
            name = op_name
        elif isinstance(op_name, OpOverload):
            name = op_name._schema.name
            overload_name = op_name._schema.overload_name
            if overload_name != '':
                name = name + '.' + overload_name
        else:
            raise RuntimeError("impl should be passed either a name or an OpOverload object as the first argument")

        key = self.ns + "/" + name.split("::")[-1] + "/" + dispatch_key
        if key in _impls:
            # TODO: in future, add more info about where the existing function is registered (this info is
            # today already returned by the C++ warning when impl is called but we error out before that)
            raise RuntimeError("This is not allowed since there's already a kernel registered from python overriding {}"
                               "'s behavior for {} dispatch key and {} namespace.".
                               format(name.split("::")[-1], dispatch_key, self.ns))

        if dispatch_key == "Meta":
            dispatcher_op_name = name
            if '::' not in dispatcher_op_name:
                dispatcher_op_name = f'{self.ns}::{dispatcher_op_name}'

            # Internally, we shouldn't be registering meta kernels for any operators that
            # have CompositeImplicitAutograd kernels.
            # Instead, we should be letting those decompositions run, and writing meta kernels
            # only for the base operators.
            if torch._C._dispatch_has_kernel_for_dispatch_key(dispatcher_op_name, "CompositeImplicitAutograd"):
                raise RuntimeError(
                    f"We should not register a meta kernel directly to the operator '{name}',"
                    " because it has a CompositeImplicitAutograd kernel in core."
                    " Instead we should let the operator decompose, and ensure that we have meta kernels"
                    " for the base ops that it decomposes into.")

        assert self.m is not None
        self.m.impl(name, dispatch_key if dispatch_key != "" else "CompositeImplicitAutograd", fn)

        _impls.add(key)
        self._op_impls.add(key)

    def _destroy(self):
        self.m = None
        for handle in self._registration_handles:
            handle.destroy()
        self._registration_handles.clear()


def _del_library(captured_impls, op_impls, registration_handles):
    captured_impls -= op_impls
    for handle in registration_handles:
        handle.destroy()


# decorator to register python functions for library ops
# Note: this decorator API should remain consistent with `Library.impl` API
def impl(lib, name, dispatch_key=""):
    def wrap(f):
        lib.impl(name, f, dispatch_key)
        return f
    return wrap


def define(lib, schema, alias_analysis=""):
    def wrap(f):
        name = lib.define(schema, alias_analysis)
        lib.impl(name, f)
        return f
    return wrap


def impl_abstract(name, func=None, *, lib=None, _stacklevel=1):
    r"""Register an abstract implementation for this operator.

    An "abstract implementation" specifies the behavior of this operator on
    Tensors that carry no data. Given some input Tensors with certain properties
    (sizes/strides/storage_offset/device), it specifies what the properties of
    the output Tensors are.

    The abstract implementation has the same signature as the operator.
    It is run for both FakeTensors and meta tensors. To write an abstract
    implementation, assume that all Tensor inputs to the operator are
    regular CPU/CUDA/Meta tensors, but they do not have storage, and
    you are trying to return regular CPU/CUDA/Meta tensor(s) as output.
    The abstract implementation must consist of only PyTorch operations
    (and may not directly access the storage or data of any input or
    intermediate Tensors).

    This API may be used as a decorator (see examples).

    For a detailed guide on custom ops, please see
    https://docs.google.com/document/d/1W--T6wz8IY8fOI0Vm8BF44PdBgs283QvpelJZWieQWQ/edit

    Examples::
        >>> import torch
        >>> import numpy as np
        >>> from torch import Tensor
        >>>
        >>> # Example 1: an operator without data-dependent output shape
<<<<<<< HEAD
        >>> lib = torch.library.Library("mylib", "FRAGMENT")
        >>> lib.define("mylib::custom_linear(Tensor x, Tensor weight, Tensor bias) -> Tensor")
        >>>
        >>> @torch.library.impl_abstract("mylib::custom_linear")
=======
        >>> lib = torch.library.Library("mylibrary", "FRAGMENT")
        >>> lib.define("mylibrary::custom_linear(Tensor x, Tensor weight, Tensor bias)"
        >>>
        >>> @torch.library.impl_abstract("mylibrary::custom_linear"):
>>>>>>> 5c42a797
        >>> def custom_linear_abstract(x, weight):
        >>>     assert x.dim() == 2
        >>>     assert weight.dim() == 2
        >>>     assert bias.dim() == 1
        >>>     assert x.shape[1] == weight.shape[1]
        >>>     assert weight.shape[0] == bias.shape[0]
        >>>     assert x.device == weight.device
        >>>
        >>>     return (x @ weight.t()) + bias
        >>>
        >>> # Example 2: an operator with data-dependent output shape
<<<<<<< HEAD
        >>> lib = torch.library.Library("mylib", "FRAGMENT")
        >>> lib.define("mylib::custom_nonzero(Tensor x) -> Tensor")
        >>>
        >>> @torch.library.impl_abstract("mylib::custom_nonzero")
=======
        >>> lib = torch.library.Library("mylibrary", "FRAGMENT")
        >>> lib.define("mylibrary::custom_nonzero(Tensor x) -> Tensor"
        >>>
        >>> @torch.library.impl_abstract("mylibrary::custom_nonzero"):
>>>>>>> 5c42a797
        >>> def custom_nonzero_abstract(x):
        >>>     # Number of nonzero-elements is data-dependent.
        >>>     # Since we cannot peek at the data in an abstract impl,
        >>>     # we use the ctx object to construct a new symint that
        >>>     # represents the data-dependent size.
        >>>     ctx = torch.library.get_ctx()
        >>>     nnz = ctx.new_dynamic_size()
        >>>     shape = [x.dim(), nnz]
        >>>     result = x.new_empty(shape, dtype=torch.long)
        >>>     return result
        >>>
        >>> @torch.library.impl(lib, "custom_nonzero", "CPU")
        >>> def custom_nonzero_cpu(x):
        >>>     x_np = to_numpy(x)
        >>>     res = np.stack(np.nonzero(x_np), axis=1)
        >>>     # unbacked symbolic ints in PyTorch must be >= 2, so we
        >>>     # constrain the range to at least 2
        >>>     if res.shape[0] <= 1:
        >>>         raise RuntimeError("not supported")
        >>>     return torch.tensor(res, device=x.device)

    """

    source = torch._library.utils.get_source(_stacklevel + 1)

    def inner(func):
        entry = torch._library.simple_registry.singleton.find(name)
        handle = entry.abstract_impl.register(func, source)
        if lib is not None:
            lib._registration_handles.append(handle)
        return func

    if func is None:
        return inner
    return inner(func)


# NOTE [ctx inside the fake implementation]
# If a user has an operator with data-dependent output shape, then when writing
# a fake implementation they must query the current ctx and use methods on the
# ctx to construct a new unbacked symint.
#
# This is done via us setting the global_ctx_getter function every time a fake
# implementation is invoked.
def get_ctx() -> "torch._library.abstract_impl.AbstractImplCtx":
    """get_ctx() returns the current AbstractImplCtx object.

    Calling ``get_ctx()`` is only valid inside of an abstract impl.
    """
    return torch._library.abstract_impl.global_ctx_getter()<|MERGE_RESOLUTION|>--- conflicted
+++ resolved
@@ -211,17 +211,10 @@
         >>> from torch import Tensor
         >>>
         >>> # Example 1: an operator without data-dependent output shape
-<<<<<<< HEAD
-        >>> lib = torch.library.Library("mylib", "FRAGMENT")
-        >>> lib.define("mylib::custom_linear(Tensor x, Tensor weight, Tensor bias) -> Tensor")
-        >>>
-        >>> @torch.library.impl_abstract("mylib::custom_linear")
-=======
         >>> lib = torch.library.Library("mylibrary", "FRAGMENT")
         >>> lib.define("mylibrary::custom_linear(Tensor x, Tensor weight, Tensor bias)"
         >>>
         >>> @torch.library.impl_abstract("mylibrary::custom_linear"):
->>>>>>> 5c42a797
         >>> def custom_linear_abstract(x, weight):
         >>>     assert x.dim() == 2
         >>>     assert weight.dim() == 2
@@ -233,17 +226,10 @@
         >>>     return (x @ weight.t()) + bias
         >>>
         >>> # Example 2: an operator with data-dependent output shape
-<<<<<<< HEAD
-        >>> lib = torch.library.Library("mylib", "FRAGMENT")
-        >>> lib.define("mylib::custom_nonzero(Tensor x) -> Tensor")
-        >>>
-        >>> @torch.library.impl_abstract("mylib::custom_nonzero")
-=======
         >>> lib = torch.library.Library("mylibrary", "FRAGMENT")
         >>> lib.define("mylibrary::custom_nonzero(Tensor x) -> Tensor"
         >>>
         >>> @torch.library.impl_abstract("mylibrary::custom_nonzero"):
->>>>>>> 5c42a797
         >>> def custom_nonzero_abstract(x):
         >>>     # Number of nonzero-elements is data-dependent.
         >>>     # Since we cannot peek at the data in an abstract impl,
