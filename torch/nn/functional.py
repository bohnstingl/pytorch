--- conflicted
+++ resolved
@@ -1342,11 +1342,7 @@
                     "and silence this warning, please use dropout instead. Note that dropout2d "
                     "exists to provide channel-wise dropout on inputs with 2 spatial dimensions, "
                     "a channel dimension, and an optional batch dimension (i.e. 3D or 4D inputs).")
-<<<<<<< HEAD
-        warnings.warn(warn_msg, stacklevel=2)
-=======
         warnings.warn(warn_msg, stacklevel=TO_BE_DETERMINED)
->>>>>>> fff02e67
 
     # TODO: Properly support no-batch-dim inputs. For now, these are NOT supported; passing
     # a 3D input will perform dropout1d behavior instead. This was done historically and the
@@ -1357,11 +1353,7 @@
                       "1D dropout behavior is desired - input is interpreted as shape (N, C, L), where C "
                       "is the channel dim. This behavior will change in a future release to interpret the "
                       "input as one without a batch dimension, i.e. shape (C, H, W). To maintain the 1D "
-<<<<<<< HEAD
-                      "channel-wise dropout behavior, please switch to using dropout1d instead.", stacklevel=2)
-=======
                       "channel-wise dropout behavior, please switch to using dropout1d instead.", stacklevel=TO_BE_DETERMINED)
->>>>>>> fff02e67
 
     result = _VF.feature_dropout_(input, p, training) if inplace else _VF.feature_dropout(input, p, training)
 
@@ -1394,11 +1386,7 @@
                     "and silence this warning, please use dropout instead. Note that dropout3d "
                     "exists to provide channel-wise dropout on inputs with 3 spatial dimensions, "
                     "a channel dimension, and an optional batch dimension (i.e. 4D or 5D inputs).")
-<<<<<<< HEAD
-        warnings.warn(warn_msg, stacklevel=2)
-=======
         warnings.warn(warn_msg, stacklevel=TO_BE_DETERMINED)
->>>>>>> fff02e67
 
     is_batched = inp_dim == 5
     if not is_batched:
@@ -1914,11 +1902,7 @@
     if has_torch_function_unary(logits):
         return handle_torch_function(gumbel_softmax, (logits,), logits, tau=tau, hard=hard, eps=eps, dim=dim)
     if eps != 1e-10:
-<<<<<<< HEAD
-        warnings.warn("`eps` parameter is deprecated and has no effect.", stacklevel=2)
-=======
         warnings.warn("`eps` parameter is deprecated and has no effect.", stacklevel=TO_BE_DETERMINED)
->>>>>>> fff02e67
 
     gumbels = (
         -torch.empty_like(logits, memory_format=torch.legacy_contiguous_format).exponential_().log()
@@ -2364,11 +2348,7 @@
         warnings.warn(
             "Argument order of nn.functional.embedding_bag was changed. "
             "Usage `embedding_bag(weight, input, ...)` is deprecated, "
-<<<<<<< HEAD
-            "and should now be `embedding_bag(input, weight, ...)`.", stacklevel=2
-=======
             "and should now be `embedding_bag(input, weight, ...)`.", stacklevel=TO_BE_DETERMINED
->>>>>>> fff02e67
         )
         weight, input = input, weight
 
@@ -2963,11 +2943,7 @@
             warnings.warn(
                 "reduction: 'mean' divides the total loss by both the batch size and the support size."
                 "'batchmean' divides only by the batch size, and aligns with the KL div math definition."
-<<<<<<< HEAD
-                "'mean' will be changed to behave the same as 'batchmean' in the next major release.", stacklevel=2
-=======
                 "'mean' will be changed to behave the same as 'batchmean' in the next major release.", stacklevel=TO_BE_DETERMINED
->>>>>>> fff02e67
             )
 
         # special case for batchmean
@@ -3790,11 +3766,7 @@
         affects the outputs.
 
     """
-<<<<<<< HEAD
-    warnings.warn("nn.functional.upsample is deprecated. Use nn.functional.interpolate instead.", stacklevel=2)
-=======
     warnings.warn("nn.functional.upsample is deprecated. Use nn.functional.interpolate instead.", stacklevel=TO_BE_DETERMINED)
->>>>>>> fff02e67
     return interpolate(input, size, scale_factor, mode, align_corners)
 
 
@@ -4109,11 +4081,7 @@
         {backward_reproducibility_note}
     """
     # DeprecationWarning is ignored by default
-<<<<<<< HEAD
-    warnings.warn("nn.functional.upsample_nearest is deprecated. Use nn.functional.interpolate instead.", stacklevel=2)
-=======
     warnings.warn("nn.functional.upsample_nearest is deprecated. Use nn.functional.interpolate instead.", stacklevel=TO_BE_DETERMINED)
->>>>>>> fff02e67
     return interpolate(input, size, scale_factor, mode="nearest")
 
 
@@ -4169,11 +4137,7 @@
         {backward_reproducibility_note}
     """
     # DeprecationWarning is ignored by default
-<<<<<<< HEAD
-    warnings.warn("nn.functional.upsample_bilinear is deprecated. Use nn.functional.interpolate instead.", stacklevel=2)
-=======
     warnings.warn("nn.functional.upsample_bilinear is deprecated. Use nn.functional.interpolate instead.", stacklevel=TO_BE_DETERMINED)
->>>>>>> fff02e67
     return interpolate(input, size, scale_factor, mode="bilinear", align_corners=True)
 
 
@@ -4333,11 +4297,7 @@
             "Default grid_sample and affine_grid behavior has changed "
             "to align_corners=False since 1.3.0. Please specify "
             "align_corners=True if the old behavior is desired. "
-<<<<<<< HEAD
-            "See the documentation of grid_sample for details.", stacklevel=2
-=======
             "See the documentation of grid_sample for details.", stacklevel=TO_BE_DETERMINED
->>>>>>> fff02e67
         )
         align_corners = False
 
@@ -4399,11 +4359,7 @@
             "Default grid_sample and affine_grid behavior has changed "
             "to align_corners=False since 1.3.0. Please specify "
             "align_corners=True if the old behavior is desired. "
-<<<<<<< HEAD
-            "See the documentation of grid_sample for details.", stacklevel=2
-=======
             "See the documentation of grid_sample for details.", stacklevel=TO_BE_DETERMINED
->>>>>>> fff02e67
         )
         align_corners = False
 
@@ -4435,11 +4391,7 @@
             "Since version 1.3.0, affine_grid behavior has changed "
             "for unit-size grids when align_corners=True. "
             "This is not an intended use case of affine_grid. "
-<<<<<<< HEAD
-            "See the documentation of affine_grid for details.", stacklevel=2
-=======
             "See the documentation of affine_grid for details.", stacklevel=TO_BE_DETERMINED
->>>>>>> fff02e67
         )
     elif min(size) <= 0:
         raise ValueError(f"Expected non-zero, positive output size. Got {size}")
@@ -5123,11 +5075,7 @@
             if _mask_dtype != other_type:
                 warnings.warn(
                     f"Support for mismatched {mask_name} and {other_name} "
-<<<<<<< HEAD
-                    "is deprecated. Use same type for both instead.", stacklevel=2
-=======
                     "is deprecated. Use same type for both instead.", stacklevel=TO_BE_DETERMINED
->>>>>>> fff02e67
                 )
         if not _mask_is_float:
             mask = (
