import warnings
import torch
from torch.cuda import nccl
from torch._utils import _take_tensors, _flatten_dense_tensors, \
    _unflatten_dense_tensors, _reorder_tensors_as, _get_device_index, _handle_complex
from typing import List

def broadcast(tensor, devices=None, *, out=None):
    r"""Broadcasts a tensor to specified GPU devices.

    Args:
        tensor (Tensor): tensor to broadcast. Can be on CPU or GPU.
        devices (Iterable[torch.device, str or int], optional): an iterable of
          GPU devices, among which to broadcast.
        out (Sequence[Tensor], optional, keyword-only): the GPU tensors to
          store output results.

    .. note::
        Exactly one of :attr:`devices` and :attr:`out` must be specified.

    Returns:
        - If :attr:`devices` is specified,
            a tuple containing copies of :attr:`tensor`, placed on
            :attr:`devices`.
        - If :attr:`out` is specified,
            a tuple containing :attr:`out` tensors, each containing a copy of
            :attr:`tensor`.
    """
    tensor = _handle_complex(tensor)
    if not ((devices is None) ^ (out is None)):
        raise RuntimeError(
            f"Exactly one of 'devices' and 'out' must be specified, but got devices={devices} and out={out}")
    if devices is not None:
        devices = [_get_device_index(d) for d in devices]
        return torch._C._broadcast(tensor, devices)
    else:
        return torch._C._broadcast_out(tensor, out)


def broadcast_coalesced(tensors, devices, buffer_size=10485760):
    """Broadcasts a sequence tensors to the specified GPUs.
    Small tensors are first coalesced into a buffer to reduce the number
    of synchronizations.

    Args:
        tensors (sequence): tensors to broadcast. Must be on the same device,
          either CPU or GPU.
        devices (Iterable[torch.device, str or int]): an iterable of GPU
          devices, among which to broadcast.
        buffer_size (int): maximum size of the buffer used for coalescing

    Returns:
        A tuple containing copies of :attr:`tensor`, placed on :attr:`devices`.
    """
    devices = [_get_device_index(d) for d in devices]
    tensors = [_handle_complex(t) for t in tensors]
    return torch._C._broadcast_coalesced(tensors, devices, buffer_size)


def reduce_add(inputs, destination=None):
    """Sums tensors from multiple GPUs.

    All inputs should have matching shapes, dtype, and layout. The output tensor
    will be of the same shape, dtype, and layout.

    Args:
        inputs (Iterable[Tensor]): an iterable of tensors to add.
        destination (int, optional): a device on which the output will be
            placed (default: current device).

    Returns:
        A tensor containing an elementwise sum of all inputs, placed on the
        :attr:`destination` device.
    """
    destination = _get_device_index(destination, optional=True)
    input_size = inputs[0].size()
    root_index = None  # index of input tensor that already is on the correct device
    for i, inp in enumerate(inputs):
        assert inp.device.type != "cpu", "reduce_add expects all inputs to be on GPUs"
        if inp.get_device() == destination:
            root_index = i
        if inp.size() != input_size:
            got = 'x'.join(str(x) for x in inp.size())
            expected = 'x'.join(str(x) for x in input_size)
            raise ValueError(f"input {i} has invalid size: got {got}, but expected {expected}")
    if root_index is None:
        raise RuntimeError("reduce_add expects destination to be on the same GPU with one of the tensors")

    if len(inputs) == 1:
        return inputs[0]

    if nccl.is_available(inputs):
        result = torch.empty_like(inputs[root_index])
        nccl.reduce(inputs, output=result, root=root_index)
    else:
        destination_device = torch.device(inputs[root_index].device.type, destination)
        nonroot = [t for i, t in enumerate(inputs) if i != root_index]
        # make a new tensor w/o clone
        result = inputs[root_index] + nonroot[0].to(device=destination_device, non_blocking=True)
        for other in nonroot[1:]:
            result.add_(other.to(device=destination_device, non_blocking=True))
    return result


def reduce_add_coalesced(inputs, destination=None, buffer_size=10485760):
    """Sums tensors from multiple GPUs.

    Small tensors are first coalesced into a buffer to reduce the number
    of synchronizations.

    Args:
        inputs (Iterable[Iterable[Tensor]]): iterable of iterables that
            contain tensors from a single device.
        destination (int, optional): a device on which the output will be
            placed (default: current device).
        buffer_size (int): maximum size of the buffer used for coalescing

    Returns:
        A tuple of tensors containing an elementwise sum of each group of
        inputs, placed on the ``destination`` device.
    """
    # TODO: When `len(inputs) == 1` and all inputs are on `destination`, just
    #       return `inputs`.
    dense_tensors: List[List] = [[] for _ in inputs]  # shape (num_gpus, num_tensors)
    output = []
    ref_order = []
    # process sparse ones first since they may have different sizes on different gpus
    for tensor_at_gpus in zip(*inputs):
        if all(t.is_sparse for t in tensor_at_gpus):
            result = reduce_add(tensor_at_gpus, destination)  # this will be sparse too
            output.append(result)
            ref_order.append(tensor_at_gpus[0])
        else:
            for coll, t in zip(dense_tensors, tensor_at_gpus):
                coll.append(t.to_dense() if t.is_sparse else t)
            ref_order.append(dense_tensors[0][-1])
    itrs = [_take_tensors(tensors, buffer_size) for tensors in dense_tensors]
    # now the dense ones, which have consistent sizes
    for chunks in zip(*itrs):
        flat_tensors = [_flatten_dense_tensors(chunk) for chunk in chunks]  # (num_gpus,)
        flat_result = reduce_add(flat_tensors, destination)
        for t in _unflatten_dense_tensors(flat_result, chunks[0]):
            # The unflattened tensors do not share storage, and we don't expose
            # base flat tensor anyways, so give them different version counters.
            # See NOTE [ Version Counter in comm.*_coalesced ]
            output.append(t.data)
    return tuple(_reorder_tensors_as(output, ref_order))


def scatter(tensor, devices=None, chunk_sizes=None, dim=0, streams=None, *, out=None):
    """Scatters tensor across multiple GPUs.

    Args:
        tensor (Tensor): tensor to scatter. Can be on CPU or GPU.
        devices (Iterable[torch.device, str or int], optional): an iterable of
          GPU devices, among which to scatter.
        chunk_sizes (Iterable[int], optional): sizes of chunks to be placed on
          each device. It should match :attr:`devices` in length and sums to
          ``tensor.size(dim)``. If not specified, :attr:`tensor` will be divided
          into equal chunks.
        dim (int, optional): A dimension along which to chunk :attr:`tensor`.
          Default: ``0``.
        streams (Iterable[torch.cuda.Stream], optional): an iterable of Streams, among
          which to execute the scatter. If not specified, the default stream will
          be utilized.
        out (Sequence[Tensor], optional, keyword-only): the GPU tensors to
          store output results. Sizes of these tensors must match that of
          :attr:`tensor`, except for :attr:`dim`, where the total size must
          sum to ``tensor.size(dim)``.

    .. note::
        Exactly one of :attr:`devices` and :attr:`out` must be specified. When
        :attr:`out` is specified, :attr:`chunk_sizes` must not be specified and
        will be inferred from sizes of :attr:`out`.

    Returns:
        - If :attr:`devices` is specified,
            a tuple containing chunks of :attr:`tensor`, placed on
            :attr:`devices`.
        - If :attr:`out` is specified,
            a tuple containing :attr:`out` tensors, each containing a chunk of
            :attr:`tensor`.
    """
    tensor = _handle_complex(tensor)
    if out is None:
        devices = [_get_device_index(d) for d in devices]
        return tuple(torch._C._scatter(tensor, devices, chunk_sizes, dim, streams))
    else:
        if devices is not None:
            raise RuntimeError(
                f"'devices' must not be specified when 'out' is specified, but got devices={devices}")
        if chunk_sizes is not None:
            raise RuntimeError(
                f"'chunk_sizes' must not be specified when 'out' is specified, but got chunk_sizes={chunk_sizes}")
        return tuple(torch._C._scatter_out(tensor, out, dim, streams))


def gather(tensors, dim=0, destination=None, *, out=None):
    r"""Gathers tensors from multiple GPU devices.

    Args:
        tensors (Iterable[Tensor]): an iterable of tensors to gather.
          Tensor sizes in all dimensions other than :attr:`dim` have to match.
        dim (int, optional): a dimension along which the tensors will be
          concatenated. Default: ``0``.
        destination (torch.device, str, or int, optional): the output device.
          Can be CPU or CUDA. Default: the current CUDA device.
        out (Tensor, optional, keyword-only): the tensor to store gather result.
          Its sizes must match those of :attr:`tensors`, except for :attr:`dim`,
          where the size must equal ``sum(tensor.size(dim) for tensor in tensors)``.
          Can be on CPU or CUDA.

    .. note::
        :attr:`destination` must not be specified when :attr:`out` is specified.

    Returns:
        - If :attr:`destination` is specified,
            a tensor located on :attr:`destination` device, that is a result of
            concatenating :attr:`tensors` along :attr:`dim`.
        - If :attr:`out` is specified,
            the :attr:`out` tensor, now containing results of concatenating
            :attr:`tensors` along :attr:`dim`.
    """
    tensors = [_handle_complex(t) for t in tensors]
    if out is None:
        if destination == -1:
            warnings.warn(
                'Using -1 to represent CPU tensor is deprecated. Please use a '
<<<<<<< HEAD
                'device object or string instead, e.g., "cpu".', stacklevel=2)
=======
                'device object or string instead, e.g., "cpu".', stacklevel=TO_BE_DETERMINED)
>>>>>>> fff02e67
        destination = _get_device_index(destination, allow_cpu=True, optional=True)
        return torch._C._gather(tensors, dim, destination)
    else:
        if destination is not None:
            raise RuntimeError(
                f"'destination' must not be specified when 'out' is specified, but got destination={destination}")
        return torch._C._gather_out(tensors, out, dim)<|MERGE_RESOLUTION|>--- conflicted
+++ resolved
@@ -226,11 +226,7 @@
         if destination == -1:
             warnings.warn(
                 'Using -1 to represent CPU tensor is deprecated. Please use a '
-<<<<<<< HEAD
-                'device object or string instead, e.g., "cpu".', stacklevel=2)
-=======
                 'device object or string instead, e.g., "cpu".', stacklevel=TO_BE_DETERMINED)
->>>>>>> fff02e67
         destination = _get_device_index(destination, allow_cpu=True, optional=True)
         return torch._C._gather(tensors, dim, destination)
     else:
